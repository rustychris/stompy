import numpy as np
from stompy.spatial import field

def test_basic():
    pa=field.PyApolloniusField()

    pa.insert([0,0],10)
    pa.insert([100,100],5)

    g=pa.to_grid(100,100)

<<<<<<< HEAD
    # good to test a single point, too
    pa( [10,10] )
=======
##

def test_larger():
    # About 1.5s on basic macbook
    pa=field.PyApolloniusField()

    for it in range(1000):
        xy=1000*np.random.random(2)
        pa.insert(xy,10)

    g=pa.to_grid(200,200)
>>>>>>> 0978f4c3
<|MERGE_RESOLUTION|>--- conflicted
+++ resolved
@@ -9,10 +9,9 @@
 
     g=pa.to_grid(100,100)
 
-<<<<<<< HEAD
     # good to test a single point, too
     pa( [10,10] )
-=======
+
 ##
 
 def test_larger():
@@ -24,4 +23,3 @@
         pa.insert(xy,10)
 
     g=pa.to_grid(200,200)
->>>>>>> 0978f4c3
