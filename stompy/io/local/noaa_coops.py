--- conflicted
+++ resolved
@@ -118,11 +118,7 @@
 
 
 def coops_dataset(station,start_date,end_date,products,
-<<<<<<< HEAD
-                  days_per_request="M",cache_dir=None):
-=======
-                  days_per_request=None,cache_dir=None,refetch_incomplete=True):
->>>>>>> 3ebc7227
+                  days_per_request="M",cache_dir=None,refetch_incomplete=True):
     """
     basic retrieval script for NOAA Tides and Currents data.
     
