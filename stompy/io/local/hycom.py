"""
Methods related to downloading and processing HYCOM data.
"""
import os
import time
import datetime
import pandas as pd
import numpy as np
import xarray as xr

import logging
from ... import utils
log=logging.getLogger('hycom')

def fetch_range(lon_range, lat_range, time_range, cache_dir):
    """
    lon_range: [lon_min,lon_max]
    lat_range: [lat_min,lat_max]
    time_range: [time_min,time_max]
    returns a list of local netcdf filenames, one per time step.

    Limitations:
     * not ready for time ranges that span multiple HYCOM experiments.
    """
    # deprecated
    #times=pd.DatetimeIndex(start=time_range[0],end=time_range[1],freq='D')
    # modern call
    times=pd.date_range(start=time_range[0],end=time_range[1],freq='D')

    last_ds=None
    lon_slice=None
    lat_slice=None

    lon_range=np.asarray(lon_range)

    filenames=[]

    for idx,t in enumerate(times):
        log.info("t=%s  %d/%d"%(t,idx,len(times)))
        time_str = t.strftime('%Y%m%d%H')
        cache_name=os.path.join( cache_dir,
                                 "%s-%.2f_%.2f_%.2f_%.2f.nc"%(time_str,
                                                              lon_range[0],lon_range[1],
                                                              lat_range[0],lat_range[1]) )
        if not os.path.exists(cache_name):
            log.info("Fetching %s"%cache_name)
            try:
                fetch_one_day(t,cache_name,lon_range,lat_range)
            except HycomException:
                log.warning("HYCOM download failed -- will continue with other days")
                continue
            time.sleep(1)
<<<<<<< HEAD
        else:
            filenames.append(cache_name)
=======

        filenames.append(cache_name)
>>>>>>> 368eb610

    return filenames

class HycomException(Exception):
    pass

def hycom_bathymetry(t,cache_dir):
    """
    Return a dataset for the hycom bathymetry, suitable for the given date.
    currently doesn't do anything with the date, and always returns the most
    recent bathymetry.
    """
    url="ftp://ftp.hycom.org/datasets/GLBb0.08/expt_93.0/topo/depth_GLBb0.08_09m11.nc"
    local_fn=os.path.join(cache_dir,url.split("/")[-1])
    if not os.path.exists(local_fn):
        utils.download_url(url,local_fn,log=log,on_abort='remove')

    ds=xr.open_dataset(local_fn)
    # make it look like the older file
    invalid=ds.depth.values>1e6
    ds.depth.values[invalid]=np.nan
    ds['bathymetry']=ds['depth']
    return ds

def fetch_one_day(t,output_fn,lon_range,lat_range):
    """
    Download physical variables from hycom for the lat/lon ranges,
    and the 24 hours following the given time t.

    Raises HycomException if the download fails, leaving any partial
    or bad download in output_fn+"-FAIL"

    returns None
    """
    t=utils.to_datetime(t)

    # this is going to be a problem, since they switch experiments mid-day.
    # that's unkind.
    if t>=datetime.datetime(2017,2,1,0,0) and t<datetime.datetime(2017,6,1,12,0):
        ncss_base_url="http://ncss.hycom.org/thredds/ncss/GLBv0.08/expt_92.8"
    elif t>=datetime.datetime(2017,6,1,12,0) and t<=datetime.datetime(2017,10,1,9,0):
        ncss_base_url="http://ncss.hycom.org/thredds/ncss/GLBv0.08/expt_57.7"
    elif t>=datetime.datetime(2017,10,1,12,0) and t<=datetime.datetime(2018,3,20,9,0):
        ncss_base_url="http://ncss.hycom.org/thredds/ncss/GLBv0.08/expt_92.9"
    elif t>=datetime.datetime(2018,3,20,0,0): #  and t<=datetime.datetime(2018,3,20,9,0):
        # New - testing!
        ncss_base_url="http://ncss.hycom.org/thredds/ncss/GLBv0.08/expt_93.0"
    else:
        raise Exception("Not ready for other experiments")

    variables=["salinity_bottom","surf_el","water_temp_bottom",
               "water_u_bottom","water_v_bottom","salinity",
               "water_temp","water_u","water_v"]
    var_args=[ ('var',v) for v in variables ]
    loc_args=[ ('north',"%.3f"%lat_range[1]),
               ('south',"%.3f"%lat_range[0]),
               ('west',"%.3f"%lon_range[0]),
               ('east',"%.3f"%lon_range[1]) ]
    time_fmt="%Y-%m-%dT%H:%M:%SZ"
    time_args=[ ('time_start', t.strftime(time_fmt)),
                ('time_end', (t+datetime.timedelta(days=1)).strftime(time_fmt)),
                ('timeStride', "1") ]
    etc_args=[ ('disableProjSubset',"on"),
               ('horizStride',"1"),
               ('vertCoord',''),
               ('LatLon',"true"),
               ('accept',"netcdf4")]

    params=var_args+loc_args+time_args+etc_args
    valid=True

    # DBG:
    logging.info("About to download from hycom:")
    logging.info(ncss_base_url)
    logging.info(params)
    t=time.time()
    try:
        utils.download_url(ncss_base_url,local_file=output_fn,
                           log=logging,params=params,timeout=1800)
    except:
        logging.error("fetching hycom:", exc_info=True)
        valid=False

    elapsed=time.time()-t
    logging.info("download_url: elapsed time %.1fs"%elapsed)

    if valid:
        with open(output_fn,'rb') as fp:
            head=fp.read(1000)
            if ( (b'500 Internal Server Error' in head)
                 or (b'No such file' in head) ):
                logging.error("HYCOM download failed with server error")
                valid=False
    if not valid:
        logging.error("renaming failed hycom download")
        if os.path.exists(output_fn):
            os.rename(output_fn,output_fn+"-FAIL")
        else:
            with open(output_fn+"-FAIL",'wt') as fp:
                fp.write("Failed to download.  see stompy/io/local/hycom.py")
        raise HycomException("HYCOM download failed")

    <|MERGE_RESOLUTION|>--- conflicted
+++ resolved
@@ -50,13 +50,7 @@
                 log.warning("HYCOM download failed -- will continue with other days")
                 continue
             time.sleep(1)
-<<<<<<< HEAD
-        else:
-            filenames.append(cache_name)
-=======
-
         filenames.append(cache_name)
->>>>>>> 368eb610
 
     return filenames
 
