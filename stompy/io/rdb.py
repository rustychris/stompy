"""
Tools for reading RDB files, the text-based format often used in USGS 
data.  See stompy/test/data for examples of this type of data.
"""

from __future__ import print_function

from functools import reduce

# the 2to3 stuff added some other cruft which I think actually makes it all worse...

# python import routines for rdb (USGS tab delimited) format

import re,string,time
import six
import io
import pytz

import datetime
import numpy as np
import xarray as xr
from matplotlib.dates import date2num,num2date

try:
    import cPickle as pickle
except ImportError:
    import pickle
    
from .rdb_datadescriptors import dd_to_synonyms

from .. import utils
from . import rdb_codes


# best way to deal with dates:
# 64-bit float is plenty to cover milliseconds to a century.
# what is the best unit, though?
# days are nice, could pretty much ignore leap seconds
# leap years are still a problem, and one would want to be able
# to convert days to years reliably
# presumably the python datetime library can handle dates beyond
# the epoch.
# I think mxdatetime is probably the way to go.  If it's good enough
# for postgresql, it's good enough for me.  Looks like they use a
# pair of values - an int for days, and a float for seconds in the
# day.  Nicely compacted in an "absdays" attr


class Rdb(object):
    record_count = 0
    def __init__(self,
                 text=None,
                 source_file=None,
                 fp=None):
        self.source_filename = source_file
        if text is not None:
            try:
                text=text.decode()
            except AttributeError:
                pass
        self.text = text
        self.fp = fp

        if self.fp is None:
            if self.text is not None:
                self.fp = io.StringIO(self.text)
            elif self.source_filename:
                self.fp = open(self.source_filename,'rt')
        else:
            # coerce fp to be text, not binary
            try:
                self.fp.encoding
            except AttributeError:
                self.fp=io.StringIO(fp.read().decode())
        self.parse_source_file()

    def float_or_nan(self,s):
        if s in (None,'','Eqp','***'):
            return np.nan
        else:
            return float(s)

    def data(self):
        """ assuming that only one data type was requested, try to figure out which
        column it is, and return that data
        for single-valued columns, this will expand the data out to be the right
        length
        """
        for k in list(self.keys()):
            if re.match('^[0-9_]+$',k):
                d = self[k]
                try:
                    len(d)
                    return d
                except TypeError:
                    return d*ones(self.record_count)
            
        print(list(self.keys()))
        raise Exception("None of the keys looked good")
            
    def parse_date(self,s):
        """ parse a date like '2008-01-13 00:31' into a float representing
            absolute days since 0ad """

        d=None
        for fmt in ["%Y-%m-%d %H:%M","%Y-%m-%d"]:
            try:
                d = datetime.datetime.strptime(s,fmt)
            except ValueError:
                pass
        if d:
            return date2num(d)
        else:
            return None
        
    def parse_source_file(self):
        # eat the comments
        line = None

        preamble_lines=[]
        
        for line in self.fp:
            if line[0]!='#':
                break
            preamble_lines.append(line)

        self.preamble="".join(preamble_lines)
        
        if line is None:
            print("No data in source!")
            print("text:",self.text)
            print("source_filename:",self.source_filename)
            raise Exception("Empty RDB data?!")

        headers = line.strip().split("\t")
        try:
            specs = next(self.fp).strip().split("\t")
        except StopIteration:
            raise Exception("Possible bad request: %s"%line.strip())

        # import the data into an array
        columns = [[] for each in headers]

        # split rows into columns
        self.record_count = 0
        for line in self.fp:
            data = line.strip("\r\n").split("\t")
            for column,datum in zip(columns,data):
                column.append(datum)
            self.record_count += 1

        self.fp.close()

        # fix up columns
        for i in range(len(headers)):
            if specs[i][-1] == 'n':
                columns[i] = np.array(list(map(self.float_or_nan,columns[i])))
            elif specs[i][-1] == 'd':
                # dates get mapped to days since AD 0
                columns[i] = np.array(list(map(self.parse_date,columns[i])))
            elif specs[i][-1] == 's':
                columns[i] = np.array(columns[i],dtype=object)

            # check for single-valued lists -
            # The logic here is a bit odd - since we often get columns
            # that have the same value (e.g. station_id) for every record,
            # it's convenient to detect that and replace them with a constant.
            # however, if there is just one record, it screws up code that
            # isn't expecting a single value...  
            if self.record_count > 1:
                try:
                    for elt in columns[i]:
                        if elt != columns[i][0]:
                            raise StopIteration
                    columns[i] = columns[i][0]
                except StopIteration:
                    pass

        # merge the columns into a hash
        self.compiled={}
        for header,column in zip(headers,columns):
            # main entry for given header title
            self.compiled[header] = column
            # other entries
            for syn in dd_to_synonyms(header):
                self.compiled[syn] = column

    # Dict interface:
    def __getitem__(self,key):
        if type(key) == tuple:
            # split into label and index
            if type(key[0]) == str:
                label,idx = key
            else:
                idx,label = key
            val = self.compiled[label]
            if type(val) in (list,ndarray):
                val = val[idx]
            return val
        else:
            return self.compiled[key]
    def keys(self):
        return list(self.compiled.keys())

    # Automatic removal of missing data:
    def series(self,*keys):
        """ return a tuple of vectors for the given keys,
        but only when all values have valid data
        """
        columns = [self.compiled[key] for key in keys]
        # create a mask for each:
        masks = [1-isnan(column) for column in columns]
        valid = reduce(lambda x,y: x&y, masks)

        return [compress(valid,column) for column in columns]




def rdb_to_dataset(filename=None,text=None,to_utc=True):
    """
    Read an rdb file and return an xarray dataset.
    if to_utc is set, look for a tz_cd attribute, and adjust times
    to UTC if tz_cd is present.

    If no data was found, return None
    """

    if filename is not None:
        usgs_data=Rdb(source_file=filename)
    else:
        usgs_data=Rdb(text=text)

    if len(usgs_data['datetime'])==0:
        return None
    
    # Convert that xarray for consistency
    ds=xr.Dataset()
    
    ds['time']=( ('time',), utils.to_dt64(usgs_data['datetime']) )
    ds['datenum']=( ('time',), usgs_data['datetime'])

    ds.attrs['preamble']=usgs_data.preamble

    for key in usgs_data.keys():
        if key=='datetime':
            continue
        data=usgs_data[key]

        # attempt to find better name for the columns
        varname=key # default to original name

        # first number is timeseries code, second is parameter,
        # and third, optional, is statistic code
        m=re.match(r'(\d+)_(\d+)(_(\d+))?(_cd)?$',key)
        meta={}
        parameter=None
        if m:
            meta['ts_code']=m.group(1)
            meta['parm_code']=m.group(2)
            if m.group(4):
                meta['stat_code']=m.group(4)
            # print("ts: %s  parm: %s  stat: %s"%(meta['ts_code'],
            #                                     meta['parm_code'],
            #                                     meta['stat_code']))
            parameter=rdb_codes.parm_code_lookup(meta['parm_code'])
            if parameter is not None:
                # parm_nm is often really long!
                # srsname, when present, is shorter
                # not great -- srsname is sometimes misleading
                # like 'stream_flow_mean_daily' when really it's instantaneous
                # tidal flow.
                srsname=parameter['srsname']
                varname=None
                if srsname:
                    # sometimes this is nan, though!
                    try:
                        varname=srsname.lower() # force string-like check
                    except AttributeError:
                        pass
                if varname is None:
                    varname=parameter['parameter_nm']
                varname=varname.lower().replace(' ','_').replace(',','').replace('.','')

                meta['units']=parameter['parameter_units']

                # But possible that one station has multiple instances of the same
                # parameter.  In this case,
                count=0
                base_varname=varname
                while varname in ds:
                    count+=1
                    varname=base_varname+"_%02d"%count

            if m.group(4):
                statistic=rdb_codes.stat_code_lookup(meta['stat_code'])
                if statistic is not None:
                    meta['statistic']=statistic['name']

            if m.group(5) is not None:
                # TODO: save QA codes
                continue

        if (not isinstance(data, np.ndarray)) and (parameter is not None):
            # In the past, if it had no dimension, I assumed it was
            # an attribute.  But maybe it's better to see whether
            # it was found as a parameter.  In that case, it's
            # probably a real data point but was collapsed by
            # the rdb code because it had no variation.
            # Depending, this may need to be smarter about datatype
            data=data*np.ones(ds.dims['time'])
            
        if isinstance(data, np.ndarray):
            if len(data)==len(ds.time):
                ds[varname] = ('time',), data
            else:
                print("What to do with %s"%key)

            for k in meta:
                ds[varname].attrs[k]=meta[k]
        else:
            # probably should be an attribute
            ds.attrs[varname]=data

    # if there is a tz_cd attribute, use that to get timestamps
    # back to UTC.
    if 'tz_cd' in usgs_data.keys() and to_utc:
        # tz_cd, in a sample size of 1, is something like PST.
        tz_target=pytz.utc
        #if timezone changes, tz_src is an array of strings

        def tz_to_offset(tz_src):
            if tz_src == 'PST':
                return -8
            elif tz_src=='PDT':
                return -7
            elif tz_src=='EST':
                return -5
            elif tz_src=='EDT':
                return -4
            else:
                raise Exception("Not sure how to interpret time zone %s"%tz_src)

        if isinstance(usgs_data['tz_cd'],np.ndarray):
            offset_hours=np.array([tz_to_offset(tz_src) for tz_src in usgs_data['tz_cd']])
            ds.attrs['tz_cd_original']=",".join( np.unique(ds.tz_cd) )
        else:
            offset_hours=tz_to_offset(usgs_data['tz_cd'])
            ds.attrs['tz_cd_original']=ds.tz_cd

        tz_src=usgs_data['tz_cd']
<<<<<<< HEAD
        # This .values -= no longer works.
        ds['time'].values[:] -= offset_hours * np.timedelta64(1,'h')
        ds['datenum'].values[:] -= offset_hours/24.
=======
        ds.assign(time=lambda x: x.time - offset_hours * np.timedelta64(1,'h'))
        ds.assign(datenum=lambda x: x.datenum - offset_hours/24.)
>>>>>>> 2a42a5be
        ds.attrs['tz_cd']='UTC'

    return ds
<|MERGE_RESOLUTION|>--- conflicted
+++ resolved
@@ -349,14 +349,8 @@
             ds.attrs['tz_cd_original']=ds.tz_cd
 
         tz_src=usgs_data['tz_cd']
-<<<<<<< HEAD
-        # This .values -= no longer works.
-        ds['time'].values[:] -= offset_hours * np.timedelta64(1,'h')
-        ds['datenum'].values[:] -= offset_hours/24.
-=======
         ds.assign(time=lambda x: x.time - offset_hours * np.timedelta64(1,'h'))
         ds.assign(datenum=lambda x: x.datenum - offset_hours/24.)
->>>>>>> 2a42a5be
         ds.attrs['tz_cd']='UTC'
 
     return ds
