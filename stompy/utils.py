from __future__ import print_function 
import six
import os
import logging
log=logging.getLogger('utils')

try:
    import xlrd
except ImportError:
    log.info('xlrd unavailable')
    xlrd=None

import functools
import numpy as np
try:
    import pandas as pd
except ImportError:
    log.warning("pandas unavailable")
    pd=None

try:
    import xarray as xr
except ImportError:
    log.warning("xarray unavailable")
    xr=None

from collections import OrderedDict,Iterable
import sys
from scipy.interpolate import RectBivariateSpline,interp1d
from . import filters, harm_decomp
import re

import datetime
import itertools
from matplotlib.dates import num2date,date2num

try:
    from shapely import geometry
except ImportError:
    log.warning("shapely unavailable")

def path(append):
    if append not in sys.path:
        sys.path.append(append)
        
def add_to(instance):
    def decorator(f):
        import types
        f = types.MethodType(f, instance, instance.__class__)
        setattr(instance, f.func_name, f)
        return f
    return decorator

class Bucket(object):
    def __init__(self,**kwargs):
        self.__dict__.update(kwargs)

def records_to_array(records):
    # Convert that to an array
    # deprecated - this one was pulled from some specific use case.
    rectype = []
    if len(records) == 0:
        recarray = np.zeros(0)
    else:        
        for k in records[0].keys():
            if k=='date':
                t=object
            elif k in ['inst','line']:
                t=np.int32
            else:
                t=np.float64
            rectype.append((k,t))

        recarray = np.zeros(len(records),dtype=rectype)
        for i,rec in enumerate(records):
            for k,v in rec.iteritems():
                recarray[i][k] = v
    return recarray

def hashes_to_array(records,float_fill=np.nan,int_fill=-99,uint_fill=0):
    # convert a list of dicts to a struct array
    # loops over all records to get the superset of keys
    rectype = []
    L=len(records)
    if L == 0:
        return np.zeros(0)
    
    def dtype_fill_value(t):
        if t in (np.dtype('f4'),np.dtype('f8')):
            return float_fill
        elif t in (np.dtype('i1'),np.dtype('i2'),np.dtype('i4'),np.dtype('i8')):
            return int_fill
        elif t in (np.dtype('c8'),np.dtype('c16')):
            return float_fill + 1j*float_fill
        else:
            return 0

    name_to_col={}
    rectype=[]
    coldata=[] #  [None]*len(records)
    for reci,rec in enumerate(records):
        for k,v in rec.iteritems():
            if (v is not None) and (k not in name_to_col):
                t=np.dtype(type(v))
                name_to_col[k]=len(rectype)

                # when v is a fixed length list, t is problematic b/c
                # we'd like to make a compound type, rather than an object
                # array

                if isinstance(v,str):
                    print("field %s is a string"%k)
                    new_coldata=['']*L
                else:
                    if isinstance(v, Iterable):
                        # handle compound type
                        # get numpy to figure out the root type
                        test_v=np.array(v)
                        t=(test_v.dtype,test_v.shape)
                        new_coldata=np.zeros(L,dtype=t)
                        new_coldata[:]=dtype_fill_value(t)
                    else:
                        # straight ahead numeric arrays
                        new_coldata=np.ones(L,dtype=t) 
                        new_coldata[:]=dtype_fill_value(t)

                coldata.append(new_coldata)
                rectype.append( (k,t) )
            if v is not None:
                coldata[name_to_col[k]][reci]=v

    for col_name,col_i in name_to_col.iteritems():
        if rectype[col_i][1]==np.dtype('S'): # now we know length...
            # print("Converting %s to array after delay"%col_name)
            coldata[col_i]=np.array(coldata[col_i])
            rectype[col_i] = (col_name,coldata[col_i].dtype)

    recarray = np.zeros(L,dtype=rectype)
    for col_name,col_i in name_to_col.iteritems():
        recarray[col_name][:] = coldata[col_i]
    return recarray


def bounds(pnts):
    """ 
    returns array [{lower,upper},pnts.shape[-1]]
    """
    lower=pnts
    upper=pnts
                   
    while lower.ndim> 1:
        lower=lower.min(axis=0)
        upper=upper.max(axis=0)
    return np.array([lower,upper])
        
def center_to_interval(c):
    """
    c: coordinates of centers,
    d: sizes of intervals, with the first/last interval
    assumed same as neighbors
    """
    d=np.ones_like(c)
    d[1:-1] = abs(0.5*(c[2:] - c[:-2]))
    d[0]=d[1] ; d[-1]=d[-2]
    return d

def center_to_edge(c,dx_single=None,axis=0):
    """
    take 'cell' center locations c, and infer boundary locations.
    first/last cells get width of the first/last inter-cell spacing.
    if there is only one sample and dx_single is specified, use that
    for width.  otherwise error.
    """
    crot=np.rollaxis(c,axis,0)
    new_shape=(crot.shape[0]+1,) + crot.shape[1:]
    d=np.ones(new_shape) # (len(c)+1)
    d[1:-1,...] = 0.5*(crot[1:,...] + crot[:-1,...])
    if len(crot)>1:
        d[0,...]=crot[0,...]-0.5*(crot[1,...]-crot[0,...])
        d[-1,...]=crot[-1,...]+0.5*(crot[-1,...]-crot[-2,...])
    elif dx_single:
        d[0,...]=crot[0,...]-0.5*dx_single
        d[1,...]=crot[0,...]+0.5*dx_single
    else:
        raise Exception("only a single data point given to center to edge with no dx_single")
    d=np.rollaxis(d,0,axis+1) # weird that it takes the +1...
    return d

def center_to_edge_2d(X,Y,dx_single=None,dy_single=None):
    if X.ndim==Y.ndim==1:
        Xpad=center_to_edge(X,dx_single=dx_single)
        Ypad=center_to_edge(Y,dx_single=dy_single)
    elif X.ndim==Y.ndim==2:
        def expand(X):
            newX=np.zeros( (X.shape[0]+1,X.shape[1]+1),'f8')
            # interior points are easy:
            newX[1:-1,1:-1] = 0.25*(X[:-1,:-1]+X[1:,:-1]+X[1:,1:]+X[:-1,1:])
            # and these are just kind of cheesy...
            newX[1:-1,0] = 2*newX[1:-1,1] - newX[1:-1,2]
            newX[1:-1,-1] = 2*newX[1:-1,-2]-newX[1:-1,-3]
            newX[0,1:-1] = 2*newX[1,1:-1]-newX[2,1:-1]
            newX[-1,1:-1] =2*newX[-2,1:-1]-newX[-3,1:-1]

            newX[0,0]=2*newX[1,1]-newX[2,2]
            newX[-1,-1]=2*newX[-2,-2]-newX[-3,-3]
            newX[0,-1]=2*newX[1,-2]-newX[2,-3]
            newX[-1,0]=2*newX[-2,1]-newX[-3,2]
            return newX
        Xpad=expand(X)
        Ypad=expand(Y.T).T
    else:
        raise Exception("Not ready for mixed 1d 2d dimensions")
    return Xpad,Ypad
    
    
class BruteKDE(object):
    def __init__(self,values,weights,bw):
        self.values=values
        self.weights=weights
        self.bw=bw
        self.norm_factor=np.sum(self.weights)*np.sqrt(np.pi)*bw
    def __call__(self,x):
        res=np.zeros_like(x)
        for idx in np.ndindex(res.shape):
            res[idx]=np.sum( self.weights*np.exp( -((self.values-x[idx])/self.bw)**2 ) )
        return res/self.norm_factor

def quantize(a,stride,axis=0,reducer=np.mean):
    # first truncate to an even multiple of stride
    N=(a.shape[axis]//stride)*stride
    slices=[ slice(None) ]*a.ndim
    slices[axis]=slice(N)
    a=a[slices]
    dims=list(a.shape)
    dims[axis:axis+1] = [N//stride,stride]
    return reducer( a.reshape(dims), axis=axis+1)

def within(item,ends,as_slice=False,fmt='auto'):
    """
    original version defaulted to bitfield, but could be forced
    to return a slice with as_slice.
    as_slice overrides fmt, and is the same as fmt='slice'
    fmt: auto, slice, mask, index
    """
    if as_slice:
        fmt='slice'
    
    if fmt=='auto':
        if all(np.diff(item) > 0): 
            fmt='slice'
        else:
            fmt='mask'

    if fmt in ('mask','index'):
        sel=(item>=ends[0])&(item<=ends[1])
        if fmt=='mask':
            return sel
        else:
            return np.nonzero(sel)[0]
    else:
        return slice(*np.searchsorted(item,ends))

def within_2d(vecs,xxyy):
    return within(vecs[:,0],xxyy[:2],fmt='mask') & within(vecs[:,1],xxyy[2:],fmt='mask')


def expand_xxyy(xxyy,factor):
    dx=xxyy[1] - xxyy[0]
    dy=xxyy[3] - xxyy[2]
    return [ xxyy[0] - dx*factor,
             xxyy[1] + dx*factor,
             xxyy[2] - dy*factor,
             xxyy[3] + dy*factor] 

def dice_interval(subinterval,overlap_fraction,start,end=None):
    """ 
    subinterval gives a duration, say 90 [s]
    overlap_fraction=0 means end of one interval is start of the next,
    overlap_fraction=0.5 means middle of one interval is start of next.
    start is either a scalar, or a pair of scalars
    if start is a scalar, end must be specified also as a scalar

    yields [substart,subend] pairs 
    """
    if end is None:
        start,end=start
        
    if subinterval is None:
        yield [start,end]
    else:
        # truncates towards zero
        # With overlap:
        Nsubs = 1 + int( (end-start-subinterval)/((1-overlap_fraction)*subinterval) )

        # find a subinterval that gives exactly this number of subwindows
        subinterval=(end-start)/((Nsubs-1)*(1-overlap_fraction)+1.0)
        advance = (1-overlap_fraction)*subinterval
        
        for n in range(Nsubs):
            p_start = start + n*advance
            yield (p_start,p_start+subinterval)


def fill_invalid(A,axis=0,ends='constant'):
    """ 
    ends:
    'constant'  missing values at the ends will take nearest valid value
    'linear' missing values will be extrapolated with a linear fit through the first/last valid values
    """
    # rotate the operational index to be first:
    new_order=(np.arange(A.ndim)+axis)%A.ndim
    revert_order=np.argsort(new_order)

    Atrans=A.transpose(new_order)
    i=np.arange(Atrans.shape[0])

    if ends is 'constant':
        kwargs={}
    else:
        kwargs=dict(left=np.nan,right=np.nan)
        
    # iterates over indices into the non-fill axes
    for idx in np.ndindex(Atrans.shape[1:]):
        Aslice=Atrans[(slice(None),)+idx]
        valid=np.isfinite(Aslice)
        if any(valid):
            Aslice[~valid]=np.interp(i[~valid],i[valid],Aslice[valid],**kwargs)
        if ends is 'linear':
            if np.isnan(Aslice[0]) or np.isnan(Aslice[-1]):
                mb = np.polyfit( i[valid][ [0,-1] ],
                                 Aslice[valid][ [0,-1] ], 1)
                missing=np.isnan(Aslice)
                Aslice[missing]=np.polyval(mb,i[missing])
            
    return Atrans.transpose(revert_order)


def fill_tidal_data(da,fill_time=True):
    """
    Extract tidal harmonics from an incomplete xarray DataArray, use
    those to fill in the gaps and return a complete DataArray.

    Uses all 37 of the standard NOAA harmonics, may not be stable
    with short time series.
    
    A 5-day lowpass is removed from the harmonic decomposition, and added
    back in afterwards.

    Assumes that the DataArray has a 'time' coordinate with datetime64 values.

    The time dimension must be dense enough to extract an exact time step
    
    If fill_time is True, holes in the time coordinate will be filled, too.
    """
    diffs=np.diff(da.time)
    dt=np.median(diffs)

    if fill_time:
        gaps=np.nonzero(diffs>1.5*dt)[0]
        pieces=[]
        last=0
        for gap_i in gaps:
            # gap_i=10 means that the 10th diff was too big
            # that means the jump from 10 to 11 was too big
            # the preceding piece should go through 9, so
            # exclusive of gap_i
            pieces.append(da.time.values[last:gap_i])
            pieces.append(np.arange( da.time.values[gap_i],
                                     da.time.values[gap_i+1],
                                     dt))
            last=gap_i+1
        pieces.append(da.time.values[last:])
        dense_times=np.concatenate(pieces)
        dense_values=np.nan*np.zeros(len(dense_times),np.float64)
        dense_values[ np.searchsorted(dense_times,da.time.values) ] = da.values
        da=xr.DataArray(dense_values,
                        dims=['time'],coords=[dense_times],
                        name=da.name)
    else:
        pass 

    dnums=to_dnum(da.time)
    data=da.values

    # lowpass at about 5 days, splitting out low/high components
    winsize=int( np.timedelta64(5,'D') / dt )
    data_lp=filters.lowpass_fir(data,winsize)
    data_hp=data - data_lp

    valid=np.isfinite(data_hp)
    
    # omegas=harm_decomp.noaa_37_omegas() # as rad/sec
    T_s=(da.time[-1]-da.time[0]).values / np.timedelta64(1,'s')
    omegas=harm_decomp.select_omegas(T_s,factor=0.25)

    harmonics=harm_decomp.decompose(dnums[valid]*86400,data_hp[valid],omegas)

    dense=harm_decomp.recompose(dnums*86400,harmonics,omegas)

    data_recon=fill_invalid(data_lp) + dense

    data_filled=data.copy()
    missing=np.isnan(data_filled)
    data_filled[missing] = data_recon[missing]

    fda=xr.DataArray(data_filled,coords=[da.time],dims=['time'],name=da.name)
    return fda

def select_increasing(x):
    """ 
    Return a bitmask over x removing any samples which are
    less than or equal to the largest preceding sample
    """
    mask=np.ones(len(x),np.bool8)
    last=None # -np.inf doesn't work for weird types that can't compare to float
    for i in range(len(x)):
        if last is not None and x[i] <= last:
            mask[i]=False
        else:
            last=x[i]
    return mask


# Enough screwing around with scipy interpolation -
# really just want a basic 2-D linear interpolation
# that doesn't need kid gloves around nans.
def interp_bilinear(x,y,z):
    if x[0]>x[-1]:
        x=x[::-1]
        z=z[::-1,:]
    if y[0]>y[-1]:
        y=y[::-1]
        z=z[:,::-1]
    z=z.copy()
    invalid=~np.isfinite(z)
    z[invalid]=0
    
    z_interper=RectBivariateSpline(x,y,z,kx=1,ky=1)
    invalid_interper=RectBivariateSpline(x,y,invalid,kx=1,ky=1)

    def interper(xx,yy):
        # slight change in behavior - 
        # if xx,yy are vectors, iterate over pairs
        # otherwise, assume they are as the output of meshgrid
        if xx.ndim==1:
            zs=[z_interper(xi,yi) for xi,yi in zip(xx,yy)]
            invalids=[invalid_interper(xi,yi) for xi,yi in zip(xx,yy)]
            zs=np.concatenate(zs).ravel()
            invalids=np.concatenate(invalids).ravel()
        else:
            zs=z_interper(xx,yy)
            invalids=invalid_interper(xx,yy)

        zs[invalids>0] = np.nan
        return zs
    return interper

def interp_near(x,sx,sy,max_dx=None):
    src_idx=np.searchsorted(sx,x) # gives the index for the element *after* x
    right_idx=src_idx.clip(0,len(sx)-1)
    left_idx=(src_idx-1).clip(0,len(sx)-1)

    dx=np.minimum( np.abs(sx[right_idx] - x),
                   np.abs(x - sx[left_idx]) )

    y_at_x=np.interp(x,sx,sy)
    # drop things off the end and things too spaced apart
    y_at_x[ (dx>max_dx) | (dx<0) ] = np.nan                 
    return y_at_x

def nearest(A,x,max_dx=None):
    """ 
    like searchsorted, but return the index of the nearest value,
    not just the first value greater than x.
    if max_dx is given, then return -1 for items where the nearest
    match was more than max_dx away
    """
    N=len(A)
    xi_right=np.searchsorted(A,x).clip(0,N-1) # the index of the value to the right of x
    xi_left=(xi_right-1).clip(0,N-1)
    dx_right=np.abs(x-A[xi_right])
    dx_left=np.abs(x-A[xi_left])
    
    xi=xi_right
    sel_left=dx_left < dx_right
    if xi.ndim:
        xi[sel_left] = xi_left[sel_left]
    else:
        if sel_left:
            xi=xi_left
    if max_dx is not None:
        dx_best=np.minimum(dx_right,dx_left)
        xi=np.where(dx_best<=max_dx,xi,-1)
    return xi

def nearest_val(A,x):
    """ return something like x, but with each element (or the scalar)
    replaced by the nearest value in the sorted 1-D array A
    """
    return A[nearest(A,x)]

def mag(vec):
    vec = np.asarray(vec)
    return np.sqrt( (vec**2).sum(axis=-1))

def to_unit(vecs):
    return vecs / mag(vecs)[...,None]

def dist(a,b=None):
    if b is not None:
        a=a-b
    return mag(a)


def dist_along(x,y=None):
    if y is None:
        x,y = x[:,0],x[:,1]

    # and a distance along transect
    steps=np.sqrt(np.diff(x)**2 + np.diff(y)**2)
    return np.concatenate( ( [0],
                             np.cumsum(steps) ) )


def point_line_distance(point,line):
    """
    point: [nd] array
    line [2,nd] array
    """
    # find the point-line distance
    delta = point - line[0]
    vec = to_unit(line[1] - line[0])
    delta -= np.dot(delta,vec) * vec
    return mag(delta)

# rotate the given vectors/points through the CCW angle in radians
def rot_fn(angle):
    R = np.array( [[np.cos(angle),-np.sin(angle)],
                   [np.sin(angle),np.cos(angle)]] )
    def fn(pnts):
        pnts=np.asarray(pnts)
        orig_shape=pnts.shape
        # could make the multi-dimensional side smarter...
        pnts=pnts.reshape([-1,2])
        pnts=np.tensordot(R,pnts,axes=(1,-1) ).transpose() 
        pnts=pnts.reshape(orig_shape)
        return pnts
    return fn

def rot(angle,pnts):
    return rot_fn(angle)(pnts)

def signed_area(points):
    i = np.arange(points.shape[0])
    ip1 = (i+1)%(points.shape[0])
    return 0.5*(points[i,0]*points[ip1,1] - points[ip1,0]*points[i,1]).sum()


## Tide-related functions

def find_slack(jd,u,leave_mean=False,which='both'):
    # returns ([jd, ...], 'high'|'low')
    dt=jd[1]-jd[0]

    u=filters.lowpass_fir(u,
                            winsize=1+np.round(2./(dt*24)))
    if not leave_mean:
        u-=filters.lowpass_fir(u,
                                 winsize=1+np.round(33./(dt*24)))

    missing=np.isnan(u)
    u[missing]=np.interp(jd[missing],
                         jd[~missing],u[~missing])

    # transition from ebb/0 to flood, or the other way around
    sel_low=(u[:-1]<=0) & (u[1:]>0)
    sel_high=(u[:-1]>0) & (u[1:]<=0)
    if which=='both':
        sel=sel_low|sel_high
    elif which=='high':
        sel=sel_high
    elif which=='low':
        sel=sel_low
    else:
        assert(False)
    
    b=np.nonzero(sel)[0]
    jd_slack=jd[b]-u[b]/(u[b+1]-u[b])*dt
    if u[0]<0:
        start='ebb'
    else:
        start='flood'
    return jd_slack,start
    

def hour_tide(jd,u,jd_new=None,leave_mean=False):
    fn=hour_tide_fn(jd,u,leave_mean=leave_mean)

    if jd_new is None:
        jd_new=jd
    return fn(jd_new)

def hour_tide_fn(jd,u,leave_mean=False):
    """ Return a function for extracting tidal hour 
    from the time/velocity given.
    Use the _fn version if making repeated calls with different jd_new,
    but the same jd,u
    """
    #function hr_tide=hour_tide(jd,u,[jd_new],[leave_mean]);
    #  translated from rocky's m-files
    #   generates tidal hours starting at slack water, based on 
    #   u is a vector, positive is flood-directed velocity
    #   finds time of "slack" water
    #   unless leave_mean=True, removes low-pass velocity from record
    
    jd_slack,start=find_slack(jd,u,leave_mean=leave_mean,which='both')
    # left/right here allow for one more slack crossing 
    hr_tide=np.interp(jd,
                      jd_slack,np.arange(len(jd_slack))*6,
                      left=-0.01,right=len(jd_slack)-0.99)
    if start=='flood':
        hr_tide += 6 # starting on an ebb

    print("start is",start)
    hr_tide %= 12

    # angular interpolation - have to use scipy interp1d for complex values
    arg=np.exp(1j*hr_tide*np.pi/6.0)
    def fn(jd_new):
        argi=interp1d(jd,arg,bounds_error=False)(jd_new)
        hr_tide=(np.angle(argi)*6/np.pi) % 12.0
        return hr_tide
    return fn


def find_phase(jd,u,which='ebb',**kwargs):
    slacks,start = find_slack(jd,u,which='both',**kwargs)
    if start==which: # starts with partial phase - drop it
        slacks=slacks[1:]
    if len(slacks) % 2:
        slacks=slacks[:-1]
    return np.array( [slacks[::2],slacks[1::2]] ).T


def quadmesh_interp_one(X,Z,V,x,z):
    # assumes that x is independent of z, but not the other way 
    mesh_x=X[0,:]
    col=np.interp(x,
                  mesh_x,np.arange(len(mesh_x)),left=np.nan,right=np.nan)
    if np.isnan(col):
        return np.nan
    col_i=int(col) # Truncate
    alpha=col-col_i
    z_left=Z[:,col_i]
    z_right=Z[:,col_i+1]
    mesh_z=(1-alpha)*z_left + alpha*z_right
    if mesh_z[0] > mesh_z[-1]:
        row=np.searchsorted(-mesh_z,-z)-1 
    else:
        row=np.searchsorted(mesh_z,z)-1 
    if row<0 or row>len(mesh_z)-2:
        return np.nan
    return V[row,col]
def quadmesh_interp(X,Z,V,x,z):
    result=np.zeros_like(x)
    for idx in np.ndindex(*x.shape):
        result[idx] = quadmesh_interp_one(X,Z,V,x[idx],z[idx])
    return result



def resample_to_common(A,Z,
                       z=None,
                       dz=None,n_samples=None,
                       max_z=None,min_z=None,
                       left=None,right=None):
    """ given data in A, with the coordinates of one axis dependent on 
    the other, resample, so that all elements of that axis have the
    same coordinates.
    in other words, A~[time,depth]
    Z~[time,depth]
    but you want z~[depth].

    for now, z has to be the second axis.

    Z can either be the per-element z values, or just a pair
    of values giving the evenly spaced range.
    """
    if max_z is None:
        max_z=Z.max()
    if min_z is None:
        min_z=Z.min()

    if z is None:
        if n_samples is not None:
            z=np.linspace(min_z,max_z,n_samples)
        else:
            z=np.arange(min_z,max_z,dz)

    new_A=np.zeros( (A.shape[0],len(z)), A.dtype)

    for i in range(A.shape[0]):
        if A.shape[1]==2:
            old_z=np.linspace( data2['range_m'][i,0],
                               data2['range_m'][i,1],
                               data2['echo'].shape[1])
        else:
            old_z=Z[i,:]
        new_A[i,:]=np.interp(z,
                             old_z,data2['echo'][i,:],
                             left=left,right=right)
    return z,new_A


def principal_theta(vec,eta=None,positive='flood',detrend=False,
                    ambiguous='warn'):
    """
    vec: 2D velocity data, last dimension must be {x,y} component.
    eta: if specified, freesurface data with same time dimension as vec.
      used in conjunction with positive to resolve the ambiguity in theta.
      this is approximate at best, esp. since there is no time information.
      the assumption is that the tides are between standing and progressive,
      such that u*h and u*dh/dt are both positive for flood-positive u.

    ambiguous: 'warn','error','standing','progressive','nan' see code.
    """
    # vec just needs to have a last dimensions of 2.
    vec=vec.reshape([-1,2])
    if detrend:
        vbar=vec.mean(axis=0)
        vec=vec-vbar[None,:]
    svdU,svdS,svdVh = np.linalg.svd( np.cov( vec.T ) )

    theta=np.arctan2( svdU[0,1],svdU[0,0] )
    if eta is not None:
        unit=np.array( [np.cos(theta),np.sin(theta)] )
        U=np.dot(vec-vec.mean(axis=0),unit)

        dhdt=eta[1:] - eta[:-1]
        u_h = np.dot( U, eta-eta.mean() )
        u_dh = np.dot( 0.5*(U[1:] + U[:-1]), dhdt-dhdt.mean() )
        # standing wave: u_h near zero, u_dh positive
        if (u_h<0) and (u_dh<0):
            if positive=='flood':
                theta+=np.pi
        elif (u_h>0) and (u_dh>0):
            if positive=='ebb':
                theta+=np.pi
        elif ambiguous=='standing':
            if (u_dh>0) != (positive=='flood'):
                theta+=np.pi
        elif ambiguous=='progressive':
            if (u_h>0) != (positive=='flood'):
                theta+=np.pi
        else:
            if ambiguous=='warn':
                log.warning("principal_theta: flood direction still ambiguous")
            elif ambiguous=='error':
                raise principal_theta.Exception("u_h: %f  u_dh: %f"%(u_h,u_dh))
            elif ambiguous=='nan':
                return np.nan

    return theta
class PrincipalThetaException(Exception):
    pass
principal_theta.Exception=PrincipalThetaException

def principal_vec(vec,**kw):
    theta=principal_theta(vec,**kw)
    return np.array( [np.cos(theta),np.sin(theta)] )

def rotate_to_principal(vec,eta=None,positive='flood',detrend=False,
                        ambiguous='warn'):
    theta=principal_theta(vec,eta,positive,detrend,ambiguous=ambiguous)
    # theta gives the direction of flood-positive currents.  To get that
    # component into the 'x' component, rotate by -theta
    return rot(-theta,vec)

def bootstrap_resample(X, n=None):
    """ 
    Bootstrap resample an array_like
    credits to http://nbviewer.ipython.org/gist/aflaxman/6871948

    Parameters:
    
    X : array_like
      data to resample
    n : int, optional
      length of resampled array, equal to len(X) if n==None

    Results:

    returns X_resamples
    """
    if n == None:
        n = len(X)
        
    resample_i = np.floor(np.random.rand(n)*len(X)).astype(int)
    X_resample = X[resample_i]
    return X_resample

def bootstrap_stat(X,n_pop=10000,n_elements=None,pop_stat=np.mean,
                   bootstrap_stat=lambda l: (np.var(l),np.mean(l)) ):
    # resample X by simple resample-with-replacement, N times,
    # for reach resample, compute pop_stat (i.e. the mean, the variance...)
    # then for the collection of population stats, compute the bootstrap_stat.
    pop_stats=[None]*n_pop
    for i in range(n_pop):
        res=bootstrap_resample(X,n=n_elements)
        pop_stats[i] = pop_stat(res) 
    return bootstrap_stat( np.array(pop_stats) )

def model_skill(xmodel,xobs,ignore_nan=True):
    """ 
    Wilmott 1981 model skill metric
    """
    # Weird - random data gets a score of 0.43 or so - 
    #  if the prediction is too small by a factor of 10, the skill is still about
    #  the same.  In fact if the prediction is 0, it will still get a score of 0.43.
    # but if the predictions are too large, or have a markedly different mean, then
    # the score gets much closer to 0.

    if ignore_nan:
        sel=np.isfinite(xmodel+xobs)
    else:
        sel=slice(None)

    num = np.sum( (xmodel - xobs)[sel]**2 )
    den = np.sum( (np.abs(xmodel[sel] - xobs[sel].mean()) + np.abs(xobs[sel] - xobs[sel].mean()))**2 )
    
    skill = 1 - num / den
    return skill

def break_track(xy,waypoints,radius_min=400,radius_max=800,min_samples=10):
    """ 
    xy: coordinate sequence of trackline
    waypoints: collection of waypoints

    return pairs of indices giving start/end of transects, split by waypoints.
    """
    breaks=[]

    for waypt in waypoints:
        dists = mag( xy[:] - waypt)

        in_max=np.concatenate( ( [False],
                                 dists<radius_max ,
                                 [False]) )

        delta_max=np.diff(1*in_max)
        enter_idxs=np.nonzero( delta_max>0 )[0]
        exit_idxs =np.nonzero( delta_max<0 )[0]


        for enter_i,exit_i in zip(enter_idxs,exit_idxs):
            best_idx=np.argmin(dists[enter_i:exit_i]) + enter_i
            if dists[best_idx] < radius_min:
                breaks.append( best_idx )

    breaks.append(0)
    breaks.append( len(dists) )
    breaks=np.sort(breaks)
    print(breaks)
    breaks=np.array( breaks )
    sections=np.array( [ breaks[:-1],
                         breaks[1:] ] ).T

    short=(sections[:,1] - sections[:,0])<min_samples
    return sections[~short,:]

class forwardTo(object):
    """
    credits:
    http://code.activestate.com/recipes/510402-attribute-proxy-forwarding-attribute-access/

    A descriptor based recipe that makes it possible to write shorthands
    that forward attribute access from one object onto another.

    >>> class C(object):
    ...     def __init__(self):
    ...         class CC(object):
    ...             def xx(self, extra):
    ...                 return 100 + extra
    ...             foo = 42
    ...         self.cc = CC()
    ...
    ...     localcc = forwardTo('cc', 'xx')
    ...     localfoo = forwardTo('cc', 'foo')
    ...
    >>> print C().localcc(10)
    110
    >>> print C().localfoo
    42

    Arguments: objectName - name of the attribute containing the second object.
               attrName - name of the attribute in the second object.
    Returns:   An object that will forward any calls as described above.
    """
    def __init__(self, objectName, attrName):
        self.objectName = objectName
        self.attrName = attrName

    def __get__(self, instance, owner=None):
        return getattr(getattr(instance, self.objectName), self.attrName)

    def __set__(self, instance, value):
        setattr(getattr(instance, self.objectName), self.attrName, value)

    def __delete__(self, instance):
        delattr(getattr(instance, self.objectName), self.attrName)


# Three representations for datetimes (ignoring date-only and timezone issues)
#   floating point datenums, in the standard of matplotlib, which matlab
#     standard + 366 (pretty sure)
#   datetime object.  i.e. import datetime ; datetime.datetime(2013,11,4,12,0)
#   numpy datetime64 (including various precisions)

# There are 3 "containers":
#  numpy array
#  scalar
#  pandas object with index
#    this one is a bit weird

def to_dnum(x):
    # Unwrap pandas data:
    # used to silently grab the index.
    if pd is not None:
        if isinstance(x,pd.DataFrame):
            log.warning("to_dnum should be given either a series or an index, not a dataframe")
            assert isinstance(x.index,pd.DatetimeIndex)
            x=x.index
        if isinstance(x,pd.DatetimeIndex) or isinstance(x,pd.Series):
            x=x.values

    # Unwrap xarray data
    if xr is not None:
        if isinstance(x,xr.DataArray):
            x=x.values

    if isinstance(x,datetime.datetime) or isinstance(x,datetime.date):
        return date2num(x)

    if np.isscalar(x):
        if isinstance(x,float):
            return x

        if isinstance(x,np.datetime64):
            return dt64_to_dnum(x)
        
        assert False
    else:
        if pd is not None and isinstance(x,pd.DataFrame) or isinstance(x,pd.Series):
            x=x.index.values

        if np.issubdtype(x.dtype,np.float):
            return x
        if isinstance(x[0],datetime.datetime) or isinstance(x[0],datetime.date):
            return date2num(x)
        if np.issubdtype(x.dtype,np.datetime64):
            return dt64_to_dnum(x)
        assert False

def to_dt64(x):
    if pd is not None and isinstance(x,pd.DataFrame) or isinstance(x,pd.Series):
        x=x.index.values

    # isscalar is too specific - only for numpy scalars
    if not isinstance(x,np.ndarray):
        if isinstance(x,float):
            x=num2date(x) # now a datetime
        elif isinstance(x,str):
            if 'since' in x:
                return cf_string_to_dt64(x)
            else:
                return np.datetime64(x)

        if isinstance(x,datetime.datetime) or isinstance(x,datetime.date):
            x=np.datetime64(x)

        if np.issubdtype(x,np.datetime64):
            return x

        assert False
    elif isinstance(x,pd.Timestamp):
        return x.to_datetime64()
    else:
        if np.issubdtype(x.dtype, np.float):
            x=num2date(x)

        x=np.asarray(x)
        if isinstance( x.flat[0], datetime.datetime ) or isinstance(x.flat[0],datetime.date):
            x=np.array(x,'M8[ns]')
        
        if np.issubdtype(x.dtype,np.datetime64):
            return x

        assert False

def to_unix(t):
    """ 
    Convert t to unix epoch time, defined as the number of seconds
    since 1970-01-01 00:00:00.  The result is a float or int, and is *not*
    distinguishable a priori from datenums.  For that reason, numerical values
    passed to the other date converters are assumed to be datenums.

    Also note that if you want to double-check the results of this function
    via python's datetime module, use datetime.datetime.utcfromtimestamp(x).
    Otherwise you are likely to get some unwelcome time zone conversions.
    """
    if 1:
        # I think this is actually pretty good.
        unix0=np.datetime64('1970-01-01 00:00:00')
        return (to_dt64(t) - unix0)/np.timedelta64(1,'s')
    else:
        dt=to_datetime(t)
        dt0=datetime.datetime(1970, 1, 1)
        return (dt - dt0).total_seconds()

<<<<<<< HEAD
# re-implementation:
def unix_to_dt64(t):
    unix0=np.datetime64('1970-01-01 00:00:00')
    return unix0 + t*np.timedelta64(1,'s')
    
=======
def unix_to_dt64(t):
    """
    Convert a floating point unix timestamp to numpy datetime64 
    """
    unix0=np.datetime64('1970-01-01 00:00:00')
    return unix0 + t*np.timedelta64(1,'s')
    

>>>>>>> 43077339
def cf_string_to_dt64(x):
    """ return a seconds-based numpy datetime 
    from something like 
    ``1000 seconds since 1983-01-09T12:43:10``

    This is conditionally called from to_datetime(), too.

    A timezone, either as a trailing 'Z' or -0:00 is allowed,
    but other timezones are not (since that would introduce an 
    ambiguity as to whether to adjust to UTC, or leave in 
    another timezone)
    """
    duration,origin = x.split(" since ")
    count,units = duration.split()

    if origin.endswith('Z'):
        origin=origin[:-1]
    else:
        # does it have a +0800 style time zone?
        time_part=origin[10:]
        for sep in "+-":
            if sep in time_part:
                tz_part=time_part[ time_part.index(sep):]
                break
        else:
            tz_part=None
        if tz_part:
            tz_part=tz_part.replace(':','')
            assert float(tz_part)==0
            # extra 1 for the separator
            origin=origin[:-1-len(tz_part)]

    tzero = np.datetime64(origin,'s')

    mult = dict(seconds=1,
                minutes=60,
                hours=3600,
                days=86400)[units]
    delta=np.timedelta64(int( float(count) * mult),'s')
    return tzero + delta


def to_datetime(x):
    try:
        x=x.asm8 # if it's a scalar pandas timestamp
    except AttributeError:
        pass

    # Unwrap xarray data
    if xr is not None and isinstance(x,xr.DataArray):
        x=x.values
    
    if isinstance(x,float):
        return num2date(x)
    if isinstance(x,datetime.datetime):
        return x
    if isinstance(x,str):
        if 'since' in x:
            x=cf_string_to_dt64(x)
        else:
            # see if numpy will parse it
            # a bit dangerous and not as smart as pandas, but
            # at the moment we're trying to avoid a pandas dependency
            # here.
            x=np.datetime64(x)
    
    # isscalar is not so general - it does *not* mean not array, it means
    # the value *is* a numpy scalar.
    if np.isscalar(x):
        if np.issubdtype(x,np.datetime64):
            ts = (x - np.datetime64('1970-01-01T00:00:00Z')) / np.timedelta64(1, 's')
            return datetime.datetime.utcfromtimestamp(ts)
    else:
        if np.issubdtype(x.dtype,np.float):
            return num2date(x)
        if np.issubdtype(x.dtype,np.datetime64):
            ts = (x - np.datetime64('1970-01-01T00:00:00Z')) / np.timedelta64(1, 's')
            # return datetime.datetime.utcfromtimestamp(ts) # or do we have to vectorize?
            return [datetime.datetime.utcfromtimestamp(x) 
                    for x in ts] 
        if len(x) and isinstance(x.flatten[0],datetime.datetime):
            return x

# some conversion help for datetime64 and python datenums
# pandas includes some of this functionality, but trying to 
# keep utils.py pandas-free (no offense, pandas)

def dt64_to_dnum(dt64):
    # get some reference points:

    dt1=datetime.datetime.fromordinal(1) # same as num2date(1)

    for reftype,ref_to_days in [('M8[us]',86400000000),
                                ('M8[D]',1)]:
        dt64_1=np.datetime64(dt1).astype(reftype)
        # integer microseconds since day 1
        try:
            diff=dt64.astype(reftype) - dt64_1
        except TypeError:
            continue # numpy won't convert a value in days to microseconds.

        # need to convert to days, as floating point
        delta=np.timedelta64(ref_to_days,'us')
        break

    dnum=1.0+diff/delta
    return dnum

def dnum_to_dt64(dnum,units='us'):
    reftype='m8[%s]'%units

    # how many units are in a day?
    units_per_day=np.timedelta64(1,'D').astype(reftype)
    # datetime for the epoch
    dt_ref=datetime.datetime(1970,1,1,0,0)
    
    offset = ((dnum-dt_ref.toordinal())*units_per_day).astype(reftype)
    return np.datetime64(dt_ref) + offset

def dnum_jday0(dnum):
    # return a dnum for the first of the year
    dt=to_datetime(dnum)
    dt0=datetime.datetime(dt.year,1,1)
    return to_dnum(dt0)

def invert_permutation(p):
    '''
    Returns an array s, where s[i] gives the index of i in p.
    The argument p is assumed to be some permutation of 0, 1, ..., len(p)-1. 
    see http://stackoverflow.com/questions/11649577/how-to-invert-a-permutation-array-in-numpy
    
    this version, using np.arange instead of xrange, is 23% faster than the
    np.put() version on that stackoverflow question.
    '''
    s = np.zeros(p.size, p.dtype) # np.zeros is better than np.empty here, at least on Linux
    s[p] = np.arange(p.size) 
    return s

def circumcenter(p1,p2,p3):
    ref = p1
    
    p1x = p1[...,0] - ref[...,0] # ==0.0
    p1y = p1[...,1] - ref[...,1] # ==0.0
    p2x = p2[...,0] - ref[...,0]
    p2y = p2[...,1] - ref[...,1]
    p3x = p3[...,0] - ref[...,0]
    p3y = p3[...,1] - ref[...,1]

    vc = np.zeros( p1.shape, np.float64)
    
    # taken from TRANSFORMER_gang.f90
    dd=2.0*((p1x-p2x)*(p1y-p3y) -(p1x-p3x)*(p1y-p2y))
    b1=p1x**2+p1y**2-p2x**2-p2y**2
    b2=p1x**2+p1y**2-p3x**2-p3y**2 
    vc[...,0]=(b1*(p1y-p3y)-b2*(p1y-p2y))/dd + ref[...,0]
    vc[...,1]=(b2*(p1x-p2x)-b1*(p1x-p3x))/dd + ref[...,1]
    
    return vc

def poly_circumcenter(points):
    """ 
    unbiased (mostly) estimate of circumcenter, by computing circumcenter
    of consecutive groups of 3 points
    """
    triples=np.array(list(circular_n(points,3)))
    ccs=circumcenter(triples[:,0],triples[:,1],triples[:,2])
    return np.array(ccs).mean(axis=0)

def rms(v):
    return np.sqrt( np.mean( v**2 ) )


def circular_pairs(iterable):
    """
    like pairwise, but closes the loop.
    s -> (s0,s1), (s1,s2), (s2, s3), ..., (sN,s0)
    """
    a, b = itertools.tee(iterable)
    b = itertools.cycle(b)
    next(b, None)
    return six.moves.zip(a, b)

def circular_n(iterable,n):
    iters = list(itertools.tee(iterable,n))
    for i in range(1,n):
        iters[i]=itertools.cycle(iters[i])
        [next(iters[i],None) for count in range(i)]
    return six.moves.zip( *iters )
        

def cdiff(a,n=1,axis=-1):
    """ 
    Like np.diff, but include difference from last element back
    to first.
    """ 
    assert n==1 # not ready for higher order
    # assert axis==-1 # also not ready for weird axis

    result=np.zeros_like(a)
    d=np.diff(a,n=n,axis=axis)

    # using [0] instead of 0 means that axis is preserved
    # so the concatenate is easier
    last=np.take(a,[0],axis=axis) - np.take(a,[-1],axis=axis) 

    # this is the part where we have to assume axis==-1
    #return np.concatenate( [d,last[...,None]] )

    return np.concatenate( [d,last] ) 


def enumerate_groups(keys):
    """
    given an array of labels, return, in increasing value of key,
    yield tuples (key,idxs) such that np.all(keys[idxs]==key)
    """
    order=np.argsort(keys) 
    breaks=1+np.nonzero( np.diff( keys[order] ) )[0]
    for group in np.split( order,breaks ):
        group.sort()
        yield keys[group[0]],group
    
def moving_average_nearest(x,y,n):
    """ 
    x,y: 1-D arrays
    n: integer giving size of the averaging window

    Returns a new array with each element calculated as the
    mean of the n nearest (in terms of x coordinate) input values.

    Very inefficient implementation!
    """
    out=np.zeros_like(y)
    for i in range(len(x)):
        dists=np.abs(x-x[i])
        choose=np.argsort(dists)[:n]
        out[i]=np.mean(y[choose]) 
    return out


def touch(fname, times=None):
    """ 
    Like unix touch.  Thanks to 
    http://stackoverflow.com/questions/1158076/implement-touch-using-python
    """
    with open(fname, 'a'):
        os.utime(fname, times)


def orient_intersection(lsA,lsB,delta=1.0):
    """ 
    lsA,lsB: LineString geometries with exactly one intersecting point.
    returns 
    1: if lsA crosses lsB left to right, when looking from the start towards the
    end of lsB.
    -1: the other case.

    delta: current implementation uses a finite difference, and delta specifies 
    the scale of that difference.
    """
    pnt=lsA.intersection(lsB)
    fA=lsA.project(pnt)
    fB=lsB.project(pnt)

    delta=1.0 # [m] ostensibly
    # assuming
    pntAplus=lsA.interpolate(fA+delta)
    pntBplus=lsB.interpolate(fB+delta)

    # if [pntBplus,pnt,pntAplus] is oriented CCW, then lsA crosses
    # left to right with respect to lsB
    pnts=np.array( [pntBplus.coords[0],
                    pnt.coords[0],
                    pntAplus.coords[0]] )
    area=signed_area(pnts)
    assert area!=0.0
    if area<0:
        return -1
    else:
        return 1
        


# Some XLS-related functions:
def alpha_to_zerobased(s):
    value=0
    for i,c in enumerate(s):
        value=26*value + (ord(c) - ord('A') + 1)
    # A really means 1, except for the last character
    # for which A means 0.  So the above is a 1-based value,
    # even though it doesn't look like it.
    return value-1 # make it 0-based

def parse_xl_address(s):
    m=re.match('([A-Z]+)([0-9]+)',s)
    return (alpha_to_zerobased(m.group(1)),
            int(m.group(2))-1)

def parse_xl_range(s):
    # note that this does *NOT* change to be exclusive indexing
    return [parse_xl_address(part)
            for part in s.split(':')]

def as_sheet(sheet,fn):
    if isinstance(sheet,str) and fn is not None:
        sheet=xlrd.open_workbook(fn).sheet_by_name(sheet)
    return sheet

def cell_region_to_array(sheet,xl_range,dtype='O',fn=None):
    start,stop = parse_xl_range(xl_range)
    data=[]

    sheet=as_sheet(sheet,fn)
    
    # have to add 1 because these come in as inclusive
    # indices, but range assumes exclusive stop
    for row in range(start[0],stop[0]+1):
        row_data=[]
        for col in range(start[1],stop[1]+1):
            row_data.append( sheet.cell_value(col,row) )
        data.append(row_data)

    return np.array(data,dtype=dtype).T



def cell_region_to_df(sheet,xl_range,idx_ncols=0,idx_nrows=0,fn=None):
    chunk=cell_region_to_array(sheet,xl_range,fn=fn)

    columns=chunk[:idx_nrows,idx_ncols:].T
    if idx_nrows==1:
        columns=columns[:,0]
        
    df=pd.DataFrame( chunk[idx_nrows:,idx_ncols:],
                     index=chunk[idx_nrows:,:idx_ncols],
                     columns=columns)
    return df


def uniquify_paths(fns):
    # split each filename into parts, and include only enough of the trailing parts
    # make each name unique, and omit trailing parts that are the same for all fns.

    # reverse to make the indexing easier
    splits = [ fn.split('/')[::-1] for fn in fns]
    

    # Trying to identify a,b such that splits[a:b] uniquely identify each source
    a=0
    
    # first trim identical prefixes (which were originally suffixes)
    done = 0
    for a in range(len(splits[0])):
        for i in range(1,len(splits)):
            if splits[0][a] != splits[i][a]:
                log.info("Suffix %d differs"%a)
                done=1
                break
        if done:
            break

    b=a+1
    for b in range(a+1,len(splits[0])):
        done = 1
        for i in range(1,len(splits)):
            if splits[0][a:b] == splits[i][a:b]:
                # still not uniquely identified
                done = 0
                break
        if done:
            break
    trimmed = [ '/'.join(split[a:b][::-1]) for split in splits]
    return trimmed


# Used to be in array_append
def array_append( A, b ):
    """ 
    append b to A, where b.shape == A.shape[1:]
    Attempts to make this fast by dynamically resizing the base array of
    A, and returning the appropriate slice.
    """

    # a bit more complicated because A may have a different column ordering
    # than A.base (due to a previous transpose, probably)
    # can compare strides to see if our orderings are the same.

    # possible that it's not a view, or
    # the base array isn't big enough, or
    # the layout is different and it would just get confusing, or
    # A is a slice on other dimensions, too, which gets too confusing.
    
    if A.base is None or type(A.base) == str \
           or A.base.size == A.size or A.base.strides != A.strides \
           or A.shape[1:] != A.base.shape[1:]:
        new_shape = list(A.shape)

        # make it twice as long as A, and in case the old shape was 0, add 10
        # in for good measure.
        new_shape[0] = new_shape[0]*2 + 10  
        
        base = np.zeros( new_shape, dtype=A.dtype)
        base[:len(A)] = A

        # print "resized based array to %d elements"%(len(base))
    else:
        base = A.base

    A = base[:len(A)+1]
    if A.dtype.isbuiltin:
        A[-1] = b
    else:
        # recarray's get tricky, and the corner cases are not clear to me.
        # if b is a 0-dimensional recarray, list(b) doesn't work.
        # so just punt and try both.
        try: # if type(b) == numpy.void:
            val=b.tolist()
        except AttributeError:
            # cover cases where the new value isn't an ndarray, but a list or tuple.
            val=list(b)
        A[-1] = val
    return A

def array_concatenate( AB ):
    """
    similiar to array_append, but B.shape[1:] == A.shape[1:]

    while the calling convention is similar to concatenate, it currently only supports
    2 arrays
    """
    A,B = AB
    
    if A.base is None or type(A.base) == str \
           or A.base.size == A.size or A.base.strides != A.strides \
           or len(A) + len(B) > len(A.base) \
           or A.shape[1:] != A.base.shape[1:]:
        new_shape = list(A.shape)

        # make it twice as long as A, and in case the old shape was 0, add 10
        # in for good measure.
        new_shape[0] = max(new_shape[0]*2 + 10,
                           new_shape[0] + len(B))
        
        base = np.zeros( new_shape, dtype=A.dtype)
        base[:len(A)] = A
    else:
        base = A.base

    lenA = len(A)
    A = base[:lenA+len(B)]
    A[lenA:] = B
        
    return A
    
    
def concatenate_safe_dtypes( ab ):
    """ 
    Concatenate two arrays, but allow for the dtypes to be different.  The
    fields are taken from the first array - matching fields in subsequent arrays
    are copied, others discarded.
    """
    a,b = ab # for now, force just two arrays
    
    result = np.zeros( len(a)+len(b), a.dtype)
    result[:len(a)] = a

    for name in b.dtype.names:
        if name in a.dtype.names:
            result[ len(a):len(a)+len(b)][name] = b[name]
    return result

def recarray_del_fields(A,old_fields):
    new_dtype=[fld
               for fld in A.dtype.descr
               if fld[0] not in old_fields]

    new_A=np.zeros( len(A), dtype=new_dtype)
    
    for name in new_A.dtype.names:
        new_A[name]=A[name]

    return new_A
    
def recarray_add_fields(A,new_fields):
    """ 
    A: a record array
    new_fields: [ ('name',data), ... ]
    where data must be the same length as A.  So far, no support for
    non-scalar values
    """
    new_dtype=A.dtype.descr
    for name,val in new_fields:
        # handle non-scalar fields
        # assume that the first dimension is the "record" dimension
        new_dtype.append( (name,val.dtype,val.shape[1:] ) )
    new_names=[name for name,val in new_fields]
    new_values=[val for name,val in new_fields]
    new_A=np.zeros( len(A), dtype=new_dtype)
    
    for name in new_A.dtype.names:
        try:
            new_A[name]=new_values[new_names.index(name)]
        except ValueError:
            new_A[name]=A[name]

    return new_A


def isnat(x):
    """ 
    datetime64 analog to isnan.
    doesn't yet exist in numpy - other ways give warnings
    and are likely to change.  
    """
    return x.astype('i8') == np.datetime64('NaT').astype('i8')


def group_by_sign_hysteresis(Q,Qlow=0,Qhigh=0):
    """
    A seemingly over-complicated way of solving a simple problem.
    Breaking a time series into windows of positive and negative values 
    (e.g. delimiting flood and ebb in a velocity or flux time series).
    With the complicating factor of the time series sometimes hovering 
    close to zero.
    This function introduces some hysteresis, while preserving the exact
    timing of the original zero-crossing.  Qlow (typ. <0) and Qhigh (typ>0)
    set the hysteresis band.  Crossings only count when they start below Qlow 
    and end above Qhigh.  Within that period, there could be many small amplitude
    crossings - the last one is used.  This is in contrast to standard hysteresis
    where the timing would corresponding to crossing Qhigh or Qlow.  

    returns two arrays, pos_windows = [Npos,2], neg_windows=[Nneg,2]
    giving the indices in Q for respective windows
    """
    states=[]

    for idx in range(len(Q)):
        if Q[idx]<=Qlow:
            states.append('L')
        elif Q[idx]<=0:
            states.append('l')
        elif Q[idx]<=Qhigh:
            states.append('h')
        else:
            states.append('H')
    statestr="".join(states)

    p2n=[]
    for m in re.finditer( r'H[hl]*L',statestr):
        sub=m.group(0)
        # the last h-l transition
        # 1 for the leading H
        idx=m.span()[0] + 1 + re.search(r'[Hh][lL]+$',sub).span()[0]
        p2n.append(idx)

    n2p=[]
    for m in re.finditer( r'L[hl]*H',statestr):
        sub=m.group(0)
        # the last h-l transition
        idx=m.span()[0] + 1 + re.search(r'[Ll][hH]+$',sub).span()[0]
        n2p.append(idx)

    if p2n[0]<n2p[0]:
        # starts positive, so the first full window is negative
        neg_windows=zip(p2n,n2p)
        pos_windows=zip(n2p,p2n[1:])
    else:
        # starts negative, first full window is positive
        pos_windows=zip(n2p,p2n)
        neg_windows=zip(p2n,n2p[1:])
    pos_windows=np.array(list(pos_windows))
    neg_windows=np.array(list(neg_windows))
    return pos_windows,neg_windows


def point_in_polygon( pgeom, randomize=False ):
    """ return a point that lies inside the given [multi]polygon
    geometry

    randomize: if True, pick points randomly, but fallback to deterministic
    approach when the geometry is to sparse
    """
    if randomize:
        env = pgeom.envelope
        if env.area/pgeom.area > 1e4:
            print("Sliver! Going to non-random point_in_polygon code")
            return point_in_polygon(pgeom,False)
        
        env_pnts = np.array(env.exterior.coords)
        minx,miny = env_pnts.min(axis=0)
        maxx,maxy = env_pnts.max(axis=0)

        while 1:
            x = minx + np.random.random()*(maxx-minx)
            y = miny + np.random.random()*(maxy-miny)
            pnt_geom = geometry.Point(x,y)
            if pgeom.contains(pnt_geom):
                return np.array([x,y])
    else:
        # print "holding breath for point_in_polygon"
        # Try a more robust way of choosing the point:
        c = pgeom.centroid
        min_x,min_y,max_x,max_y = pgeom.bounds
        horz_line = geometry.LineString([[min_x-10.0,c.y],
                                         [max_x+10.0,c.y]])
        full_ix = horz_line.intersection( pgeom )

        # intersect it with the polygon:
        if full_ix.type == 'MultiLineString':
            lengths = [l.length for l in full_ix.geoms]
            best = np.argmax(lengths)
            ix = full_ix.geoms[best]
        else:
            ix = full_ix
        # then choose the midpoint:
        midpoint = np.array(ix.coords).mean(axis=0)
        return midpoint


def isolate_downcasts(ds,
                      z_surface='auto',min_cast_samples=10,
                      z_var='z',time_dim='time',positive='up',
                      z_slush=0.3):
    """
    take a timeseries with depth, split it into downcasts.
    """
    z=ds[z_var].values
    if z_surface == 'auto':
        z_surface = percentile(z,95) - z_slush # ~ 0.3m slush factor
    dz = np.concatenate( ([0],diff(z)) )
    mask = ((z<z_surface) & (dz<0))

    ## divide into individual casts
    cast_starts = np.nonzero( mask[1:] & (~mask[:-1]))[0]
    cast_ends = np.nonzero( mask[:-1] & (~mask[1:]))[0]
    # remove partials at start and end
    if mask[0]:
        cast_ends = cast_ends[1:]
    if mask[-1]:
        cast_starts = cast_starts[:-1]

    cast_Nsamples = cast_ends - cast_starts
    valid_casts = cast_Nsamples > min_cast_samples

    cast_starts = cast_starts[valid_casts]
    cast_ends = cast_ends[valid_casts]
    max_cast_samples = cast_Nsamples.max()

    Ncasts = len(cast_starts)

    # repackage scalar and z into MxN array
    scalar_mn = np.zeros( (Ncasts,max_cast_samples), scalar.dtype)
    z_mn = np.zeros( (Ncasts,max_cast_samples), float64)
    scalar_mn[...] = nan
    z_mn[...] = nan
    times_m = np.zeros(Ncasts, np.float64)
    xy_m = np.zeros( (Ncasts,2), np.float64)
    for c,(s,e)in enumerate(zip(cast_starts,cast_ends)):
            scalar_mn[c,:e-s] = scalar[s:e]
            z_mn[c,:e-s] = z[s:e]
            times_m[c] = times[s]
            xy_m[c,:] = xy[s]
    tr = Transect(xy=xy_m,times=times_m,elevations=z_mn.T,scalar=scalar_mn.T)<|MERGE_RESOLUTION|>--- conflicted
+++ resolved
@@ -1017,22 +1017,13 @@
         dt0=datetime.datetime(1970, 1, 1)
         return (dt - dt0).total_seconds()
 
-<<<<<<< HEAD
-# re-implementation:
 def unix_to_dt64(t):
+    """
+    Convert a floating point unix timestamp to numpy datetime64 
+    """
     unix0=np.datetime64('1970-01-01 00:00:00')
     return unix0 + t*np.timedelta64(1,'s')
     
-=======
-def unix_to_dt64(t):
-    """
-    Convert a floating point unix timestamp to numpy datetime64 
-    """
-    unix0=np.datetime64('1970-01-01 00:00:00')
-    return unix0 + t*np.timedelta64(1,'s')
-    
-
->>>>>>> 43077339
 def cf_string_to_dt64(x):
     """ return a seconds-based numpy datetime 
     from something like 
