import os
import glob
import copy
import subprocess

import six
from collections import defaultdict
import re
import xarray as xr
import numpy as np
import datetime
from matplotlib.dates import date2num, num2date

from ... import utils
from ..delft import dflow_model as dfm
from ..delft import dfm_grid
from ...grid import unstructured_grid
from ...spatial import linestring_utils

from . import store_file

import logging as log

try:
    import pytz
    utc = pytz.timezone('utc')
except ImportError:
    log.warning("Couldn't load utc timezone")
    utc = None

datenum_precision_per_s = 100 # 10ms  - should be evenly divisible into 1e6

def dt_round(dt):
    """ Given a datetime or timedelta object, round it to datenum_precision
    """
    if isinstance(dt,datetime.timedelta):
        td = dt
        # days are probably fine
        dec_seconds = td.seconds + 1e-6 * td.microseconds
        # the correct number of time quanta
        quanta = int(round(dec_seconds * datenum_precision_per_s))

        # how to get that back to an exact number of seconds?
        new_seconds = quanta // datenum_precision_per_s
        # careful to keep it integer arithmetic
        us_per_quanta = 1000000 // datenum_precision_per_s
        new_microseconds = (quanta % datenum_precision_per_s) * us_per_quanta

        return datetime.timedelta( days=td.days,
                                   seconds = new_seconds,
                                   microseconds = new_microseconds )
    else:
        # same deal, but the fields have slightly different names
        # And the integer arithmetic cannot be used to count absolute seconds -
        # that will overflow 32-bit ints (okay with 64, but better not
        # to assume 64-bit ints are available)
        dec_seconds = dt.second + 1e-6 * dt.microsecond
        quanta = int(round(dec_seconds * datenum_precision_per_s))

        # how to get that back to an exact number of seconds?
        new_seconds = quanta // datenum_precision_per_s
        # careful to keep it integer arithmetic
        us_per_quanta = 1000000// datenum_precision_per_s
        new_microseconds = (quanta % datenum_precision_per_s) * us_per_quanta

        # to handle the carries between microseconds, seconds, days,
        # construct an exact timedelta object - also avoids having to do
        # int arithmetic with seconds over many days, which could overflow.
        td = datetime.timedelta(seconds = new_seconds - dt.second,
                                microseconds = new_microseconds - dt.microsecond)

        return dt + td

# certainly there is a better way to do this...
MultiBC=dfm.MultiBC
StageBC=dfm.StageBC
FlowBC=dfm.FlowBC
VelocityBC=dfm.VelocityBC
ScalarBC=dfm.ScalarBC
SourceSinkBC=dfm.SourceSinkBC
OTPSStageBC=dfm.OTPSStageBC
OTPSFlowBC=dfm.OTPSFlowBC
OTPSVelocityBC=dfm.OTPSVelocityBC
HycomMultiVelocityBC=dfm.HycomMultiVelocityBC
HycomMultiScalarBC=dfm.HycomMultiScalarBC
NOAAStageBC=dfm.NOAAStageBC
NwisFlowBC=dfm.NwisFlowBC
NwisStageBC=dfm.NwisStageBC
CdecFlowBC=dfm.CdecFlowBC
CdecStageBC=dfm.CdecStageBC

class GenericConfig(object):
    """ Handles reading and writing of suntans.dat formatted files.
    Older code I think was case-insensitive, but seems that it is
    now case-sensitive.
    """
    keys_are_case_sensitive=True

    def __init__(self,filename=None,text=None):
        """ filename: path to file to open and parse
            text: a string containing the entire file to parse
        """
        self.filename = filename

        if filename:
            fp = open(filename,'rt')
        else:
            fp = [s+"\n" for s in text.split("\n")]

        self.entries = {}
        self.originals = []

        for line in fp:
            # save original text so we can write out a new suntans.dat with
            # only minor changes
            self.originals.append(line)
            i = len(self.originals)-1

            m = re.match("^\s*((\S+)\s+(\S+))?\s*.*",line)
            if m and m.group(1):
                key = m.group(2)
                if not self.keys_are_case_sensitive:
                    key=key.lower()
                val = m.group(3)
                self.entries[key] = [val,i]
        if filename:
            fp.close()

    def copy(self):
        # punt copy semantics and handling to copy module
        return copy.deepcopy(self)

    def conf_float(self,key):
        return self.conf_str(key,float)
    def conf_int(self,key,default=None):
        x=self.conf_str(key,int)
        if x is None:
            return default
        return x
    def conf_str(self,key,caster=lambda x:x):
        if not self.keys_are_case_sensitive:
            key = key.lower()

        if key in self.entries:
            return caster(self.entries[key][0])
        else:
            return None

    def __setitem__(self,key,value):
        self.set_value(key,value)
    def __getitem__(self,key):
        return self.conf_str(key)
    def __delitem__(self,key):
        # if the line already exists, it will be written out commented, otherwise
        # it won't be written at all.
        self.set_value(key,None)

    def __eq__(self,other):
        return self.is_equal(other)
    def is_equal(self,other,limit_to_keys=None):
        # key by key equality comparison:
        print("Comparing two configs")
        for k in self.entries.keys():
            if limit_to_keys and k not in limit_to_keys:
                continue
            if k not in other.entries:
                print("Other is missing key %s"%k)
                return False
            elif self.val_to_str(other.entries[k][0]) != self.val_to_str(self.entries[k][0]):
                print("Different values key %s => %s, %s"%(k,self.entries[k][0],other.entries[k][0]))
                return False
        for k in other.entries.keys():
            if limit_to_keys and k not in limit_to_keys:
                continue
            if k not in self.entries:
                print("other has extra key %s"%k)
                return False
        return True

    def disable_value(self,key):
        if not self.keys_are_case_sensitive:
            key = key.lower()
        if key not in self.entries:
            return
        old_val,i = self.entries[key]

        self.originals[i] = "# %s"%(self.originals[i])
        self.entries[key][0] = None

    def val_to_str(self,value):
        # make sure that floats are formatted with plenty of digits:
        # and handle annoyance of standard Python types vs. numpy types
        # But None stays None, as it gets handled specially elsewhere
        if value is None:
            return None
        if isinstance(value,float) or isinstance(value,np.floating):
            value = "%.12g"%value
        else:
            value = str(value)
        return value

    def set_value(self,key,value):
        """ Update a value in the configuration.  Setting an item to None will
        comment out the line if it already exists, and omit the line if it does
        not yet exist.
        """
        if not self.keys_are_case_sensitive:
            key = key.lower()
        else:
            if (key not in self.entries):
                for other in self.entries:
                    if key.lower()==other.lower():
                        raise Exception("Probably a case-sensitive error: %s vs %s"%(key,other))

        if key not in self.entries:
            if value is None:
                return
            self.originals.append("# blank #")
            i = len(self.originals) - 1
            self.entries[key] = [None,i]

        old_val,i = self.entries[key]

        value = self.val_to_str(value)

        if value is not None:
            self.originals[i] = "%s   %s # from sunreader code\n"%(key,value)
        else:
            self.originals[i] = "# " + self.originals[i]

        self.entries[key][0] = value

    def write_config(self,filename=None,check_changed=True,backup=True):
        """
        Write this config out to a text file
        filename: defaults to self.filename
        check_changed: if True, and the file already exists and is not materially different,
          then do nothing.  Good for avoiding unnecessary changes to mtimes.
        backup: if true, copy any existing file to <filename>.bak
        """
        filename = filename or self.filename
        if filename is None:
            raise Exception("No clue about the filename for writing config file")

        if check_changed:
            if os.path.exists(filename):
                existing_conf = self.__class__(filename)
                if existing_conf == self:
                    print("No change in config")
                    return

        if os.path.exists(filename) and backup:
            filename_bak = filename + ".bak"
            os.rename(filename,filename_bak)

        fp = open(filename,'wt')
        for line in self.originals:
            fp.write(line)
        fp.close()

class SunConfig(GenericConfig):
    def time_zero(self):
        """ return python datetime for the when t=0 is"""

        # try the old way, where these are separate fields:
        start_year = self.conf_int('start_year')
        start_day  = self.conf_float('start_day')
        if start_year is not None:
            # Note: we're dealing with 0-based start days here.
            start_datetime = datetime.datetime(start_year,1,1,tzinfo=utc) + dt_round(datetime.timedelta(start_day))
            return start_datetime

        # That failed, so try the other way
        print("Trying the new way of specifying t0")
        s = self.conf_str('TimeZero') # 1999-01-01-00:00
        start_datetime = datetime.datetime.strptime(s,'%Y-%m-%d-%H:%M')
        start_datetime = start_datetime.replace(tzinfo=utc)
        return start_datetime

    def simulation_seconds(self):
        return self.conf_float('dt') * self.conf_int('nsteps')

    def timestep(self):
        """ Return a timedelta object for the timestep - should be safe from roundoff.
        """
        return dt_round( datetime.timedelta(seconds=self.conf_float('dt')) )

    def simulation_period(self):
        """ This is more naive than the SunReader simulation_period(), in that
        it does *not* look at any restart information, just start_year, start_day,
        dt, and nsteps

        WARNING: this used to add an extra dt to start_date - maybe trying to make it
        the time of the first profile output??  this seems like a bad idea.  As of
        Nov 18, 2012, it does not do that (and at the same time, moves to datetime
        arithmetic)

        return a  pair of python datetime objects for the start and end of the simulation.
        """
        t0 = self.time_zero()

        # why did it add dt here???
        # start_date = t0 + datetime.timedelta( self.conf_float('dt') / (24.*3600) )
        # simulation_days = self.simulation_seconds() / (24.*3600)
        # end_date   = start_date + datetime.timedelta(simulation_days)

        start_date = t0
        end_date = start_date + self.conf_int('nsteps')*self.timestep()

        return start_date,end_date

    def copy_t0(self,other):
        self.set_value('start_year',other.conf_int('start_year'))
        self.set_value('start_day',other.conf_float('start_day'))

    # def set_simulation_period(self,start_date,end_date):
    #     """ Based on the two python datetime instances given, sets
    #     start_day, start_year and nsteps
    #     """
    #     self.set_value('start_year',start_date.year)
    #     t0 = datetime.datetime( start_date.year,1,1,tzinfo=utc )
    #     self.set_value('start_day',date2num(start_date) - date2num(t0))
    #
    #     # roundoff dangers here -
    #     # self.set_simulation_duration_days( date2num(end_date) - date2num(start_date))
    #     self.set_simulation_duration(delta=(end_date - start_date))
    #
    # def set_simulation_duration_days(self,days):
    #     self.set_simulation_duration(days=days)
    # def set_simulation_duration(self,
    #                             days=None,
    #                             delta=None,
    #                             seconds = None):
    #     """ Set the number of steps for the simulation - exactly one of the parameters should
    #     be specified:
    #     days: decimal number of days - DANGER - it's very easy to get some round-off issues here
    #     delta: a datetime.timedelta object.
    #       hopefully safe, as long as any differencing between dates was done with UTC dates
    #       (or local dates with no daylight savings transitions)
    #     seconds: total number of seconds - this should be safe, though there are some possibilities for
    #       roundoff.
    #
    #     """
    #     print("Setting simulation duration:")
    #     print("  days=",days)
    #     print("  delta=",delta)
    #     print("  seconds=",seconds)
    #
    #     # convert everything to a timedelta -
    #     if (days is not None) + (delta is not None) + (seconds is not None) != 1:
    #         raise Exception("Exactly one of days, delta, or seconds must be specified")
    #     if days is not None:
    #         delta = datetime.timedelta(days=days)
    #     elif seconds is not None:
    #         delta = datetime.timedelta(seconds=seconds)
    #
    #     # assuming that dt is also a multiple of the precision (currently 10ms), this is
    #     # safe
    #     delta = dt_round(delta)
    #     print("  rounded delta = ",delta)
    #     timestep = dt_round(datetime.timedelta(seconds=self.conf_float('dt')))
    #     print("  rounded timestep =",timestep)
    #
    #     # now we have a hopefully exact simulation duration in integer days, seconds, microseconds
    #     # and a similarly exact timestep
    #     # would like to do this:
    #     #   nsteps = delta / timestep
    #     # but that's not supported until python 3.3 or so
    #     def to_quanta(td):
    #         """ return integer number of time quanta in the time delta object
    #         """
    #         us_per_quanta = 1000000 // datenum_precision_per_s
    #         return (td.days*86400 + td.seconds)*datenum_precision_per_s + \
    #                int( round( td.microseconds/us_per_quanta) )
    #     quanta_timestep = to_quanta(timestep)
    #     quanta_delta = to_quanta(delta)
    #
    #     print("  quanta_timestep=",quanta_timestep)
    #     print("  quanta_delta=",quanta_delta)
    #     nsteps = quanta_delta // quanta_timestep
    #
    #     print("  nsteps = ",nsteps)
    #     # double-check, going back to timedelta objects:
    #     err = nsteps * timestep - delta
    #     self.set_value('nsteps',int(nsteps))
    #     print("Simulation duration requires %i steps (rounding error=%s)"%(self.conf_int('nsteps'),err))

    def is_grid_compatible(self,other):
        """ Compare two config's, and return False if any parameters which would
        affect grid partitioning/celldata/edgedata/etc. are different.
        Note that differences in other input files can also cause two grids to be different,
        esp. vertspace.dat
        """
        # keep all lowercase
        keys = ['Nkmax',
                'stairstep',
                'rstretch',
                'CorrectVoronoi',
                'VoronoiRatio',
                'vertgridcorrect',
                'IntDepth',
                'pslg',
                'points',
                'edges',
                'cells',
                'depth',
                # 'vertspace.dat.in' if rstretch==0
                'topology.dat',
                'edgedata',
                'celldata',
                'vertspace.dat']
        return self.is_equal(other,limit_to_keys=keys)

class SuntansModel(dfm.HydroModel):
    # Annoying, but suntans doesn't like signed elevations
    # this offset will be applied to grid depths and freesurface boundary conditions.
    # This is error prone, though, and makes it difficult to "round-trip"
    # grid information.  In particular, if a new run is created by loading an old
    # run, there will be an issue where the grid may get z_offset applied twice.
    # This should be reimplemented as a z_datum.  So no behind-the-scenes offsets,
    # just have a standardized place for saying that my model's z=0 is z_offset
    # from z_datum, e.g. z_datum='NAVD88' and z_offset.
    # maybe the appropriate thing is a dictionary, mapping datum names to offsets.
    # like z_datum['NAVD88']=-5.
    z_offset=0.0
    ic_ds=None

    # None: not a restart, or
    # path to suntans.dat for the run being restarted, or True if this is
    # a restart but we don't we have a separate directory for the restart,
    # just StartFiles
    restart=None
    restart_model=None # model instance being restarted

    # for partition, run, etc.
    sun_bin_dir=None
    mpi_bin_dir=None

    # 'auto': the grid and projection information will be used to
    # update the coriolis parameter.
    # None: leave whatever value is in the template
    # <float>: use that as the coriolis parameter
    coriolis_f='auto'

    # experimental -- not yet working.
    # the suntans code does not yet remap edge data from the original
    # order to the -g ordering (which is different, even when running
    # single-core). 
    use_edge_depths=False # write depth data per-edge in a separate file.

    @property
    def time0(self):
        self.config['starttime']
        dt=datetime.datetime.strptime(self.config['starttime'],
                                      "%Y%m%d.%H%M%S")
        return utils.to_dt64(dt)

    def create_restart(self,symlink=True):
        new_model=SuntansModel()
        new_model.config=self.config.copy()
        # things that have to match up, but are not part of the config:
        new_model.num_procs=self.num_procs
        new_model.restart=self.config_filename
        new_model.restart_model=self
        new_model.restart_symlink=symlink
        new_model.set_grid(unstructured_grid.UnstructuredGrid.read_suntans(self.run_dir))
        return new_model

    @classmethod
    def run_completed(cls,fn):
        """
        fn: path to either folder containing suntans.dat, or path
        to suntans.dat itself.

        returns: True if the file exists and the folder contains a run which
          ran to completion. Otherwise False.
        """
        if not os.path.exists(fn):
            return False
        if os.path.isdir(fn):
            fn=os.path.join(fn,"suntans.dat")
            if not os.path.exists(fn):
                return False
        model=cls.load(fn)
        return model.is_completed()
    def is_completed(self):
        step_fn=os.path.join(self.run_dir,self.config['ProgressFile'])
        if not os.path.exists(step_fn):
            return False
        with open(step_fn,'rt') as fp:
            progress=fp.read()
        return "100% Complete" in progress

    def set_grid(self,grid):
        """
        read/load grid, check for depth data and edge marks.
        This does not apply the z_offset -- that is only
        applied during writing out the rundata.
        """
        if isinstance(grid,six.string_types):
            # step in and load as suntans, rather than generic
            grid=unstructured_grid.SuntansGrid(grid)

        # depending on the source of the grid, it may need edges flipped
        # to be consistent with suntans expectations that nc1 is always into
        # the domain, and nc2 may be external
        grid.orient_edges()
        super(SuntansModel,self).set_grid(grid)

        # make sure we have the fields expected by suntans
        if 'depth' not in grid.cells.dtype.names:
            if 'depth' in grid.nodes.dtype.names:
                cell_depth=grid.interp_node_to_cell(grid.nodes['depth'])
                # and avoid overlapping names
                grid.delete_node_field('depth')
            elif 'depth' in grid.edges.dtype.names:
                raise Exception("Not implemented interpolating edge to cell bathy")
            else:
                self.log.warning("No depth information in grid.  Creating zero-depth")
                cell_depth=np.zeros(grid.Ncells(),np.float64)
            grid.add_cell_field('depth',cell_depth)

            
        # with the current suntans version, depths are on cells, but model driver
        # code in places wants an edge depth.  so copy those here.
        e2c=grid.edge_to_cells()
        nc1=e2c[:,0].copy()   ; nc2=e2c[:,1].copy()
        nc1[nc1<0]=nc2[nc1<0] ; nc2[nc2<0]=nc1[nc2<0]
        # edge depth is shallower of neighboring cells
        edge_depth=np.minimum(grid.cells['depth'][nc1],grid.cells['depth'][nc2])

        if 'edge_depth' in grid.edges.dtype.names:
            deep_edges=(grid.edges['edge_depth']<edge_depth)
            print("%d edges had a specified depth deeper than neighboring cells.  Replaced them"%
                  deep_edges.sum())
            grid.edges['edge_depth'][deep_edges]=edge_depth[deep_edges]
        else:        
            grid.add_edge_field('edge_depth',edge_depth)
        
        if 'mark' not in grid.edges.dtype.names:
            mark=np.zeros( grid.Nedges(), np.int32)
            grid.add_edge_field('mark',mark)
        self.grid=grid
        self.set_default_edge_marks()

    def set_default_edge_marks(self):
        # update marks to a reasonable starting point
        e2c=self.grid.edge_to_cells()
        bc_edge=e2c.min(axis=1)<0
        mark=self.grid.edges['mark']
        mark[mark<0] = 0
        mark[ (mark==0) & bc_edge ] = 1
        # allow other marks to stay
        self.grid.edges['mark'][:]=mark

    def edge_depth(self,j,datum=None):
        """
        Return the bed elevation for edge j, in meters, positive=up.
        Suntans implementation relies on set_grid() having set edge depths
        to be the min. of neighboring cells
        """
        z=self.grid.edges['edge_depth'][j]

        if datum is not None:
            if datum=='eta0':
                z+=self.initial_water_level()
        return z

        
    @staticmethod
    def load(fn,load_grid=True):
        """
        Open an existing model setup, from path to its suntans.dat
        """
        model=SuntansModel()
        if os.path.isdir(fn):
            fn=os.path.join(fn,'suntans.dat')
        model.load_template(fn)
        model.set_run_dir(os.path.dirname(fn),mode='existing')
        # infer number of processors based on celldata files
        sub_cells=glob.glob( os.path.join(model.run_dir,'celldata.dat.*') )
        if len(sub_cells)>0:
            model.num_procs=len(sub_cells)
        else:
            # probably better to test whether it has even been processed
            model.num_procs=1
        model.infer_restart()
        model.set_times_from_config()
        # This will need some tweaking to fail gracefully
        if load_grid:
            model.load_grid()
        return model
    def load_grid(self):
        """
        Set self.grid from existing suntans-format grid in self.run_dir.
        """
        g=unstructured_grid.UnstructuredGrid.read_suntans(self.run_dir)
        self.set_grid(g)
        return g
    
    def infer_restart(self):
        """
        See if this run is a restart.
        Sets self.restart to:
          None: not a restart
          True: is a restart, but insufficient information to find the parent run
          string: path to suntans.dat for the parent run
        """
        start_path=os.path.join(self.run_dir,self.config['StartFile']+".0")
        if os.path.exists(start_path):
            log.debug("Looks like a restart")
            self.restart=True

            if os.path.islink(start_path):
                start_path=os.path.realpath(start_path)
                parent_dir=os.path.dirname(start_path)
                assert not os.path.samefile(parent_dir,self.run_dir)
                parent_sun=os.path.join(parent_dir,"suntans.dat")
                if os.path.exists(parent_sun):
                    log.debug("And the previous suntans.dat: %s"%parent_sun)
                    self.restart=parent_sun
                else:
                    log.info("Checked for %s but no luck"%parent_sun)
            else:
                log.info("Restart file %s is not a link"%start_path)
        else:
            log.debug("Does not look like a restart based on %s"%start_path)
            self.restart=None

    def chain_restarts(self,count=None,load_grid=False):
        """
        return a list of up to count (None: unlimited) Model instances
        in forward chronological order of consecutive restarts.
        load_grid: defaults to *not* loading the grid of the earlier runs.
        """
        runs=[self]
        run=self
        while 1:
            if count and len(runs)>=count:
                break
            run.infer_restart()
            if run.restart and run.restart is not True:
                run=SuntansModel.load(run.restart,load_grid=load_grid)
                runs.insert(0,run)
            else:
                break
        return runs

    def load_template(self,fn):
        self.template_fn=fn
        self.config=SunConfig(fn)

    def set_run_dir(self,path,mode='create'):
        assert mode!='clean',"Suntans driver doesn't know what clean is"
        return super(SuntansModel,self).set_run_dir(path,mode)

    def file_path(self,key,proc=None):
        fn=os.path.join(self.run_dir,self.config[key])
        if proc is not None:
            fn+=".%d"%proc
        return fn

    @property
    def config_filename(self):
        return os.path.join(self.run_dir,"suntans.dat")

    def write_config(self):
        log.info("Writing config to %s"%self.config_filename)
        self.config.write_config(self.config_filename)

    def write(self):
        self.update_config()
        self.write_config()
        self.write_extra_files()
        self.write_forcing()
        # Must come after write_forcing() to allow BCs to modify grid
        self.write_grid()

        # Must come after write_forcing(), to get proper grid and to
        # have access to freesurface BCs
        if self.restart:
            self.log.info("Even though this is a restart, write IC")
        # There are times that it is useful to be able to read the IC
        # back in, e.g. to set a boundary condition equal to its initial
        # condition.  For a restart, this would ideally be the same state
        # as in the StartFiles.  That's going to take some work for
        # relatively little gain.  So just create the IC as if this was
        # not a restart.
        self.write_ic()

        if self.restart:
            self.write_startfiles()

    def initialize_initial_condition(self):
        """
        Populate self.ic_ds with a baseline initial condition.
        This should be called after all boundary conditions are in place.
        """
        self.ic_ds=self.zero_initial_condition()
        self.set_initial_h_from_bc()

    def write_ic(self):
        """
        Will have to think about how best to order this -- really need
        to set this as a zero earlier on, and then have some known time
        for the script to modify it, before finally writing it out here.
        """
        # Creating an initial condition netcdf file:
        if self.ic_ds is None:
            self.initialize_initial_condition()
        self.write_ic_ds()

    def write_startfiles(self):
        src_base=os.path.join(os.path.dirname(self.restart),
                              self.restart_model.config['StoreFile'])
        dst_base=os.path.join(self.run_dir,self.config['StartFile'])

        for proc in range(self.num_procs):
            src=src_base+".%d"%proc
            dst=dst_base+".%d"%proc
            self.restart_copier(src,dst)

    def copy_ic_to_bc(self,ic_var,bc_var):
        """
        Copy IC values to the boundary conditions

        Copies data for the given IC variable (e.g. 'salt'), to
        open and flow boundaries for bc_var (e.g. 'S').
        for flow boundaries, 'boundary_' is prepended to bc_var.

        The initial condition is copied into bc_ds for all time steps,
        and all layers.
        """

        # Open boundaries
        for ci,c in enumerate(utils.progress(self.bc_ds.cellp.values,msg="IC=>Open BCs")):
            ic_values = self.ic_ds[ic_var].values[0,:,c]
            self.bc_ds[bc_var].isel(Ntype3=ci).values[:,:]=ic_values[None,:]

        # Flow boundaries
        for ei,e in enumerate(utils.progress(self.bc_ds.edgep.values,msg="IC=>Flow BCs")):
            c=self.grid.edges['cells'][e,0]
            assert c>=0,"Is this edge flipped"
            ic_values=self.ic_ds[ic_var].values[0,:,c]
            self.bc_ds["boundary_"+bc_var].isel(Ntype2=ei).values[:,:]=ic_values[None,:]

    def write_ic_ds(self):
        self.ic_ds.to_netcdf( os.path.join(self.run_dir,self.config['initialNCfile']) )

    def set_initial_h_from_bc(self):
        """
        prereq: self.bc_ds has been set.
        """
        if len(self.bc_ds.Ntype3)==0:
            log.warning("Cannot set initial h from BC because there are no type 3 edges")
            return

        time_i=np.searchsorted(self.bc_ds.time.values,self.run_start)

        # both bc_ds and ic_ds should already incorporate the depth offset, so
        # no further adjustment here.
        h=self.bc_ds.h.isel(Nt=time_i).mean().values

        # this is positive down, already shifted, clipped.
        #cell_depths=self.ic_ds['dv'].values

        # This led to drying issues in 3D, and ultimately was not the fix
        # for issues in 2D
        #self.ic_ds.eta.values[:]=np.maximum(h,-cell_depths)

        self.ic_ds.eta.values[...]=h

        log.info("Setting initial eta from BCs, value=max(z_bed,%.4f) (including z_offset of %.2f)"%(h,self.z_offset))

    def write_forcing(self,overwrite=True):
        # these map to lists of BCs, in case there are BC with mode='add'
        # map edge to BC data
        self.bc_type2=defaultdict(lambda: defaultdict(list)) # [<edge index>][<variable>]=>[DataArray,...]
        # map cell to BC data
        self.bc_type3=defaultdict(lambda: defaultdict(list)) # [<cell index>][<variable>]=>[DataArray,...]
        # Flow BCs are handled specially since they apply across a group of edges
        # Each participating edge should have an entry in bc_type2,
        # [<edge index>]["Q"]=>"segment_name"
        # and a corresponding entry in here:
        self.bc_type2_segments=defaultdict(lambda: defaultdict(list)) # [<segment name>][<variable>]=>[DataArray,...]

        # point sources.
        # indexed by a tuple of (cell,k)
        # [(cell,k][<variable>] => [DataArray]
        self.bc_point_sources=defaultdict(lambda: defaultdict(list))

        super(SuntansModel,self).write_forcing()

        # Get a time series that's the superset of all given timeseries
        all_times=[]
        # edge, cells, groups of edges
        for bc_typ in [self.bc_type2,self.bc_type3,self.bc_type2_segments]:
            for bc in bc_typ.values(): # each edge idx/cell idx/segment name
                for vlist in bc.values(): # each variable on that edge/cell/segment
                    for v in vlist: #list of BCs for this variable on this element
                        if isinstance(v,six.string_types):
                            # type2 edges which reference a segment have no
                            # time series of their own.
                            continue
                        if 'time' in v.dims:
                            all_times.append( v['time'].values )
        if all_times:
            common_time=np.unique(np.concatenate(all_times))
        else:
            # no boundary conditions have times, so fabricate.
            common_time=np.array( [self.run_start,self.run_stop] )
        # Make sure that brackets the run:
        pad=np.timedelta64(1,'D')
        if common_time[0]>=self.run_start:
            common_time=np.concatenate(( [self.run_start-pad],
                                         common_time ))
        # make sure there are *two* times beyond the end for quadratic
        # interpolation
        while len(common_time)<3 or common_time[-2]<=self.run_stop:
            if common_time[-1]<self.run_stop+pad:
                new_time=self.run_stop+pad
            else:
                new_time=common_time[-1]+pad
            common_time=np.concatenate((common_time,[new_time]))
        # SUNTANS applies quadratic interpolation in time, so it requires at least
        # 3 time values - seems that it wants one time before and two times after
        # the current time.
        assert len(common_time)>2

        self.bc_time=common_time
        self.bc_ds=self.compile_bcs()

        self.write_bc_ds()
        self.met_ds=self.zero_met()
        self.write_met_ds()

    def ds_time_units(self):
        """
        setting for how to write time to netcdf
        specifically as suntans expects.  pass as
        ...
        encoding=dict(time={'units':self.ds_time_units()}),
        ...
        in xarray dataset to_netcdf(..)
        """
        basetime=self.config['basetime']
        assert len(basetime)==15 # YYYYMMDD.hhmmss
        time_units="seconds since %s-%s-%s %s:%s:%s"%(basetime[0:4],
                                                      basetime[4:6],
                                                      basetime[6:8],
                                                      basetime[9:11],
                                                      basetime[11:13],
                                                      basetime[13:15])
        return time_units
    def write_bc_ds(self):
        self.bc_ds.to_netcdf( os.path.join(self.run_dir,
                                           self.config['netcdfBdyFile']),
                              encoding=dict(time={'units':self.ds_time_units()}))

    def write_met_ds(self):
        self.met_ds.to_netcdf( os.path.join(self.run_dir,
                                            self.config['metfile']),
                               encoding=dict(nt={'units':self.ds_time_units()},
                                             Time={'units':self.ds_time_units()}) )

    def layer_data(self,with_offset=False,edge_index=None,cell_index=None,z_bed=None):
        """
        Returns layer data without z_offset applied, and
        positive up.

        with no additional arguments, returns global information.  edge_index or
        cell_index will use a z_bed based on that element.  z_bed is used to clip
        z layers.  z_bed should be a positive-up quantity.  A specified z_bed
        takes precendece over edge_index or cell_index.

        Returns a xr.Dataset
        with z_min, z_max, Nk, z_interface, z_mid.

        z_interface and z_mid are ordered surface to bed.

        if with_offset is True, the z_offset is included, which yields
        more accurate (i.e. similar to suntans) layers when there is stretching
        """
        if z_bed is None:
            if edge_index is not None:
                z_bed=self.grid.edge_depths()[edge_index]
            elif cell_index is not None:
                z_bed=self.grid.cell_depths()[cell_index]

        Nk=int(self.config['Nkmax'])
        z_min=self.grid.cells['depth'].min() # bed
        z_max=self.grid.cells['depth'].max() # surface

        r=float(self.config['rstretch'])

        if with_offset:
            z_min-=self.z_offset
            z_max=0

        depth=-z_min # positive:down
        dzs=np.zeros(Nk, np.float64)
        if r>1.0:
            dzs[0]=depth*(r-1)/(r**Nk-1)
            for k in range(1,Nk):
                dzs[k]=r*dzs[k-1]
        else:
            dzs[:]=depth/float(Nk)
        z_interface=np.concatenate( ( [z_max],
                                      z_max-np.cumsum(dzs) ) )
        
        z_mid=0.5*(z_interface[:-1]+z_interface[1:])

        ds=xr.Dataset()
        ds['z_min']=(),z_min
        ds['z_max']=(),z_max
        ds['z_interface']=('Nkp1',),z_interface
        ds['z_mid']=('Nk',),z_mid
        for v in ['z_min','z_max','z_interface','z_mid']:
            ds[v].attrs['positive']='up'
        return ds

    def compile_bcs(self):
        """
        Postprocess the information from write_forcing()
        to create the BC netcdf dataset.

        Note that bc_ds includes the z_offset.
        """
        ds=xr.Dataset()
        layers=self.layer_data()

        Nk=layers.dims['Nk']
        ds['z']=('Nk',),-(layers.z_mid.values + self.z_offset)

        # suntans assumes that this dimension is Nt, not time
        Nt=len(self.bc_time)
        ds['time']=('Nt',),self.bc_time

        # Scalars will introduce type3 and type2 because they may not know
        # what type of flow forcing is there.  Here we skim out scalars that
        # do not have an associated h (type3) or flow (type2) boundary

        # the list(...keys()) part is to make a copy, so the del's
        # don't upset the iteration
        for cell in list(self.bc_type3.keys()):
            if 'h' not in self.bc_type3[cell]:
                del self.bc_type3[cell]
        # 'u' 'v' and 'Q' for type2
        for edge in list(self.bc_type2.keys()):
            if not ( ('u' in self.bc_type2[edge]) or
                     ('v' in self.bc_type2[edge]) or
                     ('Q' in self.bc_type2[edge])):
                del self.bc_type2[edge]

        Ntype3=len(self.bc_type3)
        ds['cellp']=('Ntype3',),np.zeros(Ntype3,np.int32)-1
        ds['xv']=('Ntype3',),np.zeros(Ntype3,np.float64)
        ds['yv']=('Ntype3',),np.zeros(Ntype3,np.float64)

        # the actual data variables for type 3:
        ds['uc']=('Nt','Nk','Ntype3',),np.zeros((Nt,Nk,Ntype3),np.float64)
        ds['vc']=('Nt','Nk','Ntype3',),np.zeros((Nt,Nk,Ntype3),np.float64)
        ds['wc']=('Nt','Nk','Ntype3',),np.zeros((Nt,Nk,Ntype3),np.float64)
        ds['T']=('Nt','Nk','Ntype3',),20*np.ones((Nt,Nk,Ntype3),np.float64)
        ds['S']=('Nt','Nk','Ntype3',),np.zeros((Nt,Nk,Ntype3),np.float64)
        ds['h']=('Nt','Ntype3'),np.zeros( (Nt, Ntype3), np.float64 )

        def interp_time(da):
            if 'time' not in da.dims: # constant value
                # this should  do the right thing for both scalar and vector
                # values
                return da.values * np.ones( (Nt,)+da.values.shape )
                
            if da.ndim==2:
                assert da.dims[0]=='time'
                # recursively call per-layer, which is assumed to be the second
                # dimension
                profiles=[ interp_time(da[:,i]) for i in range(da.shape[1]) ]
                return np.vstack(profiles).T
            return np.interp( utils.to_dnum(ds.time.values),
                              utils.to_dnum(da.time.values), da.values )

        def combine_items(values,bc_items,offset=0.0):
            base_item=None
            # include the last mode='overwrite' bc, and sum the mode='add'
            # bcs.
            values[:]=offset

            # aside from Q and h, other variables are 3D, which means
            # that if the data comes back 2D, pad out the layer dimension

            def pad_dims(data):
                if values.ndim==2 and data.ndim==1:
                    return data[:,None] # broadcastable vertical dimension
                else:
                    return data

            for bc_item in bc_items:
                if bc_item.mode=='add':
                    values[:] += pad_dims(interp_time(bc_item))
                else:
                    base_item=bc_item
            if base_item is None:
                self.log.warning("BC for cell %d has no overwrite items"%type3_cell)
            else:
                values[:] += pad_dims(interp_time(bc_item))

        cc=self.grid.cells_center()

        for type3_i,type3_cell in enumerate(self.bc_type3): # each edge/cell
            ds['cellp'].values[type3_i]=type3_cell
            ds['xv'].values[type3_i]=cc[type3_cell,0]
            ds['yv'].values[type3_i]=cc[type3_cell,1]

            bc=self.bc_type3[type3_cell]
            for v in bc.keys(): # each variable on that edge/cell
                if v=='h':
                    offset=self.z_offset
                else:
                    offset=0
                # will set bc values in place
                combine_items(ds[v].isel(Ntype3=type3_i).values,
                              bc[v],
                              offset=offset)

        Ntype2=len(self.bc_type2)
        Nseg=len(self.bc_type2_segments)
        ds['edgep']=('Ntype2',),np.zeros(Ntype2,np.int32)-1
        ds['xe']=('Ntype2',),np.zeros(Ntype2,np.float64)
        ds['ye']=('Ntype2',),np.zeros(Ntype2,np.float64)
        ds['boundary_h']=('Nt','Ntype2'),np.zeros( (Nt, Ntype2), np.float64) + self.z_offset
        ds['boundary_u']=('Nt','Nk','Ntype2'),np.zeros( (Nt, Nk, Ntype2), np.float64)
        ds['boundary_v']=('Nt','Nk','Ntype2'),np.zeros( (Nt, Nk, Ntype2), np.float64)
        ds['boundary_w']=('Nt','Nk','Ntype2'),np.zeros( (Nt, Nk, Ntype2), np.float64)
        ds['boundary_T']=('Nt','Nk','Ntype2'),np.zeros( (Nt, Nk, Ntype2), np.float64)
        ds['boundary_S']=('Nt','Nk','Ntype2'),np.zeros( (Nt, Nk, Ntype2), np.float64)
        ds['boundary_Q']=('Nt','Nseg'),np.zeros( (Nt, Nseg), np.float64)

        # Iterate over segments first, so that edges below can grab the correct
        # index.
        segment_names=list(self.bc_type2_segments.keys()) # this establishes the order of the segments
        # make this distinct from 0 or 1 to aid debugging
        segment_ids=100 + np.arange(len(segment_names))
        ds['seg_name']=('Nseg',),segment_names # not read by suntans, but maybe helps debugging
        ds['segedgep']=('Ntype2',),np.zeros(Ntype2,np.int32)-1
        ds['segp']=('Nseg',),segment_ids # np.arange(Nseg,dtype=np.int32)

        for seg_i,seg_name in enumerate(segment_names):
            bc=self.bc_type2_segments[seg_name]
            for v in bc.keys(): # only Q, but stick to the same pattern
                combine_items(ds['boundary_'+v].isel(Nseg=seg_i).values,
                              bc[v])

        ec=self.grid.edges_center()
        for type2_i,type2_edge in enumerate(self.bc_type2): # each edge
            ds['edgep'].values[type2_i]=type2_edge
            ds['xe'].values[type2_i]=ec[type2_edge,0]
            ds['ye'].values[type2_i]=ec[type2_edge,1]

            bc=self.bc_type2[type2_edge]
            for v in bc.keys(): # each variable on that edge/cell
                if v=='h':
                    offset=self.z_offset
                else:
                    offset=0.0

                if v!='Q':
                    combine_items(ds['boundary_'+v].isel(Ntype2=type2_i).values,
                                  bc[v],offset)
                else:
                    seg_name=bc[v]
                    # too lazy to work through the right way to deal with combined
                    # bcs for Q right now, so just warn the user that it may be
                    # a problem.
                    if len(seg_name)!=1:
                        log.warning("Only tested with a single value, but got %s"%str(seg_name))
                    seg_name=seg_name[0]
                    seg_idx=segment_ids[segment_names.index(seg_name)]
                    ds['segedgep'].values[type2_i] = seg_idx

        # -- Set grid marks --
        for c in ds.cellp.values:
            assert c>=0
            for j in self.grid.cell_to_edges(c):
                j_cells=self.grid.edge_to_cells(j)
                if j_cells.min()<0:# boundary
                    self.grid.edges['mark'][j]=3 # set to type 3

        for j in ds.edgep.values:
            assert j>=0,"Some edge pointers did not get set"
            self.grid.edges['mark'][j]=2

        # --- Point source code ---
        Npoint=len(self.bc_point_sources)
        ds['point_cell']=('Npoint',), np.zeros(Npoint,np.int32) # point_cell
        ds['point_layer']=('Npoint',), np.zeros(Npoint,np.int32) # point_layer
        ds['point_Q']=('Nt','Npoint'), np.zeros( (Nt,Npoint), np.float64) # np.stack(point_Q,axis=-1)
        ds['point_S']=('Nt','Npoint'), np.zeros( (Nt,Npoint), np.float64) # np.stack(point_S,axis=-1)
        ds['point_T']=('Nt','Npoint'), np.zeros( (Nt,Npoint), np.float64) # np.stack(point_T,axis=-1)

        for pnt_idx,key in enumerate(self.bc_point_sources.keys()):
            (c,k)=key
            print("Point source for cell=%d, k=%d"%(c,k))
            assert 'Q' in self.bc_point_sources[key]

            combine_items(ds['point_Q'].isel(Npoint=pnt_idx).values,
                          self.bc_point_sources[key]['Q'])

            ds['point_cell'].values[pnt_idx]=c
            ds['point_layer'].values[pnt_idx]=k

            # really shaky ground here..
            if 'T' in self.bc_point_sources[key]:
                combine_items( ds['point_T'].isel(Npoint=pnt_idx).values,
                               self.bc_point_sources[key]['T'] )
            if 'S' in self.bc_point_sources[key]:
                combine_items( ds['point_S'].isel(Npoint=pnt_idx).values,
                               self.bc_point_sources[key]['S'] )
                               
        # End new point source code
        
        return ds

    def write_bc(self,bc):
        if isinstance(bc,dfm.StageBC):
            self.write_stage_bc(bc)
        elif isinstance(bc,dfm.FlowBC):
            self.write_flow_bc(bc)
        elif isinstance(bc,dfm.VelocityBC):
            self.write_velocity_bc(bc)
        elif isinstance(bc,dfm.ScalarBC):
            self.write_scalar_bc(bc)
        elif isinstance(bc,dfm.SourceSinkBC):
            self.write_source_sink_bc(bc)
        else:
            super(SuntansModel,self).write_bc(bc)

    def write_stage_bc(self,bc):
        water_level=bc.data()
        assert len(water_level.dims)<=1,"Water level must have dims either time, or none"

        cells=self.bc_geom_to_cells(bc.geom)
        for cell in cells:
            self.bc_type3[cell]['h'].append(water_level)

    def write_velocity_bc(self,bc):
        # interface isn't exactly nailed down with the BC
        # classes.  whether the model wants vector velocity
        # or normal velocity varies by model.  could
        # standardize on vector velocity, and project to normal
        # here?
        ds=bc.dataset()
        edges=self.bc_geom_to_edges(bc.geom)

        for j in edges:
            for comp in ['u','v']:
                da=ds[comp]
                da.attrs['mode']=bc.mode
                self.bc_type2[j][comp].append(da)

    def write_scalar_bc(self,bc):
        da=bc.data()

        scalar_name=bc.scalar
        # canonicalize scalar names for suntans BC files
        if scalar_name.lower() in ['salinity','salt','s']:
            scalar_name='S'
        elif scalar_name.lower() in ['temp','t','temperature']:
            scalar_name='T'
        else:
            self.log.warning("Scalar %s is not S or T or similar"%scalar_name)

        # scalars could be set on edges or cells, or points in cells
        # this should be expanded to make more use of the information in bc.parent
        # if that is set
        if bc.geom.type=='Point':
            self.log.info("Assuming that Point geometry on a scalar bc implies point source")
            ck=self.bc_to_interior_cell_layer(bc) # (cell,layer) tuple
            self.bc_point_sources[ck][scalar_name].append(da)
        else:
            # info is duplicated on type2 (flow) and type3 (stage) BCs, which
            # is sorted out later.
            for j in self.bc_geom_to_edges(bc.geom):
                self.bc_type2[j][scalar_name].append(da)
            for cell in self.bc_geom_to_cells(bc.geom):
                self.bc_type3[cell][scalar_name].append(da)

    def dredge_boundary(self,linestring,dredge_depth):
        super(SuntansModel,self).dredge_boundary(linestring,dredge_depth,
                                                 edge_field='edge_depth',
                                                 cell_field='depth')
    def dredge_discharge(self,point,dredge_depth):
        super(SuntansModel,self).dredge_discharge(point,dredge_depth,
                                                  edge_field='edge_depth',
                                                  cell_field='depth')
        
    def write_flow_bc(self,bc):
        da=bc.data()
        self.bc_type2_segments[bc.name]['Q'].append(da)

        assert len(da.dims)<=1,"Flow must have dims either time, or none"

        if bc.dredge_depth is not None:
            log.info("Dredging grid for flow boundary %s"%bc.name)
            self.dredge_boundary(np.array(bc.geom.coords),
                                 bc.dredge_depth)

        edges=self.bc_geom_to_edges(bc.geom)
        for j in edges:
            self.bc_type2[j]['Q'].append(bc.name)


    def write_source_sink_bc(self,bc):
        da=bc.data()
<<<<<<< HEAD
        
        ck=self.bc_to_interior_cell_layer(bc)
=======

        if bc.dredge_depth is not None:
            # Additionally modify the grid to make sure there is a place for inflow to
            # come in.
            log.info("Dredging grid for source/sink BC %s"%bc.name)
            self.dredge_discharge(np.array(bc.geom.coords),
                                  bc.dredge_depth)
        ck=self.bc_to_interior_cell_layer(bc) # (cell,layer) tuple

>>>>>>> d3c57ee5
        self.bc_point_sources[ck]['Q'].append(da)
        
        assert len(da.dims)<=1,"Flow must have dims either time, or none"
            
    def bc_geom_to_cells(self,geom):
        """ geom: a LineString geometry. Return the list of cells interior
        to the linestring
        """
        cells=[]
        for j in self.bc_geom_to_edges(geom):
            j_cells=self.grid.edge_to_cells(j)
            assert j_cells.min()<0
            assert j_cells.max()>=0
            cells.append(j_cells.max())
        return cells

    def bc_to_interior_cell_layer(self,bc):
        """
        Determine the cell and layer for a source/sink BC.
        """
        c=self.bc_geom_to_interior_cell(bc.geom)
        self.log.warning("Assuming source/sink is at bed")
        k=int(self.config['Nkmax'])-1
        return (c,k)
    
    def bc_geom_to_interior_cell(self,geom):
        """ geom: a Point or LineString geometry. In the case of a LineString,
        only the first point is used.
        return the index of the cell that the point or linestring node fall in
        """
        coords=np.array(geom)
        if coords.ndim==2:
            coords=coords[0]
        c=self.grid.select_cells_nearest(coords,inside=True)
        assert c is not None,"%s did not match any cells. LineString may be reversed?"%str(coords)
        return c
    
    def bc_geom_to_edges(self,geom):
        """
        geom: LineString geometry
        return list of boundary edges adjacent to geom.
        """
        # return dfm_grid.polyline_to_boundary_edges(self.grid,np.array(geom.coords))
        # now part of UnstructuredGrid
        return self.grid.select_edges_by_polyline(geom)

    def set_times_from_config(self):
        """
        Pull run_start,run_stop from a loaded config file.
        """
        if self.restart:
            start_files=self.start_inputs()
            if start_files:
                start=store_file.StoreFile(model=self,proc=0,filename=start_files[0])
                self.run_start=start.time()
            else:
                # maybe we're constructing a restart?  sequencing of this stuff,
                # and the exact state of the model is quirky and under-designed
                self.run_start=self.restart_model.restartable_time()
            log.debug("Inferred start time of restart to be %s"%self.run_start)
        else:
            start_dt=datetime.datetime.strptime(self.config['starttime'],'%Y%m%d.%H%M%S')
            self.run_start=utils.to_dt64(start_dt)

        nsteps=int(self.config['nsteps'])
        dt=np.timedelta64(1,'us') * int(1e6*float(self.config['dt']))
        self.run_stop=self.run_start + nsteps*dt

    def update_config(self):
        assert self.config is not None,"Only support starting from template"

        # Have to be careful about the difference between starttime,
        # which reflects time0, and the start of the initial run,
        # vs. run_start, which is when this simulation will begin
        # (possibly restarting a prior simulation)
        start_dt=utils.to_datetime(self.run_start)
        end_dt=utils.to_datetime(self.run_stop)

        # In the case of restarts, this needs to reflect the
        # start of the first simulation, not a later restart.
        if not self.restart:
            self.config['starttime']=start_dt.strftime('%Y%m%d.%H%M%S')
        else:
            log.info("starttime pulled from previous run: %s"%self.config['starttime'])
            restart_time=self.restart_model.restartable_time()
            assert self.run_start==restart_time,"Configured sim start and restart timestamp don't match"

        dt=np.timedelta64(1,'us') * int(1e6*float(self.config['dt']))
        nsteps=(self.run_stop-self.run_start)/dt
        log.info("Number of steps in this simulation: %d"%nsteps)
        self.config['nsteps']=nsteps

        max_faces=self.grid.max_sides
        if int(self.config['maxFaces']) < max_faces:
            log.debug("Increasing maxFaces to %d"%max_faces)
            self.config['maxFaces']=max_faces

        if self.coriolis_f=='auto':
            xy_ctr=self.grid.nodes['x'].mean(axis=0)
            ll_ctr=self.native_to_ll(xy_ctr)
            lat=ll_ctr[1]
            # f=2*Omega*sin(phi)
            Omega=7.2921e-5 # rad/s
            f=2*Omega*np.sin(lat*np.pi/180.)
            self.config['Coriolis_f']="%.5e"%f
            log.debug("Using %.2f as latitude for Coriolis => f=%s"%(lat,self.config['Coriolis_f']))
        elif self.coriolis_f is not None:
            self.config['Coriolis_f']=self.coriolis_f

    def restart_copier(self,src,dst):
        """
        src: source file for copy, relative to present working dir
        dst: destination.
        will either symlink or copy src to dst, based on self.restart_symlink
        setting
        In order to avoid a limit on chained symlinks, symlinks will point to
        the original file.
        """
        if self.restart_symlink:
            # this ensures that we don't build up long chains of
            # symlinks
            src=os.path.realpath(src)
            src_rel=os.path.relpath(src,self.run_dir)
            os.symlink(src_rel,dst)
        else:
            shutil.copyfile(src,dst)

    def write_grid(self):
        if not self.restart:
            # Write a grid that suntans will read:
            self.grid.write_suntans_hybrid(self.run_dir,overwrite=True,z_offset=self.z_offset)
            self.write_grid_bathy()
        else:
            parent_base=os.path.dirname(self.restart)
            for fn in ['cells.dat','edges.dat',
                       'points.dat','depths.dat-voro']:
                self.restart_copier(os.path.join(parent_base,fn),
                                    os.path.join(self.run_dir,fn))
    def write_grid_bathy(self):
        # And write cell bathymetry separately
        # This filename is hardcoded into suntans, not part of
        # the settings in suntans.dat (maybe it can be overridden?)
        cell_depth_fn=os.path.join(self.run_dir,"depths.dat-voro")

        cell_xy=self.grid.cells_center()

        # make depth positive down
        z=-(self.grid.cells['depth'] + self.z_offset)

        min_depth=0+float(self.config['minimum_depth'])
        shallow=z<min_depth
        if np.any(shallow):
            log.warning("%d of %d cell depths extend above z=0 even with offset of %.2f"%(np.sum(shallow),
                                                                                          len(shallow),
                                                                                          self.z_offset))
            z=z.clip(min_depth,np.inf)

        cell_xyz=np.c_[cell_xy,z]
        np.savetxt(cell_depth_fn,cell_xyz) # space separated

        if self.use_edge_depths:
            # And edges, preparing for edge-based bathy
            edge_depth_fn=os.path.join(self.run_dir,"depths.dat-edge")

            edge_xy=self.grid.edges_center()

            # make depth positive down
            z=-(self.grid.edges['edge_depth'] + self.z_offset)
            edge_xyz=np.c_[edge_xy,z]
            np.savetxt(edge_depth_fn,edge_xyz) # space separated

    def grid_as_dataset(self):
        """
        Return the grid and vertical geometry in a xr.Dataset
        following the naming of suntans/ugrid.
        Note that this does not yet set all attributes -- TODO!
        This method does apply z_offset to the grid.
        """
        ds=self.grid.write_to_xarray()

        ds=ds.rename({'face':'Nc',
                      'edge':'Ne',
                      'node':'Np',
                      'node_per_edge':'two',
                      'maxnode_per_face':'numsides'})
        layers=self.layer_data()

        z_min=layers.z_min.values
        z_max=layers.z_max.values
        Nk=layers.dims['Nk']

        cc=self.grid.cells_center()
        ds['xv']=('Nc',),cc[:,0]
        ds['yv']=('Nc',),cc[:,1]

        ds['z_r']=('Nk',),layers.z_mid.values + self.z_offset

        # not right for 3D..
        ds['Nk']=('Nc',),Nk*np.ones(self.grid.Ncells(),np.int32)

        # don't take any chances on ugrid assumptions -- exactly mimic
        # the example:
        ds['suntans_mesh']=(),0
        ds.suntans_mesh.attrs.update( dict(cf_role='mesh_topology',
                                           long_name='Topology data of 2D unstructured mesh',
                                           topology_dimension=2,
                                           node_coordinates="xp yp",
                                           face_node_connectivity="cells",
                                           edge_node_connectivity="edges",
                                           face_coordinates="xv yv",
                                           edge_coordinates="xe ye",
                                           face_edge_connectivity="face",
                                           edge_face_connectivity="grad") )

        ds['cells']=('Nc','numsides'),self.grid.cells['nodes']
        ds['nfaces']=('Nc',), [self.grid.cell_Nsides(c) for c in range(self.grid.Ncells())]
        ds['edges']=('Ne','two'),self.grid.edges['nodes']
        ds['neigh']=('Nc','numsides'), [self.grid.cell_to_cells(c,pad=True)
                                        for c in range(self.grid.Ncells())]

        ds['grad']=('Ne','two'),self.grid.edge_to_cells()
        ds['xp']=('Np',),self.grid.nodes['x'][:,0]
        ds['yp']=('Np',),self.grid.nodes['x'][:,1]


        depth=-(self.grid.cells['depth'] + self.z_offset)
        ds['dv']=('Nc',),depth.clip(float(self.config['minimum_depth']),np.inf)

        # really ought to set attrs for everybody, but sign of depth is
        # particular, so go ahead and do it here.
        ds.dv.attrs.update( dict( standard_name='sea_floor_depth_below_geoid',
                                  long_name='seafloor depth',
                                  comment='Has offset of %.3f applied'%(-self.z_offset),
                                  units='m',
                                  mesh='suntans_mesh',
                                  location='face',
                                  positive='down') )
        ds['dz']=('Nk',),-np.diff(layers.z_interface.values)
        ds['mark']=('Ne',),self.grid.edges['mark']
        return ds

    def zero_initial_condition(self):
        """
        Return a xr.Dataset for initial conditions, with all values
        initialized to nominal zero values.

        This dataset has z_offset applied.
        """
        ds_ic=self.grid_as_dataset()
        ds_ic['time']=('time',),[self.run_start]

        for name,dims in [ ('eta',('time','Nc')),
                           ('uc', ('time','Nk','Nc')),
                           ('vc', ('time','Nk','Nc')),
                           ('salt',('time','Nk','Nc')),
                           ('temp',('time','Nk','Nc')),
                           ('agec',('time','Nk','Nc')),
                           ('agesource',('Nk','Nc')) ]:
            shape=tuple( [ds_ic.dims[d] for d in dims] )
            if name=='agealpha':
                dtype=np.timedelta64
            else:
                dtype=np.float64
            vals=np.zeros(shape,dtype)
            if name=='eta':
                vals += self.z_offset
            ds_ic[name]=dims,vals

        return ds_ic

    met_pad=np.timedelta64(1,'D')
    def zero_met(self):
        ds_met=xr.Dataset()

        # this is nt in the sample, but maybe time is okay??
        # nope -- needs to be nt.
        # quadratic interpolation is used, so we need to pad out before/after
        # the simulation
        ds_met['nt']=('nt',),[self.run_start-self.met_pad,
                              self.run_start,
                              self.run_stop,
                              self.run_stop+self.met_pad]
        ds_met['Time']=('nt',),ds_met.nt.values

        xxyy=self.grid.bounds()
        xy0=[ 0.5*(xxyy[0]+xxyy[1]), 0.5*(xxyy[2]+xxyy[3])]
        ll0=self.native_to_ll(xy0)

        for name in ['Uwind','Vwind','Tair','Pair','RH','rain','cloud']:
            ds_met["x_"+name]=("N"+name,),[ll0[0]]
            ds_met["y_"+name]=("N"+name,),[ll0[1]]
            ds_met["z_"+name]=("N"+name,),[10]

        def const(dims,val):
            shape=tuple( [ds_met.dims[d] for d in dims] )
            return dims,val*np.ones(shape)

        ds_met['Uwind']=const(('nt','NUwind'), 0.0)

        ds_met['Vwind']=const(('nt','NVwind'), 0.0)
        ds_met['Tair'] =const(('nt','NTair'), 20.0)
        ds_met['Pair'] =const(('nt','NPair'), 1000.) # units?
        ds_met['RH']=const(('nt','NRH'), 80.)
        ds_met['rain']=const(('nt','Nrain'), 0.)
        ds_met['cloud']=const(('nt','Ncloud'), 0.5)

        return ds_met

    def partition(self):
        if self.restart:
            # multiprocessor files except the .<proc> suffix, to be symlinked
            # or copied
            parent_base=os.path.dirname(self.restart)
            for fn_base in ['celldata.dat','cells.dat',
                            'edgedata.dat','edges.dat',
                            'nodes.dat','topology.dat']:
                for proc in range(self.num_procs):
                    fn=fn_base+".%d"%proc
                    self.restart_copier(os.path.join(parent_base,fn),
                                        os.path.join(self.run_dir,fn))
            # single files
            for fn in ['vertspace.dat']:
                self.restart_copier(os.path.join(parent_base,fn),
                                    os.path.join(self.run_dir,fn))
        else:
            self.run_mpi(["-g",self.sun_verbose_flag,"--datadir=%s"%self.run_dir])
    sun_verbose_flag="-vv" 
    def run_simulation(self):
        args=['-s']
        if self.restart:
            args.append("-r")
        args+=[self.sun_verbose_flag,"--datadir=%s"%self.run_dir]
        self.run_mpi(args)
    def run_mpi(self,sun_args):
        sun="sun"
        if self.sun_bin_dir is not None:
            sun=os.path.join(self.sun_bin_dir,sun)
        cmd=[sun] + sun_args
        if self.num_procs>1:
            mpiexec="mpiexec"
            if self.mpi_bin_dir is not None:
                mpiexec=os.path.join(self.mpi_bin_dir,mpiexec)
            cmd=[mpiexec,"-n","%d"%self.num_procs] + cmd
        subprocess.call(cmd)

    # Methods related to using model output
    def restartable_time(self):
        """
        If store output is enabled, and this run has already been
        executed, return the datetime64 of the restart files.
        Otherwise None
        """
        store_files=self.store_outputs()
        if not store_files:
            return None

        store=store_file.StoreFile(model=self,proc=0,filename=store_files[0])
        return store.time()

    def store_outputs(self):
        store_fn=os.path.join(self.run_dir,self.config['StoreFile'])
        fns=glob.glob( store_fn+"*" )
        fns.sort()
        return fns

    def start_inputs(self):
        start_fn=os.path.join(self.run_dir,self.config['StartFile'])
        fns=glob.glob( start_fn+"*" )
        fns.sort()
        return fns

    def avg_outputs(self):
        if int(self.config['calcaverage']):
            fns=glob.glob(os.path.join(self.run_dir,self.config['averageNetcdfFile']+"*"))
            fns.sort()
            return fns
        else:
            return []
        
    def map_outputs(self):
        """
        return a list of map output files -- if netcdf output is enabled,
        that is what will be returned.
        """
        if int(self.config['outputNetcdf']):
            if int(self.config['mergeArrays']):
                # should just be 1
                return [os.path.join(self.run_dir,self.config['outputNetcdfFile'])]
            else:
                fns=glob.glob(os.path.join(self.run_dir,self.config['outputNetcdfFile']+"*"))
                fns.sort()
                return fns
        else:
            raise Exception("Need to implement map output filenames for non-netcdf")

    _subdomain_grids=None
    def subdomain_grid(self,p):
        if self._subdomain_grids is None:
            self._subdomain_grids={}

        if p not in self._subdomain_grids:
            edges_fn=os.path.join(self.run_dir,'edges.dat.%d')
            cells_fn=os.path.join(self.run_dir,'cells.dat.%d')
            points_fn=os.path.join(self.run_dir,'points.dat')
            sub_g=unstructured_grid.UnstructuredGrid.read_suntans_hybrid(path=self.run_dir,
                                                                         points='points.dat',
                                                                         edges='edges.dat.%d'%p,
                                                                         cells='cells.dat.%d'%p)
            self._subdomain_grids[p]=sub_g
        return self._subdomain_grids[p]

    def extract_transect(self,xy,time=slice(None),dx=None,
                         vars=['uc','vc','Ac','dv','dzz','eta','w']):
        """
        xy: [N,2] coordinates defining the line of the transect
        time: time index or slice to extract
        dx: omit to use xy as is, or a length scale for resampling xy

        returns xr.Dataset, unless xy does not intersect the grid at all,
        in which case None is returned.
        """
        if dx is not None:
            xy=linestring_utils.upsample_linearring(xy,dx,closed_ring=False)
        proc_point_cell=np.zeros( [self.num_procs,len(xy)], np.int32)-1
        point_datasets=[None]*len(xy)
        
        for proc in range(self.num_procs):
            sub_g=self.subdomain_grid(proc)
            ds=None
            for pnti,pnt in enumerate(xy):
                if point_datasets[pnti] is not None:
                    continue
                c=sub_g.select_cells_nearest(pnt,inside=True)
                if c is not None:
                    proc_point_cell[proc,pnti]=c
                    if ds is None:
                        ds=xr.open_dataset(self.map_outputs()[proc])
                        # doctor up the Nk dimensions
                        ds['Nkf']=ds['Nk'] # copy the variable
                        del ds['Nk'] # delete old variable, leaving Nk as just a dimension
                    point_ds=ds[vars].isel(time=time,Nc=c)
                    point_ds['x_sample']=pnt[0]
                    point_ds['y_sample']=pnt[1]
                    point_datasets[pnti]=point_ds
        # drop xy points that didn't hit a cell
        point_datasets=[p for p in point_datasets if p is not None]
        if len(point_datasets)==0: # transect doesn't intersect grid at all.
            return None
        transect=xr.concat(point_datasets,dim='sample')
        renames=dict(Nk='layer',Nkw='interface',
                     uc='Ve',vc='Vn',w='Vu_int')
        renames={x:renames[x] for x in renames if (x in transect) or (x in transect.dims)}
        transect=transect.rename(**renames)
        transect['U']=('sample','layer','xy'),np.concatenate( [transect.Ve.values[...,None],
                                                               transect.Vn.values[...,None]],
                                                              axis=-1)
        if 'Vu_int' in transect:
            Vu_int=transect.Vu_int.values.copy()
            Vu_int[np.isnan(Vu_int)]=0.0
            transect['Vu']=('sample','layer'), 0.5*(Vu_int[:,1:] + Vu_int[:,:-1])


        # construct layer-center depths
        dzz=transect.dzz.values.copy() # sample, Nk
        z_bot=transect['eta'].values[:,None] - dzz.cumsum(axis=1)
        z_top=z_bot+dzz
        z_ctr=0.5*(z_top+z_bot)
        z_ctr[dzz==0.0]=np.nan # indicate no data
        transect['z_ctr']=('sample','layer'), z_ctr

        # first, the interior interfaces
        def choose_valid(a,b):
            return np.where(np.isfinite(a),a,b)
        z_int=choose_valid(z_top[:,1:],z_bot[:,:-1])
        # and no choice of where the first and last rows come from
        z_int=np.concatenate( [z_top[:,:1],
                               z_int,
                               z_bot[:,-1:]],
                              axis=1)
        transect['z_int']=('sample','interface'),z_int
        # we've got dzz, so go ahead and use it, but honor xr_transect
        # sign convention that z_dz ~ diff(z_int)
        transect['z_dz']=('sample','layer'),-dzz

        # helps with plotting
        transect.attrs['source']=self.run_dir
        return transect

    warn_initial_water_level=0
    def initial_water_level(self):
        """
        some BC methods which want a depth need an estimate of the water surface
        elevation, and the initial water level is as good a guess as any.
        """
        if self.ic_ds is not None:
            return float(self.ic_ds.eta.mean())
        else:
            if self.warn_initial_water_level==0:
                log.warning("Request for initial water level, but no IC is set yet")
            self.warn_initial_water_level+=1
            return 0.0

    def extract_station(self,xy=None,ll=None,chain_count=1):
        """
        Return a dataset for a single point in the model
        xy: native model coordinates, [Nstation,2]
        ll: lon/lat coordinates, [Nstation,2]
        chain_count: max number of restarts to go back.
          1=>no chaining just this model.  None or 0:
          chain all runs possible.  Otherwise, go back max
          number of runs up to chain_count
        """
        # For the moment, just use map output
        if xy is None:
            xy=self.ll_to_native(ll)
            
        map_fns=self.map_outputs()

        # First, map request locations to processor and cell
        
        xy=np.asarray(xy)
        orig_ndim=xy.ndim
        if orig_ndim==1:
            xy=xy[None,:]
        elif orig_ndim>2:
            raise Exception("Can only handle single coordinates or an list of coordinates")
            
        num_stations=len(xy)

        # allocate, [proc,cell,distance] per point
        matches=[[None,None,np.inf] for i in range(num_stations)]

        # outer loop on proc
        for proc,map_fn in enumerate(map_fns):
            map_ds=xr.open_dataset(map_fn)
            g=unstructured_grid.UnstructuredGrid.from_ugrid(map_ds)
            cc=g.cells_center()
            # inner loop on station
            for station in range(num_stations):
                c=g.select_cells_nearest(xy[station],inside=False)
                d=utils.dist(cc[c],xy[station])
                if d<matches[station][2]:
                    matches[station]=[proc,c,d]
        # Now we know exactly which procs are useful, and can close
        # the others
        hot_procs={} # dictionary tracking which processors are useful
        for station,(proc,c,d) in enumerate(matches):
            hot_procs[proc]=(station,c,d)
        for proc,map_fn in enumerate(map_fns):
            if proc not in hot_procs:
                xr.open_dataset(map_fn).close()
            # otherwise close later
            
        if chain_count==1:
            runs=[self]
        else:
            runs=self.chain_restarts(count=chain_count)

        dss=[] # per-restart datasets

        # workaround for cases where numsides was not held constant
        max_numsides=0
        min_numsides=1000000
        
        for run in runs:
            model_out=None
            for proc,map_fn in enumerate(run.map_outputs()):
                if proc not in hot_procs: continue # doesn't have any hits
                
                map_ds=xr.open_dataset(run.map_outputs()[proc])

                # Work around bad naming of dimensions
                map_ds['Nk_c']=map_ds['Nk']
                del map_ds['Nk']

                # wait until we've loaded one to initialize the dataset for this run
                if model_out is None:
                    model_out=xr.Dataset() # not middle out
                    model_out['time']=map_ds.time

                    # allocate output variables:
                    for d in map_ds.data_vars:
                        if 'Nc' in map_ds[d].dims:
                            # put station first
                            new_dims=['station']
                            new_shape=[num_stations]
                            for d_dim in map_ds[d].dims:
                                if d_dim=='Nc':
                                    continue # replaced by station above
                                else:
                                    new_dims.append(d_dim)
                                    new_shape.append(map_ds.dims[d_dim])
                            model_out[d]=tuple(new_dims), np.zeros(new_shape, map_ds[d].dtype )

                # For vectorized indexing, pulls the stations we want want from this
                # processor, but only gets as far as ordering them densely on this
                # proc
                Nc_indexer=xr.DataArray( [m[1] for m in matches if m[0]==proc ],
                                         dims=['proc_station'] )
                assert len(Nc_indexer),"Somehow this proc has no hits"
                
                # and the station indexes in model_out to assign to.
                # this can't use vectorized indexing because you can't assign to the
                # result of vectorized indexing.
                proc_stations=np.array( [i for i,m in enumerate(matches) if m[0]==proc] )
                                        
                for d in map_ds.data_vars:
                    if d not in model_out: continue

                    # potentially gets one isel out of the tight loop
                    # this appears to work.
                    extracted=map_ds[d].isel(Nc=Nc_indexer)
                    # extracted will have 'station' in the wrong place. transpose
                    dims=['proc_station'] + [d for d in extracted.dims if d!='proc_station']
                    extractedT=extracted.transpose(*dims)
                    model_out[d].values[proc_stations,...] = extractedT.values
                    
                    #for station in lin_idx,arr_idx in enumerate(np.ndindex(stn_shape)):
                    #    if matches[lin_idx][0]!=proc: continue
                    #    
                    #    extracted=map_ds[d].isel(Nc=matches[lin_idx][1])
                    #    # seems like voodoo -- construct an index into the output,
                    #    # which will let us point to the desired station.
                    #    sel=dict(zip(stn_dims,arr_idx))
                    #    model_out[d].isel(sel).values[...]=extracted
            if dss:
                # limit to non-overlapping
                time_sel=model_out.time.values>dss[-1].time.values[-1]
                model_out=model_out.isel(time=time_sel)
            max_numsides=max(max_numsides,model_out.dims['numsides'])
            min_numsides=min(min_numsides,model_out.dims['numsides'])
            dss.append(model_out)
            
        if max_numsides!=min_numsides:
            log.warning("numsides varies %d to %d over restarts.  Kludge around"%(min_numsides,max_numsides))
            dss=[ ds.isel(numsides=slice(0,min_numsides)) for ds in dss]
        combined_ds=xr.concat(dss,dim='time',data_vars='minimal',coords='minimal')

        # copy from matches
        combined_ds['distance_from_target']=('station',), np.zeros(num_stations, np.float64)
        combined_ds['subdomain']=('station',), np.zeros(num_stations,np.int32)
        combined_ds['station_cell']=('station',), np.zeros(num_stations,np.int32)
        combined_ds['station_cell'].attrs['description']="Cell index in subdomain grid"
        combined_ds['station_x']=('station',), xy[...,0]
        combined_ds['station_y']=('station',), xy[...,1]
        
        for station in range(num_stations):
            # here we know the order and can go straight to values
            combined_ds['distance_from_target'].values[station]=matches[station][2]
            combined_ds['subdomain'].values[station]=matches[station][0]

        if orig_ndim==1:
            combined_ds=combined_ds.isel(station=0)
            
        return combined_ds<|MERGE_RESOLUTION|>--- conflicted
+++ resolved
@@ -1212,10 +1212,6 @@
 
     def write_source_sink_bc(self,bc):
         da=bc.data()
-<<<<<<< HEAD
-        
-        ck=self.bc_to_interior_cell_layer(bc)
-=======
 
         if bc.dredge_depth is not None:
             # Additionally modify the grid to make sure there is a place for inflow to
@@ -1225,7 +1221,6 @@
                                   bc.dredge_depth)
         ck=self.bc_to_interior_cell_layer(bc) # (cell,layer) tuple
 
->>>>>>> d3c57ee5
         self.bc_point_sources[ck]['Q'].append(da)
         
         assert len(da.dims)<=1,"Flow must have dims either time, or none"
