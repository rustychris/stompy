import os
import glob
import subprocess

import copy
import datetime
import io # python io.
import numpy as np
import pandas as pd
import re
import xarray as xr
import six
from collections import defaultdict

import logging

log=logging.getLogger('delft.io')

from ... import utils

def parse_his_file(fn):
    """
    you probably want mon_his_file_dataframe() or bal_his_file_dataframe()
    --
    parse mixed ascii/binary history files as output by delwaq.
    applies to both monitoring output and balance output.

    returns tuple:
      sim_descs - descriptive text from inp file.
      time0 - text line giving time origin and units
      regions - names of regions with numeric index (1-based as read from file)
      fields - names of fields, separate into substance and process
      frames - actual data, and timestamps
    """
    fp=open(fn,'rb')

    sim_descs=np.fromfile(fp,'S40',4)
    time0=sim_descs[3]

    n_fields,n_regions=np.fromfile(fp,'i4',2)

    fdtype=np.dtype( [ ('sub','S10'),
                       ('proc','S10') ] )

    fields=np.fromfile( fp, fdtype, n_fields)

    regions=np.fromfile(fp,
                        [('num','i4'),('name','S20')],
                        n_regions)

    # assume that data is 'f4'
    # following other Delft output, probably each frame is prepended by
    # 'i4' time index
    frame_dtype=np.dtype( [('tsec','i4'),
                           ('data','f4',(n_regions,n_fields))] )
    frames=np.fromfile(fp,frame_dtype)

    return sim_descs,time0,regions,fields,frames

def bal_his_file_dataframe(fn):
    sim_descs,time0,regions,fields,frames = parse_his_file(fn)

    n_regions=len(regions)
    n_fields=len(fields)
    cols=[]
    tuples=[]

    for ri,region in enumerate(regions):
        for fi,field in enumerate(fields):
            tuples.append( (region['name'].strip(),
                            field['sub'].strip(),
                            field['proc'].strip()) )

    col_index=pd.MultiIndex.from_tuples(tuples,names=('region','sub','proc'))
    df=pd.DataFrame(data=frames['data'].reshape( (-1,n_regions*n_fields) ),
                    index=frames['tsec'],
                    columns=col_index)
    return df


def his_file_xarray(fn,region_exclude=None,region_include=None):
    """
    Read a delwaq balance file, return the result as an xarray.
    region_exclude: regular expression for region names to omit from the result
    region_include: regular expression for region names to include.

    Defaults to returning all regions.
    """
    sim_descs,time_meta,regions,fields,frames = parse_his_file(fn)

    def decstrip(s):
        try:
            s=s.decode() # in case binary
        except AttributeError:
            pass
        return s.strip()

    ds=xr.Dataset()

    ds['descs']=( ('n_desc',), [decstrip(s) for s in sim_descs])

    time0,time_unit = parse_time0(time_meta)
    times=time0 + time_unit*frames['tsec']
    ds['time']=( ('time',), times)
    ds['tsec']=( ('time',), frames['tsec'])

    region_names=[decstrip(s) for s in regions['name']]
    subs=[decstrip(s) for s in np.unique(fields['sub'])]
    procs=[decstrip(s) for s in np.unique(fields['proc'])]

    if region_include:
        region_mask=np.array( [bool(re.match(region_include,region))
                               for region in region_names] )
    else:
        region_mask=np.ones(len(region_names),np.bool8)

    if region_exclude:
        skip=[bool(re.match(region_exclude,region))
              for region in region_names]
        region_mask &= ~np.array(skip)

    sub_proc=[]
    for s,p in fields:
        if decstrip(p):
            sub_proc.append("%s,%s"%(decstrip(s),decstrip(p)))
        else:
            sub_proc.append(decstrip(s))

    region_idxs=np.nonzero(region_mask)[0]
    ds['region']=( ('region',), [region_names[i] for i in region_idxs] )
    ds['sub']  =( ('sub',), subs)
    ds['proc'] =( ('proc',), procs)
    ds['field']=( ('field',), sub_proc)

    ds['bal']=( ('time','region','field'),
                frames['data'][:,region_mask,:] )
    return ds

# older name - xarray version doesn't discriminate between balance
# and monitoring output
bal_his_file_xarray=his_file_xarray

def mon_his_file_dataframe(fn):
    df=bal_his_file_dataframe(fn)
    df.columns=df.columns.droplevel(2) # drop process level
    return df


def inp_tok(fp,comment=';'):
    # tokenizer for parsing rules of delwaq inp file.
    # parses either single-quoted strings, or space-delimited literals.
    for line in fp:
        if comment in line:
            line=line[ : line.index(comment)]
        # pattern had been
        # r'\s*((\'[^\']+\')|([/:-a-zA-Z_#0-9\.]+))'
        # but that has a bad dash before a, and doesn't permit +, either.
        matches=re.findall(r'\s*((\'[^\']+\')|([-/:a-zA-Z_#+0-9\.]+))', line)
        for m in matches:
            yield m[0]


def inp_tok_include(fp,fn,**kw):
    """
    Wrap inp_tok and handle INCLUDE tokens transparently.
    Note that also requires the filename
    """
    tokr=inp_tok(fp,**kw)

    while 1:
        tok=next(tokr)
        if tok.upper()!='INCLUDE':
            yield tok
        else:
            inc_fn=next(tokr)
            if inc_fn[0] in ["'",'"']:
                inc_fn=inc_fn.strip(inc_fn[0])
            inc_path=os.path.join( os.path.dirname(fn),
                                   inc_fn )
            # print("Will include %s"%inc_path)

            with open(inc_path,'rt') as inc_fp:
                inc_tokr=inp_tok_include(inc_fp,inc_path,**kw)
                for tok in inc_tokr:
                    yield tok
            # print("Done with include")


def parse_inp_monitor_locations(inp_file):
    """
    returns areas[name]=>[seg1,...] , transects[name]=>[+-exch1, ...]
    ONE-BASED return values.
    """
    with open(inp_file,'rt') as fp:
        tokr=inp_tok(fp)

        while next(tokr)!='#1':
            continue
        for _ in range(4):  # clock/date formats, integration float
            next(tokr)
        for t in tokr:
            if re.match(r'[-_a-zA-Z]+',t):
                continue
            break
        # t is now start timestep
        for _ in range(3):
            next(tokr) # stop, time step time step
        areas={}
        if int(next(tokr)) == 1: # monitoring points used
            nmon = int(next(tokr))
            for imon in range(nmon):
                name, segcount=next(tokr),int(next(tokr))
                segs=[int(next(tokr)) for iseg in range(segcount)]
                areas[name.strip("'")]=segs
        transects={} # name => list of signed, 1-based exchanges
        if int(next(tokr)) == 1: # transects used
            ntrans=int(next(tokr))
            for itrans in range(ntrans):
                name,style,ecount = next(tokr),next(tokr),int(next(tokr))
                exchs=[int(next(tokr)) for _ in range(ecount)]
                transects[name.strip("'")]=exchs
    return areas,transects

def parse_inp_transects(inp_file):
    # with open(inp_file,'rt') as fp:
    #     tokr=inp_tok(fp)
    #
    #     while next(tokr)!='#1':
    #         continue
    #     for _ in range(4):  # clock/date formats, integration float
    #         next(tokr)
    #     for t in tokr:
    #         if re.match(r'[-_a-zA-Z]+',t):
    #             continue
    #         break
    #     # t is now start timestep
    #     for _ in range(3):
    #         next(tokr) # stop, time step time step
    #     if int(next(tokr)) == 1: # monitoring points used
    #         nmon = int(next(tokr))
    #         for imon in range(nmon):
    #             name, segcount=next(tokr),int(next(tokr))
    #             for iseg in range(segcount):
    #                 next(tokr)
    #     transects={} # name => list of signed, 1-based exchanges
    #     if int(next(tokr)) == 1: # transects used
    #         ntrans=int(next(tokr))
    #         for itrans in range(ntrans):
    #             name,style,ecount = next(tokr),next(tokr),int(next(tokr))
    #             exchs=[int(next(tokr)) for _ in range(ecount)]
    #             transects[name.strip("'")]=exchs

    areas,transects=parse_inp_monitor_locations(inp_file)

    return transects

def parse_time0(time0):
    """ return a np.datetime64 for the time stamp, and the time unit in seconds
    (almost always equal to 1 second)
    input format is: b'T0: 2012/08/07-00:00:00  (scu=       1s)'
    """
    try:
        time0=time0.decode()
    except AttributeError:
        pass

    m=re.match(r'T0:\s+(\S+)\s+\(scu=\s*(\d+)(\w+)\)',time0)
    dt = m.group(1)
    # make it clear it's UTC:
    dt=dt.replace('-','T').replace('/','-') + "Z"
    origin=np.datetime64(dt)
    unit=np.timedelta64(int(m.group(2)),m.group(3))

    return (origin, unit)


# just a start.  And really this stuff should be rolled into the Scenario
# class, so it builds up a Scenario
def parse_boundary_conditions(inp_file):
    """
    Parse section 5 of DWAQ input file.
    Returns bcs,items
    bcs: BC links
    items: match data and bc links.
     - strings are folded to lowercase
    
    """
    def dequote(s):
        s=s.strip()
        if s[0] in ['"',"'"]:
            s=s.strip(s[0])
        return s
    with open(inp_file,'rt') as fp:
        tokr=inp_tok_include(fp,inp_file)

        while next(tokr)!='#4':
            continue

        bcs=[]
        while 1:
            tok = next(tokr)
            if tok[0] in "-0123456789":
                thatcher = int(tok)
                break
            else:
                bc_id=dequote(tok)
                bc_typ=dequote(next(tokr))
                bc_grp=dequote(next(tokr))
                bcs.append( (bc_id,bc_typ,bc_grp) )

        if thatcher==0: # no lags
            pass
        else:
            assert False,"Parsing Thatcher-Harleman lags not yet implemented"
            
        # The actual items are not yet implemented -- this is where
        # the inp file would assign concentrations or fluxes to
        # specific boundary exchanges are groups defined above
        bc_items=[]

        tok=next(tokr)
        while 1: # iterate over BC blocks
            defs=[]
            while 1: # iterate over the 3 subparts of a block
                if tok.upper()=='ITEM':
                    # Read names of BC items, which could also be integers
                    item_block=[]
                    while 1:
                        tok=next(tokr)
                        if tok[0] in ["'",'"']:
                            item_block.append(dequote(tok).lower())
                            continue
                        elif tok[0] in "0123456789":
                            item_block.append(int(tok))
                        else:
                            break
                    defs.append( ('item',item_block) )
                elif tok.upper()=='CONCENTRATION':
                    # Read the names of scalars
                    # Read names of BC items, which could also be integers
                    conc_block=[]
                    while 1:
                        tok=next(tokr)
                        if tok.upper() not in ['DATA','ITEM']:
                            conc_block.append(dequote(tok).lower())
                            continue
                        else:
                            break
                    defs.append( ('concentration',conc_block) )
                elif tok.upper()=='DATA':
                    matrix=np.zeros( ( len(defs[0][1]),
                                       len(defs[1][1]) ), 'f8')
                    for row_i,row in enumerate(defs[0][1]):
                        for col_i,col in enumerate(defs[1][1]):
                            matrix[row_i,col_i]=float(next(tokr))
                    defs.append( ('data',matrix) )
                    tok=next(tokr)
                else:
                    break # must not have been a BC block
            if len(defs)==0:
                assert tok=='#5'
                break # great - not a block
            elif len(defs)==3:
                bc_items.append(defs)
            else:
                assert False,"Incomplete BC block"
        
    return bcs,bc_items

def read_pli(fn,one_per_line=True):
    """
    Parse a polyline file a la DFM inputs.
    Return a list of features:
    [  (feature_label, N*M values, N labels), ... ]
    where the first two columns are typically x and y, but there may be
    more columns depending on the usage.  If no labels are in the file,
    the list of labels will be all empty strings.

    Generally assumes that the file is honest about the number of fields,
    but some files (like boundary condition pli) will add a text label for 
    each node.

    one_per_line: for files which add a label to each node but say nothing of 
      this in the number of fields, one_per_line=True will assume that each line
      of the text file has exactly one node, and any extra text becomes the label.
    """
    features=[]
    
    with open(fn,'rt') as fp:
        if not one_per_line:
            toker=inp_tok(fp)
            token=lambda: six.next(toker)

            while True:
                try:
                    label=token()
                except StopIteration:
                    break
                nrows=int(token())
                ncols=int(token())
                geometry=[]
                node_labels=[]
                for row in range(nrows):
                    rec=[float(token()) for c in range(ncols)]
                    geometry.append(rec)
                    node_labels.append("") 
                features.append( (label, np.array(geometry), node_labels) )
        else: # line-oriented approach which can handle unannounced node labels
            while True:
                label=fp.readline().strip()
                if label=="":
                    break
                nrows,ncols = [int(s) for s in fp.readline().split()]
                geometry=[]
                node_labels=[]
                for row in range(nrows):
                    values=fp.readline().strip().split(None,ncols+1)
                    geometry.append( [float(s) for s in values[:ncols]] )
                    if len(values)>ncols:
                        node_labels.append(values[ncols])
                    else:
                        node_labels.append("")
                features.append( (label, np.array(geometry), node_labels) )
                
    return features

def write_pli(file_like,pli_data):
    """
    Reverse of read_pli.  
    file_like: a string giving the name of a file to be opened (clobbering
    an existing file), or a file-like object.
    pli_data: [ (label, N*M values, [optional N labels]), ... ]
    typically first two values of each row are x and y, and the rest depend on intended 
    usage of the file
    """
    if hasattr(file_like,'write'):
        fp=file_like
        do_close=False
    else:
        fp=open(file_like,'wt')
        do_close=True
        
    try:
        for feature in pli_data:
            label,data = feature[:2]
            data=np.asanyarray(data)
            if len(feature)==3:
                node_labels=feature[2]
            else:
                node_labels=[""]*len(data)
                
            fp.write("%s\n"%label)
            fp.write("     %d     %d\n"%data.shape)
            if len(data) != len(node_labels):
                raise Exception("%d nodes, but there are %d node labels"%(len(data),
                                                                          len(node_labels)))
            block="\n".join( [ "  ".join(["%15s"%d for d in row]) + "   " + node_label
                               for row,node_label in zip(data,node_labels)] )
            fp.write(block)
            fp.write("\n")
    finally:
        if do_close:
            fp.close()

def grid_to_pli_data(g,node_fields,labeler=None):
    """
    UnstructuredGrid => PLI translation
    translate the edges of g into a list of features as returned
    by read_pli()
    features are extracted as contiguous linestrings, as long as possible.
    node_fields is a list giving a subset of the grid's node fields to
    be written out, in addition to x and y.
    labeler: leave as None to get Lnnn style labels.  Otherwise, a function
       which takes the index, and returns a string for the label.
    """
    strings=g.extract_linear_strings()

    features=[]

    labeler=labeler or (lambda i: "L%04d"%i)

    for feat_i,nodes in enumerate(strings):
        label=labeler(feat_i)

        cols=[ g.nodes['x'][nodes,0], g.nodes['x'][nodes,1] ]

        for fld in node_fields:
            cols.append( g.nodes[fld][nodes] )
        feature=np.array( cols ).T
        features.append( (label,feature) )
    return features

def add_suffix_to_feature(feat,suffix):
    """
    Utility method, takes a feature as returned by read_pli
    (name,
     [ [x0,y0],[x1,y1],...],
     { [node_label0,node_label1,...] }  # optional
    )
    
    and adds a suffix to the name of the feature and the 
    names of nodes if they exist
    """
    name=feat[0]
    suffize=lambda s: s.replace(name,name+suffix)
    feat_suffix=[suffize(feat[0]), feat[1]] # points stay the same
    if len(feat)==3: # includes names for nodes
        feat_suffix.append( [suffize(s) for s in feat[2]] )
    return feat_suffix



def read_map(fn,hyd=None,use_memmap=True,include_grid=True,return_grid=False):
    """
    Read binary D-Water Quality map output, returning an xarray dataset.

    fn: path to .map file
    hyd: path to .hyd file describing the hydrodynamics. if None, search for .hyd 
     in the same folders as the map file.
    use_memmap: use memory mapping for file access.  Currently
      this must be enabled.

    include_grid: the returned dataset also includes grid geometry, suitable
       for unstructured_grid.from_ugrid(ds).  
       WARNING: there is currently a bug which causes this grid to have errors.
       probably a one-off error of some sort.

    note that missing values at this time are not handled - they'll remain as
    the delwaq standard -999.0.
    """
    from . import waq_scenario as waq

    if not isinstance(hyd,waq.Hydro):
        if hyd==None:
            hyds=glob.glob( os.path.join(os.path.dirname(fn),"*.hyd"))
            assert len(hyds)==1,"hyd=auto only works when there is exactly 1 (not %d) hyd files"%(len(hyds))
            hyd=hyds[0]
        hyd=waq.HydroFiles(hyd)

    nbytes=os.stat(fn).st_size # 420106552 

    with open(fn,'rb') as fp:

        # header line of 160 characters
        txt_header=fp.read(160)
        # print "Text header: ",txt_header

        # 4 bytes, maybe a little-endian int.  0x0e, that's 14, number of substances
        n_subs=np.fromfile(fp,np.int32,1)[0]
        # print "# substances: %d"%n_subs

        n_segs=np.fromfile(fp,np.int32,1)[0]
        # print "Nsegs: %d"%n_segs

        substance_names=np.fromfile(fp,'S20',n_subs)


        # not sure if there is a quicker way to get the number of layers
        hyd.infer_2d_elements()
        n_layers=1+hyd.seg_k.max()

        g=hyd.grid() # ignore message about ugrid.

        assert g.Ncells()*n_layers == n_segs

        # I'm hoping that now we get 4 byte timestamps in reference seconds,
        # and then n_subs,n_segs chunks.
        # looks that way.
        data_start=fp.tell()

    bytes_left=nbytes-data_start 
    framesize=(4+4*n_subs*n_segs)
    nframes,extra=divmod(bytes_left,framesize)
    if extra!=0:
        log.warning("Reading map file %s: %d or %d frames? bad length %d extra bytes (or %d missing)"%(
            fn,nframes,nframes+1,extra,framesize-extra))

    # Specify nframes in cases where the filesizes don't quite match up.
    mapped=np.memmap(fn,[ ('tsecs','i4'),
                          ('data','f4',(n_layers,hyd.n_2d_elements,n_subs))] ,
                     mode='r',
                     shape=(nframes,),
                     offset=data_start)

    ds=xr.Dataset()

    try:
        txt_header=txt_header.decode()
    except AttributeError:
        pass # Hopefully header is already a string
    ds.attrs['header']=txt_header

    # a little python 2/3 misery
    try:
        substance_names=[s.decode() for s in substance_names]
    except AttributeError:
        pass
    
    ds['sub']= ( ('sub',), [s.strip() for s in substance_names] )

    times=utils.to_dt64(hyd.time0) + np.timedelta64(1,'s') * mapped['tsecs']

    ds['time']=( ('time',), times)
    ds['t_sec']=( ('time',), mapped['tsecs'] )

    for idx,name in enumerate(ds.sub.values):
        ds[name]= ( ('time','layer','face'), 
                    mapped['data'][...,idx] )
        ds[name].attrs['_FillValue']=-999

    if include_grid:
        # not sure why this doesn't work.
        g.write_to_xarray(ds=ds)

    if return_grid:
        return ds,g
    else:
        return ds

def map_add_z_coordinate(map_ds,total_depth='TotalDepth',coord_type='sigma',
                         layer_dim='layer'):
    """
    For an xarray representation of dwaq output, where the total depth
    has been recorded, add an inferred vertical coordinate in the dataset.
    This is necessary to allow the ugrid visit reader to understand
    the file.
    Currently only sigma coordinates, assumed to be evenly spaced, are
    supported.

    total_depth: Name of the xarray variable in map_ds holding total water column
    depth for each segment.
    coord_type: type of coordinate, currently must be "sigma".
    layer_dim: name of the vertical dimension in the data.

    Makes an arbitrary assumption that the first output time step is roughly
    mean sea level.  Obviously wrong, but a starting point.

    Given the ordering of layers in dwaq output, the sigma coordinate created 
    here is decreasing from 1 to 0.

    Modifies map_ds in place, also returning it.
    """
    assert coord_type=='sigma'

    bedlevel=-map_ds[total_depth].isel(**{layer_dim:0,'time':0,'drop':True})
    dry=(bedlevel==999)
    bedlevel[dry]=0.0
    map_ds['bedlevel']=bedlevel
    map_ds.bedlevel.attrs['units']='m'
    map_ds.bedlevel.attrs['positive']='up'
    map_ds.bedlevel.attrs['long_name']='Bed elevation relative to initial water level'

    tdepth=map_ds[total_depth].isel(**{layer_dim:0,'drop':True})
    eta=tdepth + map_ds.bedlevel
    eta.values[ tdepth.values==-999 ] = 0.0
    map_ds['eta']=eta
    map_ds.eta.attrs['units']='m'
    map_ds.eta.attrs['positive']='up'
    map_ds.eta.attrs['long_name']='Sea surface elevation relative initial time step'

    Nlayers=len(map_ds[layer_dim])
    # This is where sigma is made to be decreasing to capture the order of
    # layers in DWAQ output.
    map_ds['sigma']=(layer_dim,), (0.5+np.arange(Nlayers))[::-1] / float(Nlayers)
    map_ds.sigma.attrs['standard_name']="ocean_sigma_coordinate"
    map_ds.sigma.attrs['positive']='up'
    map_ds.sigma.attrs['units']=""
    map_ds.sigma.attrs['formula_terms']="sigma: sigma eta: eta  bedlevel: bedlevel"
    
    return map_ds

def dfm_wind_to_nc(wind_u_fn,wind_v_fn,nc_fn):
    """
    Transcribe DFM 'arcinfo' style gridded wind to
    CF compliant netcdf file (ready for import to erddap)

    Note that the order of rows in the DFM format is weird, and
    required bug fixes to this code 2017-12-21.  While dy is
    specified positive, the rows of data are written from north to
    south.  The DFM text file specifies coordinates for a llcorner
    and a dy, but that llcorner corresponds to the first column of
    the *last* row of data written out.  

    wind_u_fn:
      path to the amu file for eastward wind
    wind_v_fn:
      path to the amv file for northward wind
    nc_fn:
      path to the netcdf file which will be created.
    """
    fp_u=open(wind_u_fn,'rt')
    fp_v=open(wind_v_fn,'rt')

    # read the header, gathering parameters in a dict.
    def parse_header(fp):
        params={}
        while 1:
            line=fp.readline().strip()
            if line.startswith('### START OF HEADER'):
                break
        for line in fp:
            line=line.strip()
            if line.startswith('#'):
                if line.startswith('### END OF HEADER'):
                    break
                continue # comment lines
            try:
                key,value = line.split('=',2)
            except ValueError:
                print("Failed to split key=value for '%s'"%line)
                raise
            key=key.strip()
            value=value.strip()

            # some hardcoded data type conversion:
            if key in ['n_rows','n_cols']:
                value=int(value)
            elif key in ['dx','dy','x_llcorner','y_llcorner','NODATA_value']:
                value=float(value)
            params[key]=value
        return params

    fp_u.seek(0)
    fp_v.seek(0)
    u_header=parse_header(fp_u)
    v_header=parse_header(fp_v)

    # make sure they match up
    for k in u_header.keys():
        if k in ['quantity1']:
            continue
        assert u_header[k] == v_header[k]

    # use netCDF4 directly, so we can stream it to disk
    import netCDF4

    os.path.exists(nc_fn) and os.unlink(nc_fn)
    nc=netCDF4.Dataset(nc_fn,'w') # don't worry about netcdf versions quite yet

    xdim='x'
    ydim='y'
    tdim='time'

    nc.createDimension(xdim,u_header['n_cols'])
    nc.createDimension(ydim,u_header['n_rows'])
    nc.createDimension(tdim,None) # unlimited

    # assign some attributes while we're at it
    for k in ['FileVersion','Filetype','dx','dy','grid_unit','unit1','x_llcorner','y_llcorner']:
        setattr(nc,k,u_header[k])

    # cf conventions suggest this order of dimensions
    u_var = nc.createVariable('wind_u',np.float32,[tdim,ydim,xdim],
                              fill_value=u_header['NODATA_value'])
    v_var = nc.createVariable('wind_v',np.float32,[tdim,ydim,xdim],
                              fill_value=v_header['NODATA_value'])
    t_var = nc.createVariable('time',np.float64,[tdim])


    # install some metadata

    # parse the times into unix epochs for consistency
    t_var.units='seconds since 1970-01-01T00:00:00Z'
    t_var.calendar = "proleptic_gregorian"

    # Going to assume that we're working out of the same UTM 10:
    utm_var = nc.createVariable('UTM10',np.int32,[])
    utm_var.grid_mapping_name = "universal_transverse_mercator" 
    utm_var.utm_zone_number = 10
    utm_var.semi_major_axis = 6378137
    utm_var.inverse_flattening = 298.257 
    utm_var._CoordinateTransformType = "Projection" 
    utm_var._CoordinateAxisTypes = "GeoX GeoY" 
    utm_var.crs_wkt = """PROJCS["NAD83 / UTM zone 10N",
        GEOGCS["NAD83",
            DATUM["North_American_Datum_1983",
                SPHEROID["GRS 1980",6378137,298.257222101,
                    AUTHORITY["EPSG","7019"]],
                TOWGS84[0,0,0,0,0,0,0],
                AUTHORITY["EPSG","6269"]],
            PRIMEM["Greenwich",0,
                AUTHORITY["EPSG","8901"]],
            UNIT["degree",0.0174532925199433,
                AUTHORITY["EPSG","9122"]],
            AUTHORITY["EPSG","4269"]],
        PROJECTION["Transverse_Mercator"],
        PARAMETER["latitude_of_origin",0],
        PARAMETER["central_meridian",-123],
        PARAMETER["scale_factor",0.9996],
        PARAMETER["false_easting",500000],
        PARAMETER["false_northing",0],
        UNIT["metre",1,
            AUTHORITY["EPSG","9001"]],
        AXIS["Easting",EAST],
        AXIS["Northing",NORTH],
        AUTHORITY["EPSG","26910"]]
    """

    y_var=nc.createVariable('y',np.float64,[ydim])
    y_var.units='m'
    y_var.long_name="y coordinate of projection"
    y_var.standard_name="projection_y_coordinate"
    y_var[:]=u_header['y_llcorner'] + u_header['dy']*np.arange(u_header['n_rows'])

    x_var=nc.createVariable('x',np.float64,[xdim])
    x_var.units='m'
    x_var.long_name="x coordinate of projection"
    x_var.standard_name="projection_x_coordinate"
    x_var[:]=u_header['x_llcorner'] + u_header['dx']*np.arange(u_header['n_cols'])

    u_var.units='m s-1'
    u_var.grid_mapping='transverse_mercator'
    u_var.long_name='eastward wind from F Ludwig method'
    u_var.standard_name='eastward_wind'

    v_var.units='m s-1'
    v_var.grid_mapping='transverse_mercator'
    v_var.long_name='northward wind from F Ludwig method'
    v_var.standard_name='northward_wind'

    def read_frame(fp,header):
        # Assumes that the TIME line is alone,
        # but the pixel data isn't restricted to a particular number of elements per line.
        time_line=fp.readline()
        if not time_line:
            return None,None

        assert time_line.startswith('TIME')
        _,time_string=time_line.split('=',2)
        count=0
        items=[]
        expected=header['n_cols'] * header['n_rows']
        for line in fp:
            this_data=np.fromstring(line,sep=' ',dtype=np.float32)
            count+=len(this_data)
            items.append(this_data)
            if count==expected:
                break
            assert count<expected

        block=np.concatenate( items ).reshape( header['n_rows'],header['n_cols'] )
        # 2017-12-21: flip so that array index matches coordinate index.
        block=block[::-1,:]
        time=utils.to_dt64(time_string)
        return time,block

    frame_i=0
    while 1:
        u_time,u_block = read_frame(fp_u,u_header)
        v_time,v_block = read_frame(fp_v,v_header)
        if u_time is None or v_time is None:
            break

        assert u_time==v_time

        if frame_i%96==0:
            print("%d frames, %s most recent"%(frame_i,u_time))
        u_var[frame_i,:,:] = u_block
        v_var[frame_i,:,:] = v_block
        t_var[frame_i] = u_time

        # t... come back to it.
        frame_i+=1

    nc.close()


def dataset_to_dfm_wind(ds,period_start,period_stop,target_filename_base,
                        extra_header=None,min_records=1,
                        wind_u='wind_u',wind_v='wind_v',pres='pres'):
    """
    Write wind in an xarray dataset to a pair of gridded meteo files for DFM.

    ds:
      xarray dataset.  Currently fairly brittle assumptions on the format of
      this dataset, already in the proper coordinates system, coordinates of x and 
      y, and the wind variables named wind_u and wind_v.
    period_start,period_stop: 
      include data from the dataset on or after period_start, and up to period_stop, 
    inclusive
    target_filename_base:
      the path and filename for output, without the .amu and .amv extensions.
    extra_header: 
      extra text to place in the header.  This is included as is, with the exception that
      a newline will be added if it's missing

    returns the number of available records overlapping the requested period.
    If that number is less than min_records, no output is written.
    """
    
    time_idx_start = np.searchsorted(ds.time,period_start,side='left')
    # make stop inclusive by using side='right'
    time_idx_stop  = np.searchsorted(ds.time,period_stop,side='right')
    
    record_count=time_idx_stop-time_idx_start
    if record_count<min_records:
        return record_count
    
    # Sanity checks that there was actually some overlapping data.
    # maybe with min_records, this can be relaxed?  Unsure of use case there.
    assert time_idx_start+1<len(ds.time)
    assert time_idx_stop>0
    assert time_idx_start<time_idx_stop
        
    nodata=-999

    if extra_header is None:
        extra_header=""
    else:
        extra_header=extra_header.rstrip()+"\n"
        
    header_template="""### START OF HEADER
# Created with %(creator)s
%(extra_header)sFileVersion = 1.03
Filetype = meteo_on_equidistant_grid
NODATA_value = %(nodata)g
n_cols = %(n_cols)d
n_rows = %(n_rows)d
grid_unit = m
x_llcorner = %(x_llcorner)g
y_llcorner = %(y_llcorner)g
dx = %(dx)g
dy = %(dy)g
n_quantity = 1
quantity1 = %(quantity)s
unit1 = m s-1
### END OF HEADER
"""

    fp_u=open(target_filename_base+".amu",'wt')
    fp_v=open(target_filename_base+".amv",'wt')

    if pres in ds:
        fp_p=open(target_filename_base+".amp",'wt')
    else:
        fp_p=None

    base_fields=dict(creator="stompy",nodata=nodata,
                     n_cols=len(ds.x),n_rows=len(ds.y),
                     dx=np.median(np.diff(ds.x)),
                     dy=np.median(np.diff(ds.y)),
                     x_llcorner=ds.x[0],
                     y_llcorner=ds.y[0],
                     extra_header=extra_header)

    for fp,quant in [ (fp_u,'x_wind'),
                      (fp_v,'y_wind'),
                      (fp_p,'pres') ]:
        if fp is None:
            continue
        # Write the headers:
        fields=dict(quantity=quant)
        fields.update(base_fields)
        header=header_template%fields
        fp.write(header)

    count=0
    for time_idx in range(time_idx_start, time_idx_stop):
        count+=1
        if (time_idx-time_idx_start) % 96 == 0:
            log.info("Written %d/%d time steps"%( time_idx-time_idx_start,time_idx_stop-time_idx_start))
        u=ds['wind_u'].isel(time=time_idx)
        v=ds['wind_v'].isel(time=time_idx)
        if pres in ds:
            p=ds[pres].isel(time=time_idx)
        else:
            p=None

        t=ds.time.isel(time=time_idx)

        # write a time line formatted like this:
        # TIME=00000.000000 hours since 2012-08-01 00:00:00 +00:00
        time_line="TIME=%f seconds since 1970-01-01 00:00:00 +00:00"%utils.to_unix(t.values)

        for fp,data in [ (fp_u,u),
                         (fp_v,v),
                         (fp_p,p)]:
            if fp is None:
                continue
            # double check order.
            fp.write(time_line) ; fp.write("\n")
            # 2017-12-21: flip order of rows to suit DFM convention
            for row in data.values[::-1]:
                fp.write(" ".join(["%g"%rowcol for rowcol in row]))
                fp.write("\n")

    log.info("Wrote %d time steps"%count)

    fp_u.close()
    fp_v.close()
    if fp_p is not None:
        fp_p.close()
    return record_count

class SectionedConfig(object):
    """
    Handles reading and writing of config-file like formatted files.
    Follows some of the API of the standard python configparser
    """
    inline_comment_prefixes=('#',';')

    def __init__(self,filename=None,text=None):
        """
        filename: path to file to open and parse
        text: a string containing the entire file to parse
        """
        # This isn't being used anywhere -- delete?  and below.
        self.rows=[]    # full text of each line
        self.filename=filename
        self.base_path=None
<<<<<<< HEAD
        # For flags which do not get written into the config file.
        self.flags=defaultdict(lambda:None)
        
=======

>>>>>>> 9c09054f
        if self.filename is not None:
            self.read(self.filename)
            self.base_path=os.path.dirname(self.filename)

        if text is not None:
            fp = StringIO(text)
            self.read(fp,'text')

    def set_filename(self,fn):
        """
        Updates self.filename and base_path, in anticipation of the file
        being written to a new location (this is so new file paths can be
        extrapolated before having to write this out)
        """
        self.filename=fn
        self.base_path=os.path.dirname(self.filename)

    def copy(self):
        return copy.deepcopy(self)

    def read(self, filename, label=None):
        if six.PY2:
            file_base = file
        else:
            file_base = io.IOBase

        if isinstance(filename, file_base):
            label = label or 'n/a'
            fp=filename
            filename=None
        else:
            fp = open(filename,'rt')
            label=label or filename

        # This isn't being used anywhere -- delete?
        # self.sources.append(label)

        for line in fp:
            # save original text so we can write out a new mdu with
            # only minor changes
            # the rstrip()s leave trailing whitespace, but strip newline or CR/LF
            self.rows.append(line.rstrip("\n").rstrip("\r"))
        if filename:
            fp.close()

    def entries(self):
        """ 
        Generator which iterates over rows, parsing them into index, section, key, value, comment.

        key is always present, but might indicate a section by including square
        brackets.
        value may be a string, or None.  Strings will be trimmed
        comment may be a string, or None.  It includes the leading comment character.
        Indices are not stable across set_value(), since new entries may get inserted into
        the middle of a section and shift other rows down.
        """
        section=None
        for idx,row in enumerate(self.rows):
            parsed=self.parse_row(row)

            if parsed[0] is None: # blank line
                continue # don't send back blank rows

            if parsed[0][0]=='[':
                section=parsed[0]

            yield [idx,section] + list(parsed)

    def parse_row(self,row):
        section_patt=r'^(\[[A-Za-z0-9 ]+\])([#;].*)?$'
        value_patt = r'^([A-Za-z0-9_ ]+)\s*=([^#;]*)([#;].*)?$'
        blank_patt = r'^\s*([#;].*)?$'

        m_sec = re.match(section_patt, row)
        if m_sec is not None:
            return m_sec.group(1), None, m_sec.group(2)

        m_val = re.match(value_patt, row)
        if m_val is not None:
            return m_val.group(1).strip(), m_val.group(2).strip(), m_val.group(3)

        m_cmt = re.match(blank_patt, row)
        if m_cmt is not None:
            return None,None,m_cmt.group(1)

        print("Failed to parse row:")
        print(row)

    def get_value(self,sec_key):
        """
        return the string-valued settings for a given key.
        if they key is not found, returns None.
        If the key is present but with no value, returns the empty string
        """
        section='[%s]'%sec_key[0].lower()
        key = sec_key[1].lower()

        for row_idx,row_sec,row_key,row_value,row_comment in self.entries():
            if (row_key.lower() == key) and (section.lower() == row_sec.lower()):
                return row_value
        else:
            return None

    def set_value(self,sec_key,value):
        # set value and optionally comment.
        # sec_key: tuple of section and key (section without brackets)
        # value: either the value (a string, or something that can be converted via str())
        #   or a tuple of value and comment, without the leading comment character
        section='[%s]'%sec_key[0].lower()
        key=sec_key[1]

        last_row_of_section={} # map [lower_section] to the index of the last entry in that section

        if isinstance(value,tuple):
            value,comment=value
            comment='# ' + comment
        else:
            comment=None

        value=self.val_to_str(value)

        def fmt(key,value,comment):
            return "%-18s= %-20s %s"%(key,value,comment or "")

        for row_idx,row_sec,row_key,row_value,row_comment in self.entries():
            last_row_of_section[row_sec]=row_idx

            if (row_key.lower() == key.lower()) and (section.lower() == row_sec.lower()):
                self.rows[row_idx] = fmt(row_key,value,comment or row_comment)
                return

        row_text=fmt(key,value,comment)
        if section in last_row_of_section:
            # the section exists
            last_idx=last_row_of_section[section]
            self.rows.insert(last_idx+1,row_text)
        else: # have to append the new section
            self.rows.append(section)
            self.rows.append(row_text)

    def __setitem__(self,sec_key,value):
        self.set_value(sec_key,value)
    def __getitem__(self,sec_key):
        return self.get_value(sec_key)

    def filepath(self,sec_key):
        val=self.get_value(sec_key)
        if self.base_path:
            return os.path.join(self.base_path,val)
        else:
            return val

    def val_to_str(self,value):
        # make sure that floats are formatted with plenty of digits:
        # and handle annoyance of standard Python types vs. numpy types
        # But None stays None, as it gets handled specially elsewhere
        if value is None:
            return None
        if isinstance(value,float) or isinstance(value,np.floating):
            return "%.12g"%value
        else:
            return str(value)

    def write(self,filename=None):
        """
        Write this config out to a text file.
        filename: defaults to self.filename
        check_changed: if True, and the file already exists and is not materially different,
          then do nothing.  Good for avoiding unnecessary changes to mtimes.
        backup: if true, copy any existing file to <filename>.bak
        """
        if filename is None:
            filename=self.filename
        with open(filename,'wt') as fp:
            for line in self.rows:
                fp.write(line)
                fp.write("\n")

class MDUFile(SectionedConfig):
    """
    Read/write MDU files, with an interface similar to python's
    configparser, but better support for discerning and retaining
    comments
    """
    def time_range(self):
        """
        return tuple of t_ref,t_start,t_stop
        as np.datetime64
        """
        t_ref=utils.to_dt64( datetime.datetime.strptime(self['time','RefDate'],'%Y%m%d') )

        if self['time','Tunit'].lower() == 'm':
            tunit=np.timedelta64(1,'m')
        else:
            raise Exception("TODO: allow other time units")

        t_start = t_ref+int(self['time','tstart'])*tunit
        t_stop = t_ref+int(self['time','tstop'])*tunit
        return t_ref,t_start,t_stop
    def set_time_range(self,start,stop,ref_date=None):
        if ref_date is not None:
            # Make sure ref date is integer number of days
            assert ref_date==ref_date.astype('M8[D]')
        else:
            # Default to truncating the start date
            ref_date = start.astype('M8[D]')

        self['time','RefDate'] = utils.to_datetime(ref_date).strftime('%Y%m%d')
        self['time','Tunit'] = 'M' # minutes.  kind of weird, but stick with what was used already
        self['time','TStart'] = int( (start - ref_date)/ np.timedelta64(1,'m') )
        self['time','TStop'] = int( (stop - ref_date) / np.timedelta64(1,'m') )

    def partition(self,nprocs,dfm_bin_dir=None,mpi_bin_dir=None):
        if nprocs<=1:
            return

        # As of r52184, explicitly built with metis support, partitioning can be done automatically
        # from here.
        if mpi_bin_dir is None:
            mpi_bin_dir=dfm_bin_dir

        dflowfm="dflowfm"
        gen_parallel="generate_parallel_mdu.sh"
        if dfm_bin_dir is not None:
            dflowfm=os.path.join(dfm_bin_dir,dflowfm)
            gen_parallel=os.path.join(dfm_bin_dir,gen_parallel)

        mpiexec="mpiexec"
        if mpi_bin_dir is not None:
            mpiexec=os.path.join(mpi_bin_dir,mpiexec)

        cmd="%s -n %d %s --partition:ndomains=%d %s"%(mpiexec,nprocs,dflowfm,nprocs,
                                                      self['geometry','NetFile'])
        pwd=os.getcwd()
        try:
            os.chdir(self.base_path)
            res=subprocess.call(cmd,shell=True)
        finally:
            os.chdir(pwd)

        # similar, but for the mdu:
        cmd="%s %s %d 6"%(gen_parallel,os.path.basename(self.filename),nprocs)
        try:
            os.chdir(self.base_path)
            res=subprocess.call(cmd,shell=True)
        finally:
            os.chdir(pwd)

def exp_z_layers(mdu,zmin=None,zmax=None):
    """
    This will probably change, not very flexible now.
    For singly exponential z-layers, return zslay, positive up, starting
    from the bed.  first element is the bed itself.

    zmin: deepest depth, positive up.  Defaults to ds.NetNode_z.min(),
       read from the net file specified in mdu.
    zmax: top of water column.  Defaults to WaterLevIni in mdu.
    """

    if zmax is None:
        zmax=float(mdu['geometry','WaterLevIni'] )
    if zmin is None:
        ds=xr.open_dataset(mdu.filepath(['geometry','NetFile']))
        zmin=float(ds.NetNode_z.min())
        ds.close()
        
    kmx=int(mdu['geometry','kmx'])
    coefs=[float(s) for s in mdu['geometry','StretchCoef'].split()] # 0.002 0.02 0.8

    ztot=zmax-zmin

    # From unstruc.F90:
    dzslay=np.zeros(kmx,'f8')
    zslay=np.zeros(kmx+1,'f8')

    gfi = 1.0 / coefs[1] # this shouldn't do anything
    gf  = coefs[2]
    mx=kmx
    k1=int( coefs[0]*kmx) 

    gfk = gfi**k1

    if gfk == 1.0:
        gfi = 1.0
        dzslay[0] = 1.0 / mx
    else:
        dzslay[0] = ( 1.0 - gfi ) / ( 1.0 - gfk )* coefs[0]

    for k in range(1,k1):
        dzslay[k] = dzslay[k-1] * gfi

    gfk = gf**(kmx-k1)
    if k1 < kmx:
        if gfk == 1.0:
            gf = 1.0
            dzslay[k1] = 1.0 / mx
        else:
            dzslay[k1] = ( 1.0 - gf ) / ( 1.0 - gfk ) * ( 1.0 - coefs[0] )

        for k in range(k1+1,mx):
            dzslay[k] = dzslay[k-1] * gf

    zslay[0] = zmin
    for k in range(mx):
        zslay[k+1] = zslay[k] + dzslay[k] * (zmax-zmin)


    return zslay
        

def read_bnd(fn):
    """
    Parse DWAQ-style boundary data file
    
    Returns a list [ ['boundary_name',array([ boundary_link_idx,[[x0,y0],[x1,y1]] ])], ...]
    """
    with open(fn,'rt') as fp:
        toker=inp_tok(fp)
        token=lambda: six.next(toker)

        N_groups=int(token())
        groups=[]
        for group_idx in range(N_groups):
            group_name=token()
            N_link=int(token())
            links=np.zeros( N_link,
                            dtype=[ ('link','i4'),
                                    ('x','f8',(2,2)) ] )
            for i in range(N_link):
                links['link'][i]=int(token())
                links['x'][i,0,0]=float(token())
                links['x'][i,0,1]=float(token())
                links['x'][i,1,0]=float(token())
                links['x'][i,1,1]=float(token())
            groups.append( [group_name,links] )
    return groups

def write_bnd(bnd,fn):
    with open(fn,'wt') as fp:
        fp.write("%10d\n"%len(bnd))
        for name,segs in bnd:
            fp.write("%s\n"%name)
            fp.write("%10d\n"%len(segs))
            for seg in segs:
                x=seg['x']
                fp.write("%10d  %.7f  %.7f   %.7f  %.7f\n"%(seg['link'],
                                                            x[0,0],x[0,1],x[1,0],x[1,1]))

<|MERGE_RESOLUTION|>--- conflicted
+++ resolved
@@ -1008,13 +1008,9 @@
         self.rows=[]    # full text of each line
         self.filename=filename
         self.base_path=None
-<<<<<<< HEAD
         # For flags which do not get written into the config file.
         self.flags=defaultdict(lambda:None)
-        
-=======
-
->>>>>>> 9c09054f
+
         if self.filename is not None:
             self.read(self.filename)
             self.base_path=os.path.dirname(self.filename)
