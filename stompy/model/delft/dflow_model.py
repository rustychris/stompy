--- conflicted
+++ resolved
@@ -1247,7 +1247,6 @@
         # would be present.  Try dropping the suffix here.
         bc_id=bc.name # +"_" + quantity
 
-<<<<<<< HEAD
         if write_geom:
             assert isinstance(bc.geom_type,list),"Didn't fully refactor, looks like"
             if (bc.geom is None) and (None not in bc.geom_type):
@@ -1298,40 +1297,6 @@
             lines.append("QUANTITY=discharge_salinity_temperature_sorsin")
             method=1 # not sure how this is different
             tim_path=os.path.join(self.run_dir,bc_id+".tim")
-=======
-        assert isinstance(bc.geom_type,list),"Didn't fully refactor, looks like"
-        if (bc.geom is None) and (None not in bc.geom_type):
-            raise Exception("BC %s, name=%s has no geometry. Maybe missing from shapefiles?"%(bc,bc.name))
-        assert bc.geom.geom_type in bc.geom_type
-
-        coords=np.array(bc.geom.coords)
-        ndim=coords.shape[1] # 2D or 3D geometry
-
-        # Special handling when it's a source/sink, with z/z_src specified
-        if quantity=='source':
-            if ndim==2 and bc.z is not None:
-                # construct z
-                missing=-9999.
-                z_coords=missing*np.ones(coords.shape[0],np.float64)
-                for z_val,idx in [ (bc.z,-1),
-                                   (bc.z_src,0) ]:
-                    if z_val is None: continue
-                    if z_val=='bed':
-                        z_val=-10000
-                    elif z_val=='surface':
-                        z_val=10000
-                    z_coords[idx]=z_val
-                if z_coords[0]==missing:
-                    z_coords[0]=z_coords[-1]
-                # middle coordinates, if any, don't matter
-                coords=np.c_[ coords, z_coords ]
-                ndim=3
-                
-        pli_data=[ (bc_id, coords) ]
-        
-        if ndim==2:
-            pli_fn=bc_id+'.pli'
->>>>>>> 3c953055
         else:
             assert False
             
