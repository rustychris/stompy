"""
Automate parts of setting up a DFlow hydro model.

TODO:
  allow for setting grid bathy from the model instance
"""
import os,shutil,glob,inspect
import six
import logging
log=logging.getLogger('DFlowModel')

import copy

import numpy as np
import xarray as xr
from shapely import geometry

import stompy.model.delft.io as dio
from stompy import xr_utils
from stompy.io.local import noaa_coops, hycom
from stompy import utils, filters, memoize
from stompy.spatial import wkb2shp, proj_utils
from stompy.model.delft import dfm_grid
import stompy.grid.unstructured_grid as ugrid

from . import io as dio

class BC(object):
    name=None
    _geom=None
    # set geom_type in subclasses to limit the matching geometries
    # to just 'Point', 'LineString', etc.   Avoids conflicts if
    # there are multiple features with the same name
    geom_type=None

    # not sure if I'll keep these -- may be better to query at time of use
    grid_edge=None
    grid_cell=None
    # but these are more general, and can vastly speedup MultiBC
    grid_edges=None
    grid_cells=None

    # some BCs allow 'add', which just applies a delta to a previously
    # set BC.
    mode='overwrite'

    # extend the data before/after the model period by this much
    pad=np.timedelta64(24,'h')

    def __init__(self,name,model=None,**kw):
        """
        Create boundary condition object.  Note that no work should be done
        here, as the rest of the model data is not yet in place, and this
        instance does not even have access yet to its geometry or other
        shapefile attributes.  model should either be passed in, or assigned
        immediately by caller, since most later steps rely on access to a model
        object.
        """
        self.model=model # may be None!
        self.name=name
        self.filters=[]

        utils.set_keywords(self,kw)
        # above line should replace this stanza:
        #   for k in kw:
        #       try:
        #           getattr(self,k)
        #       except AttributeError:
        #           raise Exception("Setting attribute %s failed because it doesn't exist on %s"%(k,self))
        #       self.__dict__[k]=kw[k]

        for f in self.filters:
            f.setup(self)

    # A little goofy - the goal is to make geometry lazily
    # fetched against the model gazetteer, but it makes
    # get/set operations awkward
    @property
    def geom(self):
        if (self._geom is None) and (self.model is not None):
            kw={}
            if self.geom_type is not None:
                kw['geom_type']=self.geom_type
            self._geom=self.model.get_geometry(name=self.name,**kw)
        return self._geom
    @geom.setter
    def geom(self,g):
        if isinstance(g,np.ndarray):
            if g.ndim==1:
                g=geometry.Point(g)
            elif g.ndim==2:
                g=geometry.LineString(g)
            else:
                raise Exception("Not sure how to convert %s to a shapely geometry"%g)
        self._geom=g

    # Utilities for specific types of BCs which need more information
    # about the grid
    def get_inward_normal(self,grid_edge=None):
        """
        Query the grid based on self.grid_edge to find the unit
        normal vector for this velocity BC, positive pointing into
        the domain.
        """
        if grid_edge is None:
            grid_edge=self.grid_edge
        assert grid_edge is not None
        return self.model.grid.edges_normals(grid_edge,force_inward=True)
    def get_depth(self,grid_edge=None):
        """
        Estimate the water column depth associated with this BC.
        This is currently limited to a constant value, calculated for
        self.grid_edge.
        For the purposes here, this is a strictly positive quantity.
        """
        if grid_edge is None:
            grid_edge=self.grid_edge
        assert grid_edge is not None

        # This feels like it should be somewhere else, maybe in DFlowModel?
        h=-self.model.edge_depth(self.grid_edge,datum='eta0')
        if h<=0:
            log.warning("Depth for velocity BC is %f, should be >0"%h)
        return h

    # Below are more DFM specific methods which have not yet been
    # refactored
    def write(self):
        log.info("Writing feature: %s"%self.name)

        self.write_pli()
        self.write_config()
        self.write_data()

    def write_config(self):
        log.warning("Boundary condition '%s' has no write_config method"%self.name)
    def write_data(self):
        log.warning("Boundary condition '%s' has no write_data method"%self.name)

    def filename_base(self):
        """
        filename base (no extension, relative to model run_dir) used to construct
        other filenames.
        """
        return self.name

    def pli_filename(self):
        """
        Name of polyline file, relative to model run_dir
        """
        return self.filename_base() + '.pli'

    def write_pli(self):
        if self.geom is not None:
            assert self.geom.type=='LineString'
            pli_data=[ (self.name, np.array(self.geom.coords)) ]
            pli_fn=os.path.join(self.model.run_dir,self.pli_filename())
            dio.write_pli(pli_fn,pli_data)

    def default_tim_fn(self):
        """
        full path for a time file matched to the first node of the pli.
        This is only used as a default tim output path when none is
        specified.
        """
        return os.path.join(self.model.run_dir,self.filename_base() + "_0001.tim")

    def default_t3d_fn(self):
        """
        same as above, but for t3d
        """
        return os.path.join(self.model.run_dir,self.filename_base() + "_0001.t3d")

    def write_tim(self,da,fn=None):
        """
        Write a DFM tim file based on the timeseries in the DataArray.
        da must have a time dimension.  No support yet for vector-values here.
        """
        ref_date,start,stop = self.model.mdu.time_range()
        dt=np.timedelta64(60,'s') # always minutes
        # self.model.mdu.t_unit_td64()
        elapsed_time=(da.time.values - ref_date)/dt

        data=np.c_[elapsed_time,da.values]
        if fn is None:
            fn=self.default_tim_fn()

        np.savetxt(fn,data)

    def write_t3d(self,da,z_bed,fn=None):
        """
        Write a 3D boundary condition for a feature from a vertical profile (likely
           ROMS or HYCOM data)
         - most of the time writing boundaries is here
         - DFM details for rev52184:
             the LAYERS line is silently truncated to 100 characters.
             LAYER_TYPE=z assumes a coordinate of 0 at the bed, positive up

        we assume that the incoming data has no nan, has a positive-up
        z coordinate with 0 being model datum (i.e. NAVD88)
        """
        ref_date,t_start,t_stop = self.model.mdu.time_range()

        # not going to worry about 3D yet.  see ocean_dfm.py
        # for some hints.
        assert da.ndim==2

        # new code gets an xr dataset coming in with z coordinate.
        # old code did some cleaning on ROMS data.  no more.

        # Do sort the vertical
        dz=np.diff(da.z.values)
        if np.all(dz>0):
            log.debug("Vertical order ok")
        elif np.all(dz<0):
            log.debug("3D velo flip ertical order")
            da=da.isel(z=slice(None,None,-1))

        if np.median(da.z.values) > 0:
            log.warning("Weak sign check suggests t3d input data has wrong sign on z")

        max_line_length=100 # limitation in DFM on the whole LAYERS line
        # 7 is '_2.4567'
        # -1 for minor bit of safety
        max_layers=(max_line_length-len("LAYERS=")) // 7 - 1

        # This should be the right numbers, but reverse order
        # that's probably not right now...
        sigma = (z_bed - da.z.values) / z_bed

        # Force it to span the full water column
        # used to allow it to go slightly beyond, but
        # in trying to diagnose a 3D profile run in 52184, limit
        # to exactly 0,1
        # well, maybe that's not necessary -- before trying to do any resampling
        # here, maybe go ahead and let it span too far
        bed_samples=np.nonzero(sigma<=0)[0]
        surf_samples=np.nonzero(sigma>=1.0)[0]
        slc=slice(bed_samples[-1],surf_samples[0]+1)
        da=da.isel(z=slc)
        sigma=sigma[slc]
        sigma[0]=0.0 # min(0.0,sigma[0])
        sigma[-1]=1.0 # max(1.0,sigma[-1])

        assert np.all(np.diff(sigma)>0),"Need more sophisticated treatment of sigma in t3d file"
        assert len(sigma)<=max_layers

        #     remapper=lambda y: np.interp(np.linspace(0,1,max_layers),
        #                                  np.linspace(0,1,len(sigma)),y)
        #     # Just because the use of remapper below is not compatible
        #     # with vector quantities at this time.
        #     assert da_sub.ndim-1 == 1

        sigma_str=" ".join(["%.4f"%s for s in sigma])

        # This line is truncated at 100 characters in DFM r52184.
        layer_line="LAYERS=%s"%sigma_str
        assert len(layer_line)<max_line_length

        # NB: this is independent of the TUnit setting in the MDU, because
        # it is written out in the file (see below).
        elapsed_minutes=(da.time.values - ref_date)/np.timedelta64(60,'s')

        ref_date_str=utils.to_datetime(ref_date).strftime('%Y-%m-%d %H:%M:%S')

        if fn is None:
            fn=self.default_t3d_fn()

        assert da.dims[0]=='time' # for speed-up of direct indexing

        # Can copy this to other node filenames if necessary
        with open(fn,'wt') as fp:
            fp.write("\n".join([
                "LAYER_TYPE=sigma",
                layer_line,
                "VECTORMAX=%d"%(da.ndim-1), # default, but be explicit
                "quant=velocity",
                "quantity1=velocity", # why is this here?
                "# start of data",
                ""]))
            for ti,t in enumerate(elapsed_minutes):
                fp.write("TIME=%g minutes since %s\n"%(t,ref_date_str))
                # Faster direct indexing:
                # The ravel will interleave components - unclear if that's correct.
                data=" ".join( ["%.3f"%v for v in da.values[ti,:].ravel()] )
                fp.write(data)
                fp.write("\n")

    def as_data_array(self,data,quantity='value'):
        """
        Convert several types into a consistent DataArray ready to be
        post-processed and then written out.

        Conversion rules:
        dataarray => no change
        dataset => pull just the data variable, either based on quantity, or if there
          is a single data variable that is not a coordinate, use that.
        constant => wrap in a DataArray with no time dimension.
          used to create a two-point timeseries, but if that is needed it should be moved
          to model specific code.
        """
        if isinstance(data,xr.DataArray):
            data.attrs['mode']=self.mode
            return data
        elif isinstance(data,xr.Dataset):
            if len(data.data_vars)==1:
                # some xarray allow inteeger index to get first item.
                # 0.10.9 requires this cast to list first.
                da=data[list(data.data_vars)[0]]
                da.attrs['mode']=self.mode
                return da
            else:
                raise Exception("Dataset has multiple data variables -- not sure which to use: %s"%( str(data.data_vars) ))
        elif isinstance(data,(np.integer,np.floating,int,float)):
            # # handles expanding a constant to the length of the run
            # ds=xr.Dataset()
            # ds['time']=('time',),np.array( [self.data_start,self.data_stop] )
            # ds[quantity]=('time',),np.array( [data,data] )
            # da=ds[quantity]
            da=xr.DataArray(data)
            da.attrs['mode']=self.mode
            return da
        else:
            raise Exception("Not sure how to cast %s to be a DataArray"%data)

    # Not all BCs have a time dimension, but enough do that we have some general utility
    # getters/setters at this level
    # Note that data_start, data_stop are from the point of view of the data source,
    # e.g. a model starting on 2015-01-01 could have a 31 day lag, such that
    # data_start is actually 2014-12-01.
    _data_start=None
    _data_stop =None
    @property
    def data_start(self):
        if self._data_start is None and self.model is not None:
            return self.transform_time_input(self.model.run_start-self.pad)
        else:
            return self._data_start
    @data_start.setter
    def data_start(self,v):
        self._data_start=v

    @property
    def data_stop(self):
        if self._data_stop is None and self.model is not None:
            return self.transform_time_input(self.model.run_stop+self.pad)
        else:
            return self._data_stop
    @data_stop.setter
    def data_stop(self,v):
        self._data_stop=v

    def transform_time_input(self,t):
        for filt in self.filters:
            t=filt.transform_time_input(t)
        return t
    def transform_output(self,da):
        """
        Apply filter stack to da, including model-based time zone
        correction of model is set.
        """
        for filt in self.filters[::-1]:
            da=filt.transform_output(da)
        da=self.to_model_timezone(da)
        return da
    def to_model_timezone(self,da):
        if 'time' in da.dims and self.model is not None:
            da.time.values[:]=self.model.utc_to_native(da.time.values)
        return da

    def src_data(self):
        raise Exception("src_data must be set in subclass")

    def data(self):
        da=self.src_data()
        da=self.as_data_array(da)
        da=self.transform_output(da)
        return da

    # if True, bokeh plot will include time series for intermediate
    # data as filters are applied
    bokeh_show_intermediate=True
    def write_bokeh(self,filename=None,path=".",title=None,mode='cdn'):
        """
        Write a bokeh html plot for this dataset.
        path: folder in which to place the plot.
        filename: relative or absolute filename.  defaults to path/{self.name}.html
        mode: this is passed to bokeh, 'cdn' yields small files but requires an internet
         connection to view them.  'inline' yields self-contained, larger (~800k) files.
        """
        import bokeh.io as bio # output_notebook, show, output_file
        import bokeh.plotting as bplt

        bplt.reset_output()

        if title is None:
            title="Name: %s"%self.name

        p = bplt.figure(plot_width=750, plot_height=350,
                        title=title,
                        active_scroll='wheel_zoom',
                        x_axis_type="datetime")

        if self.bokeh_show_intermediate:
            da=self.as_data_array(self.src_data())
            
            if da is not None:
                self.plot_bokeh(da,p,label="src")
                for filt in self.filters[::-1]:
                    da=filt.transform_output(da)
                    self.plot_bokeh(da,p,label=filt.label())
                da=self.to_model_timezone(da)
                self.plot_bokeh(da,p)
            else:
                log.warning("No src_data => no bokeh plot for %s"%str(self))
        else:
            da=self.data()
            if da is not None:
                self.plot_bokeh(da,p)
            else:
                log.warning("No src_data => no bokeh plot for %s"%str(self))
        if filename is None:
            filename="bc_%s.html"%self.name
        output_fn=os.path.join(path,filename)
        bio.output_file(output_fn,
                        title=title,
                        mode=mode)
        bio.save(p) # show the results

    #annoying, but bokeh not cycle colors automatically
    _colors=None
    def get_color(self):
        if self._colors is None:
            from bokeh.palettes import Dark2_5 as palette
            import itertools
            self._colors=itertools.cycle(palette)
        return six.next(self._colors)
    def plot_bokeh(self,da,plot,label=None):
        """
        Generic plotting implementation -- will have to override for complicated
        datatypes
        """
        plot.yaxis.axis_label = da.attrs.get('units','n/a')
        if label is None:
            label=self.name
        if 'time' in da.dims:
            plot.line( da.time.values.copy(), da.values.copy(), legend=label,
                       color=self.get_color())
        else:
            from bokeh.models import Label
            label=Label(x=70, y=70, x_units='screen', y_units='screen',
                        text="No plotting for %s (%s)"%(label,self.__class__.__name__))
            plot.add_layout(label)

class BCFilter(object):
    """
    Transformation/translations that can be applied to
    a BC
    """
    def __init__(self,**kw):
        utils.set_keywords(self,kw)
    def setup(self,bc):
        """
        This is where you might increase the pad
        """
        self.bc=bc
    def transform_time_input(self,t):
        """
        Transform the externally requested time to what the data source
        should provide
        """
        return t
    def transform_output(self,da):
        """
        Whatever dataarray comes back from the source, apply the necessary
        transformations (including the inverse of the time_input transform)
        """
        return da
    def label(self):
        return self.__class__.__name__

class LowpassGodin(BCFilter):
    min_pad=np.timedelta64(5*24,'h')
    def setup(self,bc):
        super(LowpassGodin,self).setup(bc)
        if self.bc.pad<self.min_pad:
            self.bc.pad=self.min_pad
    def transform_output(self,da):
        assert da.ndim==1,"Only ready for simple time series"
        from ... import filters
        da.values[:]=filters.lowpass_godin(da.values,
                                           utils.to_dnum(da.time))
        return da

class Lowpass(BCFilter):
    cutoff_hours=None
    # if true, replace any nans by linear interpolation, or
    # constant extrapolation at ends
    fill_nan=True
    def transform_output(self,da):
        assert da.ndim==1,"Only ready for simple time series"
        from ... import filters
        assert self.cutoff_hours is not None,"Must specify lowpass threshold cutoff_hors"
        dt_h=24*np.median(np.diff(utils.to_dnum(da.time.values)))
        log.debug("Lowpass: data time step is %.2fh"%dt_h)
        data_in=da.values

        if np.any(~np.isfinite(data_in)):
            if self.fill_nan:
                log.info("Lowpass: %d of %d data values will be filled"%( np.sum(~np.isfinite(data_in)),
                                                                          len(data_in) ))
                data_in=utils.fill_invalid(data_in,ends='constant')
            else:
                log.error("Lowpass: %d of %d data values are not finite"%( np.sum(~np.isfinite(data_in)),
                                                                           len(data_in) ))
        da.values[:]=filters.lowpass(data_in,cutoff=self.cutoff_hours,dt=dt_h)

        assert np.all(np.isfinite(da.values)),("Lowpass: %d of %d output data values are not finite"%
                                               ( np.sum(~np.isfinite(da.values)),
                                                 len(da.values) ))
        return da

class Lag(BCFilter):
    def __init__(self,lag):
        self.lag=lag
    def transform_time_input(self,t):
        return t+self.lag
    def transform_output(self,da):
        da.time.values[:]=da.time.values-self.lag
        return da
    
class Transform(BCFilter):
    def __init__(self,fn=None, fn_da=None, units=None):
        """
        fn: a function which takes the data values and returns
        transformed data values.
        fn_da: a function which takes the data array, and
        returns a transformed data array.
        this will apply both, but either can be omitted from 
        the parameters.  fn_da is applied first.

        units: if fn changes the units, specify the new units here
        """
        self.fn=fn
        self.fn_da=fn_da
        self.units=units
    def transform_output(self,da):
        if self.fn_da:
            da=self.fn_da(da)
        if self.fn:
<<<<<<< HEAD
            da.values[:]=self.fn(da.values)
            if self.units is not None:
                da.attrs['units']=self.units
=======
            # use ellipsis in case da.values is scalar
            da.values[...]=self.fn(da.values)
>>>>>>> db6ce609
        return da

class FillGaps(BCFilter):
    """
    Attempt to fill small gaps of missing data.  
    Not currently complete.

    This will probably only handle the basic case of short 
    periods of missing data which can be linearly interpolated.
    Anything more complicated needs a special case filter, like
    filling with tidal data, or detecting periods of zero.
    """
    max_gap_interp_s=2*60*60
    large_gap_value=0.0
    
    def transform_output(self,da):
        # have self.bc, self.bc.model
        # self.bc.data_start, self.bc.data_stop
        if da.ndim==0: # scalar -- no series to fill
            return da
        if len(da)==0:
            log.warning("FillGaps called with no input data")
            da=xr.DataArray(self.large_gap_value)
            return da
        if not np.any(np.isnan(da.values)):
            return da
        else:
            # This is not smart!  it doesn't use time, just linearly interpolates
            # overgaps based on index.
            da_filled=da.copy()
            da_filled.values[:] = utils.fill_invalid(da_filled.values)

            return da_filled
    
class RoughnessBC(BC):
    shapefile=None
    data_array=None # xr.DataArray
    def __init__(self,shapefile=None,**kw):
        if 'name' not in kw:
            kw['name']='roughness'

        super(RoughnessBC,self).__init__(**kw)
        self.shapefile=shapefile
    def write_config(self):
        with open(self.model.ext_force_file(),'at') as fp:
            lines=["QUANTITY=frictioncoefficient",
                   "FILENAME=%s"%self.xyz_filename(),
                   "FILETYPE=7",
                   "METHOD=4",
                   "OPERAND=O",
                   "\n"
                   ]
            fp.write("\n".join(lines))

    def xyz_filename(self):
        return self.filename_base()+".xyz"

    def src_data(self):
        if self.shapefile is not None:
            shp_data=wkb2shp.shp2geom(self.shapefile)
            coords=np.array( [np.array(pnt) for pnt in shp_data['geom'] ] )
            n=shp_data['n']
            da=xr.DataArray(n,dims=['location'],name='n')
            da=da.assign_coords(x=xr.DataArray(coords[:,0],dims='location'))
            da=da.assign_coords(y=xr.DataArray(coords[:,1],dims='location'))
            da.attrs['long_name']='Manning n'
        elif self.data_array is not None:
            da=self.data_array

        return da

    def write_data(self):
        data_fn=os.path.join(self.model.run_dir,self.xyz_filename())
        xyz=self.data()
        np.savetxt(data_fn,xyz)

    def write_bokeh(self,filename=None,path=".",title=None,mode='cdn'):
        """
        Write a bokeh html plot for this dataset.  RoughnessBC has specific
        needs here.
        path: folder in which to place the plot.
        filename: relative or absolute filename.  defaults to path/{self.name}.html
        mode: this is passed to bokeh, 'cdn' yields small files but requires an internet
         connection to view them.  'inline' yields self-contained, larger (~800k) files.
        """
        import bokeh.io as bio # output_notebook, show, output_file
        import bokeh.plotting as bplt

        bplt.reset_output()

        if title is None:
            title="Name: %s"%self.name

        p = bplt.figure(plot_width=750, plot_height=750,
                        title=title,
                        active_scroll='wheel_zoom')
        p.match_aspect=True # aiming for analog to axis('equal')

        da=self.data()
        self.plot_bokeh(da,p)
        if filename is None:
            filename="bc_%s.html"%self.name
        output_fn=os.path.join(path,filename)
        bio.output_file(output_fn,
                        title=title,
                        mode=mode)
        bio.save(p) # save the results

    def plot_bokeh(self,da,plot,label=None):
        if label is None:
            label=self.name
        rough=da.values

        from bokeh.models import LinearColorMapper,ColorBar

        color_mapper=LinearColorMapper(palette="Viridis256",
                                       low=rough.min(), high=rough.max())
        from matplotlib import cm
        cmap=cm.viridis
        norm_rough=(rough-rough.min())/(rough.max()-rough.min())
        mapped=[cmap(v) for v in norm_rough]
        colors = [
            "#%02x%02x%02x" % (int(m[0]*255),
                               int(m[1]*255),
                               int(m[2]*255))
            for m in mapped ]

        plot.scatter(da.x.values.copy(), da.y.values.copy(), radius=3,
                     fill_color=colors, line_color=None,legend=label)

        color_bar = ColorBar(color_mapper=color_mapper,
                             label_standoff=12, border_line_color=None, location=(0,0))
        plot.add_layout(color_bar, 'right')

class StageBC(BC):
    # If other than None, can compare to make sure it's the same as the model
    # datum.
    datum=None
    geom_type='LineString'

    def __init__(self,z=None,**kw):
        super(StageBC,self).__init__(**kw)
        self.z=z

    def write_config(self):
        old_bc_fn=self.model.ext_force_file()

        with open(old_bc_fn,'at') as fp:
            lines=["QUANTITY=waterlevelbnd",
                   "FILENAME=%s"%self.pli_filename(),
                   "FILETYPE=9",
                   "METHOD=3",
                   "OPERAND=O",
                   "\n"]
            fp.write("\n".join(lines))

    def filename_base(self):
        """
        Make it clear in the filenames what is being forced
        """
        return super(StageBC,self).filename_base()+"_ssh"

    def src_data(self):
        return self.z

    def write_data(self):
        # just write a single node
        self.write_tim(self.data())

class FlowBC(BC):
    dredge_depth=-1.0
    Q=None
    geom_type='LineString'

    def __init__(self,Q=None,**kw):
        super(FlowBC,self).__init__(**kw)
        self.Q=Q

    def filename_base(self):
        return super(FlowBC,self).filename_base()+"_Q"

    def write_config(self):
        old_bc_fn=self.model.ext_force_file()

        with open(old_bc_fn,'at') as fp:
            lines=["QUANTITY=dischargebnd",
                   "FILENAME=%s"%self.pli_filename(),
                   "FILETYPE=9",
                   "METHOD=3",
                   "OPERAND=O",
                   "\n"]
            fp.write("\n".join(lines))

    # Dredging now handled by model driver, not within the BC
    # def write_pli(self):
    #     super(FlowBC,self).write_pli()
    # 
    #     if self.dredge_depth is not None:
    #         # Additionally modify the grid to make sure there is a place for inflow to
    #         # come in.
    #         log.info("Dredging grid for flow BC %s"%self.name)
    #         self.model.dredge_boundary(np.array(self.geom.coords),
    #                                    self.dredge_depth)
    #     else:
    #         log.info("Dredging disabled")

    def src_data(self):
        # probably need some refactoring here...
        return self.Q

    def write_data(self):
        self.write_tim(self.data())

class SourceSinkBC(BC):
    # The grid, at the entry point, will be taken down to this elevation
    # to ensure that prescribed flows are not prevented due to a dry cell.

    # could allow this to come in as a point, though it is probably not
    # supported in the code below at this point.
    geom_type=None
    z='bed'

    dredge_depth=-1.0
    def __init__(self,Q=None,**kw):
        """
        Q: one of:
          a constant value in m3/s
          an xarray DataArray with a time index.
        """
        super(SourceSinkBC,self).__init__(**kw)
        self.Q=Q

    def filename_base(self):
        return super(SourceSinkBC,self).filename_base()+"_Q"

    def write_config(self):
        assert self.Q is not None

        old_bc_fn=self.model.ext_force_file()

        with open(old_bc_fn,'at') as fp:
            lines=["QUANTITY=discharge_salinity_temperature_sorsin",
                   "FILENAME=%s"%self.pli_filename(),
                   "FILETYPE=9",
                   "METHOD=1", # how is this different than method=3?
                   "OPERAND=O",
                   "\n"]
            fp.write("\n".join(lines))

    # Dredging now handled by the model driver.
    # def write_pli(self):
    #     super(SourceSinkBC,self).write_pli()
    # 
    #     if self.dredge_depth is not None:
    #         # Additionally modify the grid to make sure there is a place for inflow to
    #         # come in.
    #         log.info("Dredging grid for flow BC %s"%self.name)
    #         dfm_grid.dredge_discharge(self.model.grid,
    #                                   np.array(self.geom.coords),
    #                                   self.dredge_depth)
    #     else:
    #         log.info("dredging disabled")

    def write_data(self):
        self.write_tim(self.data())
    def src_data(self):
        assert self.Q is not None
        return self.Q

class WindBC(BC):
    """
    Not yet fully updated
    """
    wind=None
    def __init__(self,**kw):
        if 'name' not in kw:
            # commonly applied globally, so may not have a geographic name
            kw['name']='wind'
        super(WindBC,self).__init__(**kw)
    def write_pli(self):
        assert self.geom is None,"Spatially limited wind not yet supported"
        return # nothing to do

    def default_tim_fn(self):
        # different than super class because typically no nodes
        return os.path.join(self.model.run_dir,self.filename_base() + ".tim")

    def write_config(self):
        old_bc_fn=self.model.ext_force_file()

        with open(old_bc_fn,'at') as fp:
            lines=["QUANTITY=windxy",
                   "FILENAME=%s.tim"%self.filename_base(),
                   "FILETYPE=2",
                   "METHOD=1",
                   "OPERAND=O",
                   "\n"]
            fp.write("\n".join(lines))
    def write_data(self):
        self.write_tim(self.data())
    def src_data(self):
        assert self.wind is not None
        return self.wind
    def plot_bokeh(self,da,plot,label=None):
        # this will have to get smarter time...
        # da will almost certainly have an xy dimension for the two components.
        # for now, we assume no spatial variation, and plot two time series
        if label is None:
            label=self.name
        for xy in [0,1]:
            plot.line( da.time.values.copy(),
                       da.isel(xy=xy).values.copy(),
                       legend=label+"-"+"xy"[xy],
                       color=self.get_color())

class ScalarBC(BC):
    scalar=None
    value=None
    parent=None
    def __init__(self,**kw):
        """
        name: feature name
        model: HydroModel instance
        scalar: 'salinity','temperature', other
        value: floating point
        parent: [optional] a BC, typ. flow but doesn't have to be
        """
        if 'parent' in kw:
            self.parent=kw.pop('parent')
            # make a new kw dictionary with some defaults from the parent
            # but they can be overridden by specified arguments
            new_kw=dict(name=self.parent.name,
                        geom=self.parent.geom)
            new_kw.update(kw)
            kw=new_kw
        super(ScalarBC,self).__init__(**kw)
    def src_data(self):
        # Base implementation does nothing
        return self.value

class VerticalCoord(object):
    """
    A placeholder for now, but potentially a place to describe the
    vertical coordinate structure
    """
    pass

class SigmaCoord(VerticalCoord):
    sigma_growth_factor=1


class HydroModel(object):
    mpi_bin_dir=None # same, but for mpiexec.  None means use dfm_bin_dir
    mpi_bin_exe='mpiexec'
    mpi_args=() # tuple to avoid mutation
    num_procs=1
    run_dir="." # working directory when running dflowfm
    cache_dir=None

    run_start=None
    run_stop=None

    mdu_basename='flowfm.mdu'

    mdu=None
    grid=None

    projection=None # string like "EPSG:26910"
    z_datum=None

    # this is only used for setting utc_to_native, and native_to_utc
    utc_offset=np.timedelta64(0,'h') # -8 for PST

    def __init__(self):
        self.log=log
        self.bcs=[]
        self.extra_files=[]
        self.gazetteers=[]

        self.mon_sections=[]
        self.mon_points=[]

    def add_extra_file(self,path,copy=True):
        self.extra_files.append( (path,copy) )

    def write_extra_files(self):
        for f in self.extra_files:
            path,copy = f
            if copy:
                tgt=os.path.join( self.run_dir, os.path.basename(path))
                if not (os.path.exists(tgt) and os.path.samefile(tgt,path)):
                    shutil.copyfile(path,tgt)
                else:
                    log.info("Extra file %s points to the target.  No-op"%path)

    def copy(self,deep=True):
        """
        Make a copy of this model instance.
        """
        # Starting point is just python deepcopy, but can customize
        # as needed.
        return copy.deepcopy(self)

    def __deepcopy__(self, memo):
        cls = self.__class__
        result = cls.__new__(cls)
        memo[id(self)] = result
        for k, v in self.__dict__.items():
            if k in ['log']: # shallow for some object
                setattr(result, k, v)
            else:
                setattr(result, k, copy.deepcopy(v, memo))
        return result

    def create_with_mode(self,path,mode='create'):
        """
        path: absolute, or relative to pwd
        mode: 'create'  create the folder if it doesn't exist
         'pristine' create, and clear anything already in there
         'noclobber' create, and fail if it already exists.
         'existing' assert that the path exists, but do nothing to it.
        """
        if mode=='create':
            if not os.path.exists(path):
                os.makedirs(path)
        elif mode=='pristine':
            if os.path.exists(path):
                # shutil.rmtree(path)
                # rather than going scorched earth, removed the contents of
                # the directory.  this plays nicer with processes which
                # may be working in that directory.
                for p in os.listdir(path):
                    fp=os.path.join(path,p)
                    if os.path.isdir(fp):
                        shutil.rmtree(fp)
                    else:
                        os.unlink(fp)
            else:
                os.makedirs(path)
        elif mode=='noclobber':
            assert not os.path.exists(path),"Directory %s exists, but mode is noclobber"%path
            os.makedirs(path)
        elif mode=='askclobber':
            if os.path.exists(path):
                import sys
                sys.stdout.write("Directory %s exists.  overwrite? [y/n] "%path)
                sys.stdout.flush()
                resp=six.moves.input()
                if resp.lower()!='y':
                    raise Exception("Directory %s exists -- failing out"%path)
                return self.create_with_mode(path,'pristine')
            else:
                os.makedirs(path)
        elif mode=='existing':
            assert os.path.exists(path),"Directory %s does not exist"%path

    def set_run_dir(self,path,mode='create'):
        """
        Set the working directory for the simulation.
        See create_with_mode for details on 'mode' parameter.
        set_run_dir() supports an additional mode "clean",
        which removes files known to be created during the
        script process, as opposed to 'pristine' which deletes
        everything.
        """
        self.run_dir=path
        if mode=="clean":
            self.create_with_mode(path,"create")
            self.clean_run_dir()
        else:
            self.create_with_mode(path,mode)

    def clean_run_dir(self):
        """
        Clean out most of the run dir, deleting files known to be
        created by DFlowModel
        """
        patts=['*.pli','*.tim','*.t3d','*.mdu','FlowFM.ext','*_net.nc','DFM_*', '*.dia',
               '*.xy*','initial_conditions*','dflowfm-*.log']
        for patt in patts:
            matches=glob.glob(os.path.join(self.run_dir,patt))
            for m in matches:
                if os.path.isfile(m):
                    os.unlink(m)
                elif os.path.isdir(m):
                    shutil.rmtree(m)
                else:
                    raise Exception("What is %s ?"%m)

    def set_cache_dir(self,path,mode='create'):
        """
        Set the cache directory, mainly for BC data.
        See create_with_mode for details on 'mode' parameter.

        Doesn't currently interact with much -- may be removed 
        in the future
        """
        self.create_with_mode(path,mode)

    def set_grid(self,grid):
        if isinstance(grid,six.string_types):
            grid=dfm_grid.DFMGrid(grid)
        self.grid=grid

    default_grid_target_filename='grid_net.nc'
    def grid_target_filename(self):
        """
        The filename, relative to self.run_dir, of the grid.  Not guaranteed
        to exist, and if no grid has been set, or the grid has no filename information,
        this will default to self.default_grid_target_filename
        """
        if self.grid is None or self.grid.filename is None:
            return self.default_grid_target_filename
        else:
            return os.path.basename(self.grid.filename)

    def dredge_boundary(self,linestring,dredge_depth,node_field=None,edge_field=None,cell_field=None):
        """
        Lower bathymetry in the vicinity of external boundary, defined
        by a linestring.

        linestring: [N,2] array of coordinates
        dredge_depth: positive-up bed-level for dredged areas

        Modifies depth information in-place.
        """
        if not (node_field or edge_field or cell_field):
            raise Exception("dredge_boundary: must specify at least one depth field")
        
        # Carve out bathymetry near sources:
        cells_to_dredge=[]

        linestring=np.asarray(linestring)
        assert linestring.ndim==2,"dredge_boundary requires [N,2] array of points"

        g=self.grid
        
        feat_edges=g.select_edges_by_polyline(linestring,rrtol=3.0,update_e2c=False)
        
        if len(feat_edges)==0:
            raise Exception("No boundary edges matched by %s"%(str(linestring)))

        cells_to_dredge=g.edges['cells'][feat_edges].max(axis=1)

        nodes_to_dredge=np.concatenate( [g.cell_to_nodes(c)
                                         for c in cells_to_dredge] )
        nodes_to_dredge=np.unique(nodes_to_dredge)

        if edge_field:
            g.edges[edge_field][feat_edges] = np.minimum(g.edges[edge_field][feat_edges],
                                                         dredge_depth)
        if node_field:
            g.nodes[node_field][nodes_to_dredge] = np.minimum(g.nodes[node_field][nodes_to_dredge],
                                                              dredge_depth)
        if cell_field:
            g.cells[cell_field][cells_to_dredge] = np.minimum(g.cells[cell_field][cells_to_dredge],
                                                              dredge_depth)

    def dredge_discharge(self,point,dredge_depth,
                         node_field=None,edge_field=None,cell_field=None):
        if not (node_field or edge_field or cell_field):
            raise Exception("dredge_boundary: must specify at least one depth field")
        
        point=np.asarray(point)
        if point.ndim>1:
            # for DFM-style discharges, a line segment starting outside the domain
            # and ending at the discharge point
            point=point[-1,:]
        g=self.grid
        cell=g.select_cells_nearest(point,inside=True)
        assert cell is not None,"Discharge at %s failed to find a cell"%pnt

        if cell_field:
            g.cells[cell_field][cell] = min(g.cells[cell_field][cell],dredge_depth)
        if edge_field:
            edges=g.cell_to_edges(cell)
            g.edges[edge_field][edges] = np.minimum(g.edges[edge_field][edges],
                                                    dredge_depth)
        if node_field:
            nodes=g.cell_to_nodes(cell)
            g.nodes[node_field][nodes] = np.minimum(g.nodes[node_field][nodes],
                                                    dredge_depth)
        
    def add_monitor_sections(self,sections):
        """
        sections: list or array of features.  each feature
        must have a 'geom' item giving the shapely geometry as a
        LineString.  the feature name is pulled from a 'name'
        item if it exists, otherwise 'obs_sec_NNN'
        """
        self.mon_sections.extend(sections)
    def add_monitor_points(self,points):
        """
        points: list or array of features, must have a 'geom' item giving
        the shapely geometry as a Point.  if there is a 'name' item,
        that will be used to name the feature, otherwise it will be given
        a numeric name 'obs_pnt_NNN'
        """
        self.mon_points.extend(points)

    def write(self):
        # Make sure instance data has been pushed to the MDUFile, this
        # is used by write_forcing() and write_grid()
        assert self.grid is not None,"Must call set_grid(...) before writing"
        self.update_config()
        log.info("Writing MDU to %s"%self.mdu.filename)
        self.write_config()
        self.write_extra_files()
        self.write_forcing()
        # Must come after write_forcing() to allow BCs to modify grid
        self.write_grid()

    def write_grid(self):
        raise Exception("Implement in subclass")
    def write_forcing(self):
        for bc in self.bcs:
            self.write_bc(bc)

    def write_bc(self,bc):
        if isinstance(bc,MultiBC):
            bc.enumerate_sub_bcs()
            for sub_bc in bc.sub_bcs:
                self.write_bc(sub_bc)
        else:
            raise Exception("BC type %s not handled by class %s"%(bc.__class__,self.__class__))

    def partition(self):
        if self.num_procs<=1:
            return
        # similar, but for the mdu:
        # precompiled 1.5.2 linux binaries are able to partition the mdu okay,
        # so switch to always using dflowfm to partition grid and mdu.
        
        #if sys.platform=='win32':
        # use cli to partition the mdu
        # if this were being run not in run_dir, 
        # oddly, even on windows, dflowfm requires only forward
        # slashes in the path to the mdu (ver 1.4.4)
        # since run_dflowfm uses run_dir as the working directory
        # here we strip to the basename
        cmd=["--partition:ndomains=%d:icgsolver=6"%self.num_procs,
             os.path.basename(self.mdu.filename)]
        self.run_dflowfm(cmd,mpi=False)
        # else:
        #     # some of the older linux compiles don't seem to
        #     # handle the mdu well, so use the shell script.
        #     cmd=["--partition:ndomains=%d"%self.num_procs,
        #          self.mdu['geometry','NetFile']]
        #     self.run_dflowfm(cmd,mpi=False)
        # 
        #     gen_parallel=os.path.join(self.dfm_bin_dir,"generate_parallel_mdu.sh")
        #     cmd=[gen_parallel,os.path.basename(self.mdu.filename),"%d"%self.num_procs]
        #     return utils.call_with_path(cmd,self.run_dir)

    _dflowfm_exe=None
    @property
    def dflowfm_exe(self):
        if self._dflowfm_exe is None:
            p=os.path.join(self.dfm_bin_dir,self.dfm_bin_exe)
            if os.path.sep!="/":
                p=p.replace("/",os.path.sep)
            return p
        else:
            return self._dflowfm_exe
    @dflowfm_exe.setter
    def dflowfm_exe(self,v):
        self._dflowfm_exe=v

    def run_dflowfm(self,cmd,mpi='auto'):
        """
        Invoke the dflowfm executable with the list of
        arguments given in cmd=[arg1,arg2, ...]
        mpi: generally if self.num_procs>1, mpi will be used. this
          can be set to False or 0, in which case mpi will not be used
          even when num_procs is >1. This is useful for partition which
          runs single-core.
        """
        if mpi=='auto':
            num_procs=self.num_procs
        else:
            num_procs=1

        if num_procs>1:
            mpi_bin_dir=self.mpi_bin_dir or self.dfm_bin_dir
            mpiexec=os.path.join(mpi_bin_dir,"mpiexec")
            real_cmd=( [mpiexec,"-n","%d"%self.num_procs]
                        +list(self.mpi_args)
                        +[self.dflowfm_exe]
                        +cmd )
            # "%s -n %d %s %s"%(mpiexec,self.num_procs,dflowfm,cmd)
        else:
            real_cmd=[self.dflowfm_exe]+cmd

        self.log.info("Running command: %s"%(" ".join(real_cmd)))
        return utils.call_with_path(real_cmd,self.run_dir)

    def run_model(self):
        """ Alias for run_simulation
        """
        return self.run_simulation()
    def run_simulation(self):
        self.run_dflowfm(cmd=["-t","1","--autostartstop",
                              os.path.basename(self.mdu.filename)])

    def add_gazetteer(self,shp_fn):
        """
        Register a shapefile for resolving feature locations.
        shp_fn: string, to be loaded as shapefile, or a structure array with a geom field.
        """
        if not isinstance(shp_fn,np.ndarray):
            shp_fn=wkb2shp.shp2geom(shp_fn)
        self.gazetteers.append(shp_fn)
    def get_geometry(self,**kws):
        """
        The gazetteer interface for BC geometry.  given criteria as keyword arguments,
        i.e. name='Old_River', return the matching geometry from the gazetteer as
        a shapely geometry.
        if no match, return None.  Error if more than one match

        This method requires that at most 1 feature is matched, and returns only 
        the geometry
        """
        hits=self.match_gazetteer(**kws)
        if hits:
            assert len(hits)==1
            return hits[0]['geom']
        else:
            return None
    def match_gazetteer(self,**kws):
        """
        search all gazetteers with criteria specified in keyword arguments,
        returning a list of shapefile records (note that this is a python
        list of numpy records, not a numpy array, since shapefiles may not
        have the same fields).
        return empty list if not hits
        """
        hits=[]
        for gaz in self.gazetteers:
            for idx in range(len(gaz)):
                if self.match_feature(kws,gaz[idx]):
                    hits.append( gaz[idx] )
        return hits
    def match_feature(self,kws,feat):
        """
        check the critera in dict kws against feat, a numpy record as
        returned by shp2geom.
        there is special handling for several values:
          'geom_type' is the geom_type attribute of the geometry itself,
          e.g. 'LineString' or 'Point'
        """
        for k in kws:
            if k=='geom_type':
                feat_val=feat['geom'].geom_type
            else:
                try:
                    feat_val=feat[k]
                except KeyError:
                    return False
                except ValueError: # depending on type of feat can get either
                    return False
            if feat_val==kws[k]:
                continue
            else:
                return False
        return True

    # some read/write methods which may have to refer to model state to properly
    # parse inputs.
    def read_bc(self,fn):
        """
        Read a new-style BC file into an xarray dataset
        """
        return dio.read_dfm_bc(fn)

    def read_tim(self,fn,time_unit=None,columns=['val1','val2','val3']):
        """
        Parse a tim file to xarray Dataset.  This needs to be a model method so
        that we know the units, and reference date.  Currently, this immediately
        reads the file, which may have to change in the future for performance
        or ease-of-use reasons.

        time_unit: 'S' for seconds, 'M' for minutes.  Relative to model reference
        time.

        returns Dataset with 'time' dimension, and data columns labeled according
        to columns.
        """
        if time_unit is None:
            # time_unit=self.mdu['time','Tunit']
            # always minutes, unless overridden by caller
            time_unit='M'

        ref_time,_,_ = self.mdu.time_range()
        return dio.read_dfm_tim(fn,time_unit=time_unit,
                                ref_time=ref_time,
                                columns=columns)

    def add_FlowBC(self,**kw):
        self.add_bcs(FlowBC(model=self,**kw))
    def add_SourceSinkBC(self,*a,**kw):
        self.add_bcs(SourceSinkBC(*a,model=self,**kw))
    def add_StageBC(self,**kw):
        self.add_bcs(StageBC(model=self,**kw))
    def add_WindBC(self,**kw):
        self.add_bcs(WindBC(model=self,**kw))
    def add_RoughnessBC(self,**kw):
        self.add_bcs(RoughnessBC(model=self,**kw))
    # def add_Structure(self,**kw): # only for DFM now.

    def add_bcs(self,bcs):
        """
        Add BC objects to this models definition.

        bcs: None (do nothing), one BC instance, or a list of BC instances
        """
        if bcs is None:
            return
        if isinstance(bcs,BC):
            bcs=[bcs]
        for bc in bcs:
            assert (bc.model is None) or (bc.model==self),"Not expecting to share BC objects"
            bc.model=self
        self.bcs.extend(bcs)

    def utc_to_native(self,t):
        return t+self.utc_offset
    def native_to_utc(self,t):
        return t-self.utc_offset

    @property
    @memoize.member_thunk
    def ll_to_native(self):
        """
        Project array of longitude/latitude [...,2] to
        model-native (e.g. UTM meters)
        """
        if self.projection is None:
            log.warning("projection is not set, i.e. x.projection='EPSG:26910'")
            return lambda x:x
        else:
            return proj_utils.mapper('WGS84',self.projection)

    @property
    @memoize.member_thunk
    def native_to_ll(self):
        """
        Project array of x/y [...,2] coordinates in model-native
        project (e.g. UTM meters) to longitude/latitude
        """
        if self.projection is not None:
            return proj_utils.mapper(self.projection,'WGS84')
        else:
            return lambda x: x

    # Some BC methods need to know more about the domain, so DFlowModel
    # provides these accessors
    def edge_depth(self,j,datum=None):
        """
        Return the bed elevation for edge j, in meters, positive=up.
        """
        z=self.grid.nodes['depth'][ self.grid.edges['nodes'][j] ].min()
        if z>0:
            log.warning("Edge %d has positive depth %.2f"%(j,z))

        if datum is not None:
            if datum=='eta0':
                z+=self.initial_water_level()
        return z

# Functions for manipulating DFM input/output

def extract_transect(ds,line,grid=None,dx=None,cell_dim='nFlowElem',
                     include=None,rename=True,add_z=True,name=None):
    """
    Extract a transect from map output.

    ds: xarray Dataset
    line: [N,2] polyline
    grid: UnstructuredGrid instance, defaults to loading from ds, although this
      is typically much slower as the spatial index cannot be reused
    dx: sample spacing along line
    cell_dim: name of the dimension
    include: limit output to these data variables
    rename: if True, follow naming conventions in xr_transect
    """
    missing=np.nan
    assert dx is not None,"Not ready for adaptively choosing dx"
    if grid is None:
        grid=dfm_grid.DFMGrid(ds)

    from stompy.spatial import linestring_utils
    line_sampled=linestring_utils.resample_linearring(line,dx,closed_ring=False)
    N_sample=len(line_sampled)

    # Get the mapping from sample index to cell, or None if
    # the point misses the grid.
    cell_map=[ grid.select_cells_nearest( line_sampled[samp_i], inside=True)
               for samp_i in range(N_sample)]
    # to make indexing more streamlined, replace missing cells with 0, but record
    # who is missing and nan out later.  Note that this need to be None=>0, to avoid
    # changing index of 0 to something else.
    cell_mask=[ c is None for c in cell_map]
    cell_map_safe=[ c or 0 for c in cell_map]

    if include is not None:
        exclude=[ v for v in ds.data_vars if v not in include]
        ds_orig=ds
        ds=ds_orig.drop(exclude)

    new_ds=ds.isel(**{cell_dim:cell_map_safe})

    # Record the intended sampling location:
    new_ds['x_sample']=(cell_dim,),line_sampled[:,0]
    new_ds['y_sample']=(cell_dim,),line_sampled[:,1]
    distance=utils.dist_along(line_sampled)
    new_ds['d_sample']=(cell_dim,),distance
    # And some additional spatial data:
    dx_sample=utils.center_to_interval(distance)

    new_ds['dx_sample']=(cell_dim,),dx_sample
    new_ds['d_sample_bnd']=(cell_dim,'two'), np.array( [distance-dx_sample/2,
                                                        distance+dx_sample/2]).T
    new_ds=new_ds.rename({cell_dim:'sample'})

    if add_z:
        new_ds.update( xr_utils.z_from_sigma(new_ds,'ucx',interfaces=True,dz=True) )

    # need to drop variables with dimensions like nFlowLink
    to_keep_dims=set(['wdim','laydim','two','three','time','sample'])
    to_drop=[]
    for v in new_ds.variables:
        if (set(new_ds[v].dims) - to_keep_dims):
            to_drop.append(v)

    new_ds=new_ds.drop(to_drop)

    xr_utils.bundle_components(new_ds,'U',['ucx','ucy'],'xy',['N','E'])
    xr_utils.bundle_components(new_ds,'U_avg',['ucxa','ucya'],'xy',['N','E'])

    if rename:
        new_ds=new_ds.rename( {'ucx':'Ve',
                               'ucy':'Vn',
                               'ucz':'Vu',
                               'ucxa':'Ve_avg',
                               'ucya':'Vn_avg',
                               's1':'z_surf',
                               'FlowElem_bl':'z_bed',
                               'laydim':'layer'} )

    # Add metadata if missing:
    if (name is None) and ('name' not in new_ds.attrs):
        new_ds.attrs['name']='DFM Transect'
    elif name is not None:
        new_ds.attrs['name']=name
    if 'filename' not in new_ds.attrs:
        new_ds.attrs['filename']=new_ds.attrs['name']
    if 'source' not in new_ds.attrs:
        new_ds.attrs['source']=new_ds.attrs['source']

    return new_ds

class OTPSHelper(object):
    # water columns shallower than this will have a velocity calculated
    # based on this water column depth rather than their actual value.
    min_h=5.0

    otps_model=None
    # slightly larger than default pad. probably unnecessary
    pad=2*np.timedelta64(24,'h')

    def __init__(self,otps_model,**kw):
        self.otps_model=otps_model # something like OhS
    def dataset(self):
        """
        extract h,u,v from OTPS.
        returns a xr.Dataset with time,U,V,u,v,h,Q,unorm
          U,V: east/north transport in m2/s
          u,v: east/north velocity in m/s, relative to model depth.
          h: tidal freesurface
          Q: inward-postive flux in m3/s
          unorm: inward-positive velocity in m/s
        """
        from stompy.model.otps import read_otps

        ds=xr.Dataset()
        times=np.arange( self.data_start,
                         self.data_stop,
                         15*np.timedelta64(60,'s') )
        log.debug("Will generate tidal prediction for %d time steps"%len(times))
        ds['time']=('time',),times
        modfile=read_otps.model_path(self.otps_model)
        xy=np.array(self.geom.coords)
        ll=self.model.native_to_ll(xy)
        # Note z=1.0 to get transport values in m2/s
        pred_h,pred_U,pred_V=read_otps.tide_pred(modfile,lon=ll[:,0],lat=ll[:,1],
                                                 time=times,z=1.0)
        pred_h=pred_h.mean(axis=1)
        pred_U=pred_U.mean(axis=1)
        pred_V=pred_V.mean(axis=1)

        ds['U']=('time',),pred_U
        ds['V']=('time',),pred_V
        ds['water_level']=('time',),pred_h

        # need a normal vector and a length.  And make sure normal vector is pointing
        # into the domain.
        L=utils.dist(xy[0],xy[-1])
        j=self.model.grid.select_edges_nearest( 0.5*(xy[0]+xy[-1]) )
        grid_n=self.get_inward_normal(j)
        Q=L*(grid_n[0]*pred_U + grid_n[1]*pred_V)
        ds['Q']=('time',),Q

        # u,v,unorm need model depth
        edge_depth=max(self.get_depth(j),self.min_h)
        # no adjustment for changing freesurface.  maybe later.
        ds['u']=ds.U/edge_depth
        ds['v']=ds.V/edge_depth
        ds['unorm']=ds.Q/(L*edge_depth)
        ds.attrs['mode']=self.mode
        return ds

class OTPSStageBC(StageBC,OTPSHelper):
    def __init__(self,**kw):
        super(OTPSStageBC,self).__init__(**kw)

    # write_config same as superclass
    # filename_base same as superclass

    def src_data(self):
        return self.dataset()['water_level']

    def write_data(self): # DFM IMPLEMENTATION!
        self.write_tim(self.data())



class OTPSFlowBC(FlowBC,OTPSHelper):
    def __init__(self,**kw):
        super(OTPSFlowBC,self).__init__(**kw)

    # write_config same as superclass
    # filename_base same as superclass

    def src_data(self):
        return self.dataset()['Q']

    def write_data(self): # DFM IMPLEMENTATION!
        self.write_tim(self.data())

class VelocityBC(BC):
    """
    expects a dataset() method which provides a dataset with time, u,v, and unorm
    (positive into the domain).

    dflowfm notes:
    BC setting edge-normal velocity (velocitybnd), uniform in the vertical.
    positive is into the domain.
    """
    # write a velocitybnd BC
    def write_config(self):
        old_bc_fn=self.model.ext_force_file()

        with open(old_bc_fn,'at') as fp:
            lines=["QUANTITY=velocitybnd",
                   "FILENAME=%s"%self.pli_filename(),
                   "FILETYPE=9",
                   "METHOD=3",
                   "OPERAND=O",
                   "\n"]
            fp.write("\n".join(lines))
    def filename_base(self):
        """
        Make it clear in the filenames what is being forced
        """
        return super(VelocityBC,self).filename_base()+"_vel"
    def write_data(self):
        raise Exception("Implement write_data() in subclass")

class OTPSVelocityBC(VelocityBC,OTPSHelper):
    """
    Force 2D transport based on depth-integrated transport from OTPS.
    """
    def __init__(self,**kw):
        super(OTPSVelocityBC,self).__init__(**kw)

    def src_data(self):
        return self.dataset()['unorm']

    def write_data(self):
        da=self.data()
        if 'z' in da.dims:
            self.write_t3d(da,z_bed=self.model.edge_depth(self.grid_edge))
        else:
            self.write_tim(da)

class OTPSVelocity3DBC(OTPSVelocityBC):
    """
    Force 3D transport based on depth-integrated transport from OTPS.
    This is a temporary shim to test setting a 3D velocity BC.

    It is definitely wrong.  Don't use this yet.
    """
    def velocity_ds(self):
        ds=super(OTPSVelocity3DBC,self).velocity_ds()

        # so there is a 'unorm'
        z_bed=self.model.edge_depth(self.grid_edge)
        z_surf=1.0

        assert z_bed<0 # should probably use self.get_depth() instead.

        # pad out a bit above/below
        # and try populating more levels, in case things are getting chopped off
        N=10
        z_pad=10.0
        ds['z']=('z',), np.linspace(z_bed-z_pad,z_surf+z_pad,N)
        sig=np.linspace(-1,1,N)

        new_unorm,_=xr.broadcast(ds.unorm,ds.z)
        ds['unorm']=new_unorm

        # Add some vertical structure to test 3D nature of the BC
        delta=xr.DataArray(0.02*sig,dims=['z'])
        ds['unorm'] = ds.unorm + delta

        return ds

class MultiBC(BC):
    """
    Break up a boundary condition spec into per-edge boundary conditions.
    Hoping that this can be done in a mostly opaque way, without exposing to
    the caller that one BC is being broken up into many.
    """
    def __init__(self,cls,**kw):
        self.saved_kw=dict(kw) # copy
        # These are all passed on to the subclass, but only the
        # known parameters are kept for MultiBC.
        # if at some we need to pass parameters only to MultiBC, but
        # not to the subclass, this would have to check both ways.
        keys=list(kw.keys())
        for k in keys:
            try:
                getattr(self,k)
            except AttributeError:
                del kw[k]

        super(MultiBC,self).__init__(**kw)
        self.cls=cls
        self.sub_bcs="not yet!" # not populated until self.write()

    def filename_base(self):
        assert False,'This should never be called, right?'

    def write(self):
        # delay enumeration until now, so we have the most up-to-date
        # information about the model, grid, etc.
        self.enumerate_sub_bcs()

        for sub_bc in self.sub_bcs:
            sub_bc.write()

    def enumerate_sub_bcs(self):
        # dredge_grid already has some of the machinery
        grid=self.model.grid

        edges=dfm_grid.polyline_to_boundary_edges(grid,np.array(self.geom.coords))

        self.model.log.info("MultiBC will be applied over %d edges"%len(edges))

        self.sub_bcs=[]

        for j in edges:
            seg=grid.nodes['x'][ grid.edges['nodes'][j] ]
            sub_geom=geometry.LineString(seg)
            # This slightly breaks the abstraction -- in theory, the caller
            # can edit all of self's values up until write() is called, yet
            # here we are grabbing the values at time of instantiation of self.
            # hopefully it doesn't matter, especially since geom and model
            # are handled explicitly.
            sub_kw=dict(self.saved_kw) # copy original
            sub_kw['geom']=sub_geom
            sub_kw['name']="%s%04d"%(self.name,j)
            # this is only guaranteed to be a representative element
            sub_kw['grid_edge']=j
            # this, if set, is all the elements
            sub_kw['grid_edges']=[j]
            j_cells=grid.edges['cells'][j] 
            assert j_cells.min()<0
            assert j_cells.max()>=0
            c=j_cells.max()
            sub_kw['grid_cell']=c
            sub_kw['grid_cells']=[c]

            assert self.model is not None,"Why would that be?"
            assert sub_geom is not None,"Huh?"

            sub_bc=self.cls(model=self.model,**sub_kw)
            self.sub_bcs.append(sub_bc)


# HYCOM
class HycomMultiBC(MultiBC):
    """
    Common machinery for pulling spatially variable fields from hycom
    """
    # according to website, hycom runs for download are non-tidal, so
    # don't worry about filtering
    # Data is only daily, so go a bit longer than a usual tidal filter
    lp_hours=0
    pad=np.timedelta64(4,'D')
    cache_dir=None

    def __init__(self,cls,ll_box=None,**kw):
        self.ll_box=ll_box
        self.data_files=None
        super(HycomMultiBC,self).__init__(cls,**kw)
        if self.cache_dir is None:
            self.log.warning("You probably want to pass cache_dir for hycom download")

    def enumerate_sub_bcs(self):
        if self.ll_box is None:
            # grid=self.model.grid ...
            raise Exception("Not implemented: auto-calculating ll_box")
        self.populate_files()
        super(HycomMultiBC,self).enumerate_sub_bcs()

        # adjust fluxes...
        self.populate_values()

    def populate_files(self):
        self.data_files=hycom.fetch_range(self.ll_box[:2],self.ll_box[2:],
                                          [self.data_start,self.data_stop],
                                          cache_dir=self.cache_dir)

    def init_bathy(self):
        """
        populate self.bathy, an XYZField in native coordinates, with
        values as hycom's positive down bathymetry.
        """
        # TODO: download hycom bathy on demand.
        # This version of the file is from experiment 93.0, and ostensibly is on the
        # computational grid
        # ftp://ftp.hycom.org/datasets/GLBb0.08/expt_93.0/topo/depth_GLBb0.08_09m11.nc
        # This is what I've used in the past:
        hy_bathy=self.hy_bathy=hycom.hycom_bathymetry(self.model.run_start,self.cache_dir)
        # xr.open_dataset( os.path.join(self.cache_dir,'depth_GLBa0.08_09.nc') )
        lon_min,lon_max,lat_min,lat_max=self.ll_box

        sel=((hy_bathy.Latitude.values>=lat_min) &
             (hy_bathy.Latitude.values<=lat_max) &
             (hy_bathy.Longitude.values>=lon_min) &
             (hy_bathy.Longitude.values<=lon_max))

        bathy_xyz=np.c_[ hy_bathy.Longitude.values[sel],
                         hy_bathy.Latitude.values[sel],
                         hy_bathy.bathymetry.isel(MT=0).values[sel] ]
        bathy_xyz[:,:2]=self.model.ll_to_native(bathy_xyz[:,:2])

        from ...spatial import field
        self.bathy=field.XYZField(X=bathy_xyz[:,:2],F=bathy_xyz[:,2])



class HycomMultiScalarBC(HycomMultiBC):
    """
    Extract 3D salt, temp from Hycom
    """
    scalar=None

    def __init__(self,**kw):
        super(HycomMultiScalarBC,self).__init__(self.ScalarProfileBC,**kw)

    class ScalarProfileBC(ScalarBC):
        cache_dir=None # unused now, but makes parameter-setting logic cleaner
        _dataset=None # supplied by factory
        def dataset(self):
            self._dataset.attrs['mode']=self.mode
            return self._dataset
        def src_data(self):# was dataarray()
            da=self.dataset()[self.scalar]
            da.attrs['mode']=self.mode
            return da

    def populate_values(self):
        """ Do the actual work of iterating over sub-edges and hycom files,
        interpolating in the vertical.

        Desperately wants some refactoring with the velocity code.
        """
        sun_var=self.scalar
        if sun_var=='salinity':
            hy_scalar='salinity'
        elif sun_var=='temperature':
            hy_scalar='water_temp'

        # Get spatial information about hycom files
        hy_ds0=xr.open_dataset(self.data_files[0])
        # make lon canonically [-180,180]
        hy_ds0.lon.values[:] = (hy_ds0.lon.values+180)%360.0 - 180.0
        
        if 'time' in hy_ds0.water_u.dims:
            hy_ds0=hy_ds0.isel(time=0)
        # makes sure lon,lat are compatible with water velocity
        _,Lon,Lat=xr.broadcast(hy_ds0.water_u.isel(depth=0),hy_ds0.lon,hy_ds0.lat)
        hy_xy=self.model.ll_to_native(Lon.values,Lat.values)

        self.init_bathy()

        # Initialize per-edge details
        self.model.grid._edge_depth=self.model.grid.edges['edge_depth']
        layers=self.model.layer_data(with_offset=True)

        # In order to get valid data even when the hydro model has a cell
        # that lines up with somewhere dry in hycom land, limit the search below
        # to wet cells
        hy_wet=np.isfinite(hy_ds0[hy_scalar].isel(depth=0).values)

        for i,sub_bc in enumerate(self.sub_bcs):
            sub_bc.edge_center=np.array(sub_bc.geom.centroid)
            hyc_dists=utils.dist( sub_bc.edge_center, hy_xy )
            # lazy way to skip over dry cells.  Note that velocity differs
            # here, since it's safe to just use 0 velocity, but a zero
            # salinity can creep in and wreak havoc.
            hyc_dists[~hy_wet]=np.inf
            row,col=np.nonzero( hyc_dists==hyc_dists.min() )
            row=row[0] ; col=col[0]
            sub_bc.hy_row_col=(row,col) # tuple, so it can be used directly in []

            # initialize the datasets
            sub_bc._dataset=sub_ds=xr.Dataset()
            # assumes that from each file we use only one timestep
            sub_ds['time']=('time',), np.ones(len(self.data_files),'M8[m]')

            sub_ds[sun_var]=('time','layer'), np.zeros((sub_ds.dims['time'],layers.dims['Nk']),
                                                       np.float64)
            sub_bc.edge_depth=edge_depth=self.model.grid.edge_depths()[sub_bc.grid_edge] # positive up

            # First, establish the geometry on the suntans side, in terms of z_interface values
            # for all wet layers.  below-bed layers have zero vertical span.  positive up, but
            # shift back to real, non-offset, vertical coordinate
            sun_z_interface=(-self.model.z_offset)+layers.z_interface.values.clip(edge_depth,np.inf)
            sub_bc.sun_z_interfaces=sun_z_interface
            # And the pointwise data from hycom:
            hy_layers=hy_ds0.depth.values.copy()
            sub_bc.hy_valid=valid=np.isfinite(hy_ds0[hy_scalar].isel(lat=row,lon=col).values)
            hycom_depths=hy_ds0.depth.values[valid]
            # possible that hy_bed_depth is not quite correct, and hycom has data
            # even deeper.  in that case just pad out the depth a bit so there
            # is at least a place to put the bed velocity.
            if len(hycom_depths)!=0:
                sub_bc.hy_bed_depth=max(hycom_depths[-1]+1.0,self.bathy(hy_xy[sub_bc.hy_row_col]))
                sub_bc.hycom_depths=np.concatenate( [hycom_depths, [sub_bc.hy_bed_depth]])
            else:
                # edge is dry in HYCOM -- be careful to check and skip below.
                sub_bc.hycom_depths=hycom_depths
                # for scalars, pray this never gets used...
                # don't use nan in case it participates in a summation with 0, but
                # make it yuge to make it easier to spot if it is ever used
                log.warning("Hmm - got a dry hycom edge, even though should be skipping those now")
                sub_bc._dataset[sun_var].values[:]=100000000.

        # Populate the scalar data, outer loop is over hycom files, since
        # that's most expensive
        for ti,fn in enumerate(self.data_files):
            hy_ds=xr.open_dataset(fn)
            if 'time' in hy_ds.dims:
                # again, assuming that we only care about the first time step in each file
                hy_ds=hy_ds.isel(time=0)
            log.info(hy_ds.time.values)

            scalar_val=hy_ds[hy_scalar].values
            scalar_val_bottom=hy_ds[hy_scalar+'_bottom'].values

            for i,sub_bc in enumerate(self.sub_bcs):
                hy_depths=sub_bc.hycom_depths
                sub_bc._dataset.time.values[ti]=hy_ds.time.values
                if len(hy_depths)==0:
                    continue # already zero'd out above.
                row,col=sub_bc.hy_row_col
                z_sel=sub_bc.hy_valid

                sub_scalar_val=np.concatenate([ scalar_val[z_sel,row,col],
                                                scalar_val_bottom[None,row,col] ])
                sun_dz=np.diff(-sub_bc.sun_z_interfaces)
                
                if 0:
                    # 2019-04-17:
                    # This is the approach from the velocity interpolation.  It aims to preserve
                    # flux, but for scalar we really want clean profiles, and if suntans is a bit
                    # deeper than hycom somewhere, just extend the profile, rather than the flux
                    # code which would put 0 down there.
                    
                    # integrate -- there isn't a super clean way to do this that I see.
                    # but averaging each interval is probably good enough, just loses some vertical
                    # accuracy.
                    sun_valid=sun_dz>0
                    
                    interval_mean_val=0.5*(sub_scalar_val[:-1]+sub_scalar_val[1:])
                    valdz=np.concatenate( ([0],np.cumsum(np.diff(hy_depths)*interval_mean_val)) )
                    sun_valdz=np.interp(-sub_bc.sun_z_interfaces, hy_depths, valdz)
                    sun_d_veldz=np.diff(sun_valdz)

                    sub_bc._dataset[sun_var].values[ti,sun_valid]=sun_d_veldz[sun_valid]/sun_dz[sun_valid]
                else:
                    # more direct interpolation approach - linearly interpolate to center of z level
                    depth_middle=-sub_bc.sun_z_interfaces[:-1] + 0.5*sun_dz
                    sub_bc._dataset[sun_var].values[ti,:]=np.interp(depth_middle,hy_depths,sub_scalar_val)
                
            hy_ds.close() # free up netcdf resources


class HycomMultiVelocityBC(HycomMultiBC):
    """
    Special handling of multiple hycom boundary segments to
    enforce specific net flux requirements.
    Otherwise small errors, including quantization and discretization,
    lead to a net flux.
    """
    # If this is set, flux calculations will assume the average freesurface
    # is at this elevation as opposed to 0.0
    # this is a positive-up value
    z_offset=None
    def __init__(self,**kw):
        super(HycomMultiVelocityBC,self).__init__(self.VelocityProfileBC,**kw)

    class VelocityProfileBC(VelocityBC):
        cache_dir=None # unused now, but makes parameter-setting logic cleaner
        z_offset=None # likewise -- just used by the MultiBC
        _dataset=None # supplied by factory

        def dataset(self):
            self._dataset.attrs['mode']=self.mode
            return self._dataset
        def update_Q_in(self):
            """calculate time series flux~m3/s from self._dataset,
            updating Q_in field therein.
            Assumes populate_velocity has already been run, so
            additional attributes are available.
            """
            ds=self.dataset()
            sun_dz=np.diff(-self.sun_z_interfaces)
            # u ~ [time,layer]
            Uint=(ds['u'].values[:,:]*sun_dz[None,:]).sum(axis=1)
            Vint=(ds['v'].values[:,:]*sun_dz[None,:]).sum(axis=1)

            Q_in=self.edge_length*(self.inward_normal[0]*Uint +
                                   self.inward_normal[1]*Vint)
            ds['Q_in'].values[:]=Q_in
            ds['Uint'].values[:]=Uint
            ds['Vint'].values[:]=Vint

    def populate_values(self):
        """ Do the actual work of iterating over sub-edges and hycom files,
        interpolating in the vertical, projecting as needed, and adjust the overall
        fluxes
        """
        # The net inward flux in m3/s over the whole BC that we will adjust to.
        target_Q=np.zeros(len(self.data_files)) # assumes one time step per file

        # Get spatial information about hycom files
        hy_ds0=xr.open_dataset(self.data_files[0])
        # make lon canonically [-180,180]
        hy_ds0.lon.values[:] = (hy_ds0.lon.values+180)%360.0 - 180.0
        
        if 'time' in hy_ds0.water_u.dims:
            hy_ds0=hy_ds0.isel(time=0)
        # makes sure lon,lat are compatible with water velocity
        _,Lon,Lat=xr.broadcast(hy_ds0.water_u.isel(depth=0),hy_ds0.lon,hy_ds0.lat)
        hy_xy=self.model.ll_to_native(Lon.values,Lat.values)

        self.init_bathy()

        # handle "manual" z offset, i.e. the grid will not be shifted, but the
        # freesurface is not 0.0 relative to the grid depths.
        eta=self.z_offset or 0.0
        assert self.model.z_offset==0.0,"Trying to avoid model.z_offset"

        # log.info("populate_values: eta is %s"%eta)
        
        # Initialize per-edge details
        self.model.grid._edge_depth=self.model.grid.edges['edge_depth']
        layers=self.model.layer_data(with_offset=True)

        for i,sub_bc in enumerate(self.sub_bcs):
            sub_bc.inward_normal=sub_bc.get_inward_normal()
            sub_bc.edge_length=sub_bc.geom.length
            sub_bc.edge_center=np.array(sub_bc.geom.centroid)

            # skip the transforms...
            hyc_dists=utils.dist( sub_bc.edge_center, hy_xy )
            row,col=np.nonzero( hyc_dists==hyc_dists.min() )
            row=row[0] ; col=col[0]
            sub_bc.hy_row_col=(row,col) # tuple, so it can be used directly in []

            # initialize the datasets
            sub_bc._dataset=sub_ds=xr.Dataset()
            # assumes that from each file we use only one timestep
            sub_ds['time']=('time',), np.ones(len(self.data_files),'M8[m]')
            # getting tricky here - do more work here rather than trying to push ad hoc interface
            # into the model class
            # velocity components in UTM x/y coordinate system
            sub_ds['u']=('time','layer'), np.zeros((sub_ds.dims['time'],layers.dims['Nk']),
                                                   np.float64)
            sub_ds['v']=('time','layer'), np.zeros((sub_ds.dims['time'],layers.dims['Nk']),
                                                   np.float64)
            # depth-integrated transport on suntans layers, in m2/s
            sub_ds['Uint']=('time',), np.nan*np.ones(sub_ds.dims['time'],np.float64)
            sub_ds['Vint']=('time',), np.nan*np.ones(sub_ds.dims['time'],np.float64)
            # project transport to edge normal * edge_length to get m3/s
            sub_ds['Q_in']=('time',), np.nan*np.ones(sub_ds.dims['time'],np.float64)

            sub_bc.edge_depth=edge_depth=self.model.grid.edge_depths()[sub_bc.grid_edge] # positive up

            # First, establish the geometry on the suntans side, in terms of z_interface values
            # for all wet layers.  below-bed layers have zero vertical span.  positive up, but
            # shift back to real, non-offset, vertical coordinate
            # NB: trying to move away from model.z_offset.  self.z_offset, if set, should
            # provide an estimate of the mean freesurface elevation.
            # 2019-04-14: clip to eta here.
            sun_z_interface=(-self.model.z_offset)+layers.z_interface.values.clip(edge_depth,eta)
            sub_bc.sun_z_interfaces=sun_z_interface
            # log.info("sun_z_interface set on edge: %s"%str(sun_z_interface))
            # And the pointwise data from hycom:
            hy_layers=hy_ds0.depth.values.copy()
            sub_bc.hy_valid=valid=np.isfinite(hy_ds0.water_u.isel(lat=row,lon=col).values)
            hycom_depths=hy_ds0.depth.values[valid]
            # possible that hy_bed_depth is not quite correct, and hycom has data
            # even deeper.  in that case just pad out the depth a bit so there
            # is at least a place to put the bed velocity.
            if len(hycom_depths)!=0:
                sub_bc.hy_bed_depth=max(hycom_depths[-1]+1.0,self.bathy(hy_xy[sub_bc.hy_row_col]))
                sub_bc.hycom_depths=np.concatenate( [hycom_depths, [sub_bc.hy_bed_depth]])
            else:
                # edge is dry in HYCOM -- be careful to check and skip below.
                sub_bc.hycom_depths=hycom_depths
                sub_bc._dataset['u'].values[:]=0.0
                sub_bc._dataset['v'].values[:]=0.0
                sub_bc._dataset['Uint'].values[:]=0.0
                sub_bc._dataset['Vint'].values[:]=0.0

        # Populate the velocity data, outer loop is over hycom files, since
        # that's most expensive
        for ti,fn in enumerate(self.data_files):
            hy_ds=xr.open_dataset(fn)
            if 'time' in hy_ds.dims:
                # again, assuming that we only care about the first time step in each file
                hy_ds=hy_ds.isel(time=0)
            log.info(hy_ds.time.values)

            water_u=hy_ds.water_u.values
            water_v=hy_ds.water_v.values
            water_u_bottom=hy_ds.water_u_bottom.values
            water_v_bottom=hy_ds.water_v_bottom.values

            for i,sub_bc in enumerate(self.sub_bcs):
                hy_depths=sub_bc.hycom_depths
                sub_bc._dataset.time.values[ti]=hy_ds.time.values
                if len(hy_depths)==0:
                    continue # already zero'd out above.
                row,col=sub_bc.hy_row_col
                z_sel=sub_bc.hy_valid

                sun_dz=np.diff(-sub_bc.sun_z_interfaces)
                sun_valid=sun_dz>0 # both surface and bed cells may be dry.
                for water_vel,water_vel_bottom,sun_var,trans_var in [ (water_u,water_u_bottom,'u','Uint'),
                                                                      (water_v,water_v_bottom,'v','Vint') ]:
                    sub_water_vel=np.concatenate([ water_vel[z_sel,row,col],
                                                   water_vel_bottom[None,row,col] ])

                    # integrate -- there isn't a super clean way to do this that I see.
                    # but averaging each interval is probably good enough, just loses some vertical
                    # accuracy.
                    interval_mean_vel=0.5*(sub_water_vel[:-1]+sub_water_vel[1:])
                    veldz=np.concatenate( ([0],np.cumsum(np.diff(hy_depths)*interval_mean_vel)) )
                    sun_veldz=np.interp(-sub_bc.sun_z_interfaces, hy_depths, veldz)
                    sun_d_veldz=np.diff(sun_veldz)

                    sub_bc._dataset[sun_var].values[ti,~sun_valid]=0.0 # just to be sure...
                    sub_bc._dataset[sun_var].values[ti,sun_valid]=sun_d_veldz[sun_valid]/sun_dz[sun_valid]
                    # we've already done the integration
                    # but do it again!
                    int_A=sun_veldz[-1]
                    int_B=(np.diff(-sub_bc.sun_z_interfaces)*sub_bc._dataset[sun_var].values[ti,:]).sum()
                    # log.info("two integrations: %f vs %f"%(int_A,int_B))
                    sub_bc._dataset[trans_var].values[ti]=int_B # sun_veldz[-1]

            hy_ds.close() # free up netcdf resources

        # project transport onto edges to get fluxes
        total_Q=0.0
        total_flux_A=0.0
        
        for i,sub_bc in enumerate(self.sub_bcs):
            Q_in=sub_bc.edge_length*(sub_bc.inward_normal[0]*sub_bc._dataset['Uint'].values +
                                     sub_bc.inward_normal[1]*sub_bc._dataset['Vint'].values)
            sub_bc._dataset['Q_in'].values[:]=Q_in
            total_Q=total_Q+Q_in
            # edge_depth here reflects the expected water column depth.  it is the bed elevation, with
            # the z_offset removed (I hope), under the assumption that a typical eta is close to 0.0,
            # but may be offset as much as -10.
            # edge_depth is positive up.
            #total_flux_A+=sub_bc.edge_length*(eta-sub_bc.edge_depth).clip(0,np.inf)
            # maybe better to keep it consistent with above code -
            total_flux_A+=sub_bc.edge_length*(sub_bc.sun_z_interfaces[0]-sub_bc.sun_z_interfaces[-1])

        Q_error=total_Q-target_Q
        vel_error=Q_error/total_flux_A
        log.info("Velocity error: %.6f -- %.6f m/s"%(vel_error.min(),vel_error.max()))
        log.info("total_flux_A: %.3e"%total_flux_A)

        # And apply the adjustment, and update integrated quantities
        adj_total_Q=0.0
        for i,sub_bc in enumerate(self.sub_bcs):
            # seems like we should be subtracting vel_error, but that results in a doubling
            # of the error?
            # 2019-04-14: is that an outdated comment?  
            sub_bc._dataset['u'].values[:,:] -= vel_error[:,None]*sub_bc.inward_normal[0]
            sub_bc._dataset['v'].values[:,:] -= vel_error[:,None]*sub_bc.inward_normal[1]
            sub_bc.update_Q_in()
            adj_total_Q=adj_total_Q+sub_bc._dataset['Q_in']
        adj_Q_error=adj_total_Q-target_Q
        adj_vel_error=adj_Q_error/total_flux_A
        log.info("Post-adjustment velocity error: %.6f -- %.6f m/s"%(adj_vel_error.min(),adj_vel_error.max()))


class NOAAStageBC(StageBC):
    station=None # integer station
    product='water_level' # or 'predictions'
    cache_dir=None
    def src_data(self):
        ds=self.fetch_for_period(self.data_start,self.data_stop)
        return ds['z']
    def write_bokeh(self,**kw):
        defaults=dict(title="Stage: %s (%s)"%(self.name,self.station))
        defaults.update(kw)
        super(NOAAStageBC,self).write_bokeh(**defaults)
    def fetch_for_period(self,period_start,period_stop):
        """
        Download or load from cache, take care of any filtering, unit conversion, etc.
        Returns a dataset with a 'z' variable, and with time as UTC
        """
        ds=noaa_coops.coops_dataset(station=self.station,
                                    start_date=period_start,
                                    end_date=period_stop,
                                    products=[self.product],
                                    days_per_request='M',cache_dir=self.cache_dir)
        ds=ds.isel(station=0)
        ds['z']=ds[self.product]
        ds['z'].attrs['units']='m'
        return ds

class CdecBC(object):
    cache_dir=None # set this to enable caching
    station=None # generally three letter string, all caps
    sensor=None # integer - default values set in subclasses.
    default=None # what to return for src_data() if no data can be fetched.
    pad=np.timedelta64(24,'h')

class CdecFlowBC(CdecBC,FlowBC):
    sensor=20 # flow at event frequency
    def src_data(self):
        ds=self.fetch_for_period(self.data_start,self.data_stop)
        if ds is not None:
            return ds['Q']
        else:
            log.warning("CDEC station %s, sensor %d found no data"%(self.station,self.sensor))
            return self.default
    def write_bokeh(self,**kw):
        defaults=dict(title="CDEC Flow: %s (%s)"%(self.name,self.station))
        defaults.update(kw)
        super(CdecFlowBC,self).write_bokeh(**defaults)
    def fetch_for_period(self,period_start,period_stop):    
        from stompy.io.local import cdec
        
        ds=cdec.cdec_dataset(station=self.station,
                             start_date=period_start-self.pad,end_date=period_stop+self.pad,
                             sensor=self.sensor, cache_dir=self.cache_dir)
        if ds is not None:
            # to m3/s
            ds['Q']=ds['sensor%04d'%self.sensor] * 0.028316847
            ds['Q'].attrs['units']='m3 s-1'
        return ds
    
class CdecStageBC(CdecBC,StageBC):
    sensor=1 # stage at event frequency
    def src_data(self):
        ds=self.fetch_for_period(self.data_start,self.data_stop)
        if ds is None:
            return self.default
        else:
            return ds['z']
    def write_bokeh(self,**kw):
        defaults=dict(title="CDEC Stage: %s (%s)"%(self.name,self.station))
        defaults.update(kw)
        super(CdecFlowBC,self).write_bokeh(**defaults)
    def fetch_for_period(self,period_start,period_stop):    
        from stompy.io.local import cdec
        pad=np.timedelta64(24,'h')
        
        ds=cdec.cdec_dataset(station=self.station,
                             start_date=period_start-pad,end_date=period_stop+pad,
                             sensor=self.sensor, cache_dir=self.cache_dir)
        if ds is not None:
            # to m
            ds['z']=ds['sensor%04d'%self.sensor] * 0.3048
            ds['z'].attrs['units']='m'
            return ds
    
class NwisBC(object):
    cache_dir=None
    product_id="set_in_subclass"
    default=None # in case no data can be fetched
    def __init__(self,station,**kw):
        """
        station: int or string station id, e.g. 11455478
        """
        self.station=str(station)
        super(NwisBC,self).__init__(**kw)

class NwisStageBC(NwisBC,StageBC):
    product_id=65 # gage height
    def src_data(self):
        ds=self.fetch_for_period(self.data_start,self.data_stop)
        return ds['z']
    def write_bokeh(self,**kw):
        defaults=dict(title="Stage: %s (%s)"%(self.name,self.station))
        defaults.update(kw)
        super(NwisStageBC,self).write_bokeh(**defaults)
    def fetch_for_period(self,period_start,period_stop):
        """
        Download or load from cache, take care of any filtering, unit conversion, etc.
        Returns a dataset with a 'z' variable, and with time as UTC
        """
        from ...io.local import usgs_nwis
        ds=usgs_nwis.nwis_dataset(station=self.station,start_date=period_start,
                                  end_date=period_stop,
                                  products=[self.product_id],
                                  cache_dir=self.cache_dir)
        if ds is not None:
            ds['z']=('time',), 0.3048*ds['height_gage']
            ds['z'].attrs['units']='m'
        return ds

<<<<<<< HEAD
class NwisScalarBC(NwisBC,ScalarBC):
    product_id=63680 # 63680: turbidity, FNU
    
    def src_data(self):
        ds=self.fetch_for_period(self.data_start,self.data_stop)
        # ideally wouldn't be necessary, but a bit safer to ignore metadata/coordinates
        scalar_name=[n for n in ds.data_vars if n not in ['tz_cd','datenum','time']][0]
        return ds[scalar_name]
    def write_bokeh(self,**kw):
        defaults=dict(title="Scalar: %s (%s, product %s)"%(self.name,self.station,self.product_id))
        defaults.update(kw)
        super(NwisScalarBC,self).write_bokeh(**defaults)
    def fetch_for_period(self,period_start,period_stop):
        """
        Download or load from cache, take care of any filtering, unit conversion, etc.
        Returns a dataset with a 'z' variable, and with time as UTC
        """
        from ...io.local import usgs_nwis
        ds=usgs_nwis.nwis_dataset(station=self.station,start_date=period_start,
                                  end_date=period_stop,
                                  products=[self.product_id],
                                  cache_dir=self.cache_dir)
        return ds

=======
>>>>>>> db6ce609
class NwisFlowBC(NwisBC,FlowBC):
    product_id=60 # discharge
    def src_data(self):
        ds=self.fetch_for_period(self.data_start,self.data_stop)
        if ds is not None:
            return ds['Q']
        else:
            return self.default
    
    def write_bokeh(self,**kw):
        defaults=dict(title="Flow: %s (%s)"%(self.name,self.station))
        defaults.update(kw)
        super(NwisFlowBC,self).write_bokeh(**defaults)
    def fetch_for_period(self,period_start,period_stop):
        """
        Download or load from cache, take care of any filtering, unit conversion, etc.
        Returns a dataset with a 'z' variable, and with time as UTC
        """
        from ...io.local import usgs_nwis

        ds=usgs_nwis.nwis_dataset(station=self.station,start_date=period_start,
                                  end_date=period_stop,
                                  products=[self.product_id],
                                  cache_dir=self.cache_dir)
        if ds is not None:
            ds['Q']=('time',), 0.028316847*ds['stream_flow_mean_daily']
            ds['Q'].attrs['units']='m3 s-1'
        return ds



class DFlowModel(HydroModel):
    # If these are the empty string, then assumes that the executables are
    # found in existing $PATH
    dfm_bin_dir="" # .../bin  giving directory containing dflowfm
    dfm_bin_exe='dflowfm'

    # flow and source/sink BCs will get the adjacent nodes dredged
    # down to this depth in order to ensure the impose flow doesn't
    # get blocked by a dry edge. Set to None to disable.
    # This has moved to just the BC objects, and removed here to avoid
    # confusion.
    # dredge_depth=-1.0

    def __init__(self,*a,**kw):
        super(DFlowModel,self).__init__(*a,**kw)
        self.structures=[]
        self.load_default_mdu()
        
    def load_default_mdu(self):
        """
        Load a default set of config values from data/defaults-r53925.mdu
        """
        # This is copied straight from the source distribution
        fn=os.path.join(os.path.dirname(__file__),"data","defaults-r53925.mdu")
        self.load_mdu(fn)
        
        # And some extra settings to make it compatible with this script
        self.mdu['external forcing','ExtForceFile']='FlowFM.ext'
        
    def write_forcing(self,overwrite=True):
        bc_fn=self.ext_force_file()
        assert bc_fn,"DFM script requires old-style BC file.  Set [external forcing] ExtForceFile"
        if overwrite and os.path.exists(bc_fn):
            os.unlink(bc_fn)
        utils.touch(bc_fn)
        super(DFlowModel,self).write_forcing()

    default_grid_target_filename='grid_net.nc'
    def grid_target_filename(self):
        """
        The filename, relative to self.run_dir, of the grid.  Not guaranteed
        to exist, and if no grid has been set, or the grid has no filename information,
        this will default to self.default_grid_target_filename
        """
        if self.grid is None or self.grid.filename is None:
            return self.default_grid_target_filename
        else:
            grid_fn=self.grid.filename
            if not grid_fn.endswith('_net.nc'):
                if grid_fn.endswith('.nc'):
                    grid_fn=grid_fn.replace('.nc','_net.nc')
                else:
                    grid_fn=grid_fn+"_net.nc"
            return os.path.basename(grid_fn)
        
    def dredge_boundary(self,linestring,dredge_depth):
        super(DFlowModel,self).dredge_boundary(linestring,dredge_depth,node_field='depth',
                                               edge_field=None,cell_field=None)
        
    def dredge_discharge(self,point,dredge_depth):
        super(DFlowModel,self).dredge_discharge(point,dredge_depth,node_field='depth',
                                                edge_field=None,cell_field=None)
        
    def write_grid(self):
        """
        Write self.grid to the run directory.
        Must be called after MDU is updated.  Should also be called
        after write_forcing(), since some types of BCs can update
        the grid (dredging boundaries)
        """
        dest=os.path.join(self.run_dir, self.mdu['geometry','NetFile'])
        dfm_grid.write_dfm(self.grid,dest,overwrite=True)

    def ext_force_file(self):
        return self.mdu.filepath(('external forcing','ExtForceFile'))

    def load_template(self,fn):
        """ more generic name for load_mdu """
        return self.load_mdu(fn) 
    def load_mdu(self,fn):
        self.mdu=dio.MDUFile(fn)

    @classmethod
    def load(cls,fn):
        """
        Populate Model instance from an existing run
        """
        fn=cls.to_mdu_fn(fn) # in case fn was a directory
        if fn is None:
            # no mdu was found
            return None
        model=DFlowModel()
        model.load_mdu(fn)
        try:
            model.grid = ugrid.UnstructuredGrid.read_dfm(model.mdu.filepath( ('geometry','NetFile') ))
        except FileNotFoundError:
            log.warning("Loading model from %s, no grid could be loaded"%fn)
            model.grid=None
        d=os.path.dirname(fn) or "."
        model.set_run_dir(d,mode='existing')
        # infer number of processors based on mdu files
        # Not terribly robust if there are other files around..
        sub_mdu=glob.glob( fn.replace('.mdu','_*.mdu') )
        if len(sub_mdu)>0:
            model.num_procs=len(sub_mdu)
        else:
            # probably better to test whether it has even been processed
            model.num_procs=1

        ref,start,stop=model.mdu.time_range()
        model.run_start=start
        model.run_stop=stop
        return model

    @classmethod
    def to_mdu_fn(cls,path):
        """
        coerce path that is possibly a directory to a best guess
        of the MDU path.  file paths are left unchanged. returns None
        if path is a directory but no mdu files is there.
        """
        # all mdu files, regardless of case
        if not os.path.isdir(path):
            return path
        fns=[os.path.join(path,f) for f in os.listdir(path) if f.lower().endswith('.mdu')]
        # assume shortest is the one that hasn't been partitioned
        if len(fns)==0:
            return None

        unpartitioned=np.argmin([len(f) for f in fns])
        return fns[unpartitioned]

    def close(self):
        """
        Close open file handles -- this can help on windows where
        having a file open prevents it from being deleted.
        """
        # nothing right now
        pass
    @classmethod
    def run_completed(cls,fn):
        """
        fn: path to mdu file.  will attempt to guess the right mdu if a directory
        is provided, but no guarantees.

        returns: True if the file exists and the folder contains a run which
          ran to completion. Otherwise False.
        """
        if not os.path.exists(fn):
            return False
        model=cls.load(fn)
        result=(model is not None) and model.is_completed()
        model.close()
        return result
    def is_completed(self):
        """
        return true if the model has been run.
        this can be tricky to define -- here completed is based on
        a report in a diagnostic that the run finished.
        this doesn't mean that all output files are present.
        """
        root_fn=self.mdu.filename[:-4] # drop .mdu suffix
        if self.num_procs>1:
            dia_fn=root_fn+'_0000.dia'
        else:
            dia_fn=root_fn+'.dia'

        assert dia_fn!=self.mdu.filename,"Probably case issues with %s"%dia_fn

        if not os.path.exists(dia_fn):
            return False
        # Read the last 1000 bytes
        with open(dia_fn,'rb') as fp:
            fp.seek(0,os.SEEK_END)
            tail_size=min(fp.tell(),1000)
            fp.seek(-tail_size,os.SEEK_CUR)
            # This may not be py2 compatible!
            tail=fp.read().decode(errors='ignore')
        return "Computation finished" in tail

    def update_config(self):
        """
        Update fields in the mdu object with data from self.
        """
        if self.mdu is None:
            self.mdu=dio.MDUFile()

        self.mdu.set_time_range(start=self.run_start,stop=self.run_stop)
        self.mdu.set_filename(os.path.join(self.run_dir,self.mdu_basename))

        self.mdu['geometry','NetFile'] = self.grid_target_filename()

        # Try to allow for the caller handling observation and cross-section
        # files externally or through the interface -- to that end, don't
        # overwrite ObsFile or CrsFile, but if internally there are point/
        # line observations set, make sure that there is a filename there.
        if len(self.mon_points)>0 and not self.mdu['output','ObsFile']:
            self.mdu['output','ObsFile']="obs_points.xyn"
        if len(self.mon_sections)>0 and not self.mdu['output','CrsFile']:
            self.mdu['output','CrsFile']="obs_sections.pli"

    def write_config(self):
        # Assumes update_config() already called
        self.write_structures() # updates mdu
        self.write_monitors()
        self.mdu.write()

    def write_monitors(self):
        self.write_monitor_points()
        self.write_monitor_sections()

    def write_monitor_points(self):
        fn=self.mdu.filepath( ('output','ObsFile') )
        if fn is None: return
        with open(fn,'at') as fp:
            for i,mon_feat in enumerate(self.mon_points):
                try:
                    name=mon_feat['name']
                except KeyError:
                    name="obs_pnt_%03d"%i
                xy=np.array(mon_feat['geom'])
                fp.write("%.3f %.3f '%s'\n"%(xy[0],xy[1],name))
    def write_monitor_sections(self):
        fn=self.mdu.filepath( ('output','CrsFile') )
        if fn is None: return
        with open(fn,'at') as fp:
            for i,mon_feat in enumerate(self.mon_sections):
                try:
                    name=mon_feat['name']
                except KeyError:
                    name="obs_sec_%03d"%i
                xy=np.array(mon_feat['geom'])
                dio.write_pli(fp,[ (name,xy) ])

    def add_Structure(self,**kw):
        self.structures.append(kw)

    def write_structures(self):
        structure_file='structures.ini'
        if len(self.structures)==0:
            return

        self.mdu['geometry','StructureFile']=structure_file

        with open( self.mdu.filepath(('geometry','StructureFile')),'wt') as fp:
            for s in self.structures:
                lines=[
                    "[structure]",
                    "type         = %s"%s['type'],
                    "id           = %s"%s['name'],
                    "polylinefile = %s.pli"%s['name'],
                    "door_height  = %.3f"%s['door_height'],
                    "lower_edge_level = %.3f"%s['lower_edge_level'],
                    "opening_width = %.3f"%s['opening_width'],
                    "sill_level     = %.3f"%s['sill_level'],
                    "horizontal_opening_direction = %s"%s['horizontal_opening_direction'],
                    "\n"
                ]
                fp.write("\n".join(lines))
                pli_fn=os.path.join(self.run_dir,s['name']+'.pli')
                geom=self.get_geometry(name=s['name'])
                assert geom.type=='LineString'
                pli_data=[ (s['name'], np.array(geom.coords)) ]
                dio.write_pli(pli_fn,pli_data)

    def write_bc(self,bc):
        if isinstance(bc,StageBC):
            self.write_stage_bc(bc)
        elif isinstance(bc,FlowBC):
            self.write_flow_bc(bc)
        elif isinstance(bc,SourceSinkBC):
            self.write_source_bc(bc)
        elif isinstance(bc,WindBC):
            self.write_wind_bc(bc)
        elif isinstance(bc,RoughnessBC):
            self.write_roughness_bc(bc)
        else:
            super(DFlowModel,self).write_bc(bc)

    def write_tim(self,da,file_path):
        """
        Write a DFM tim file based on the timeseries in the DataArray.
        da must have a time dimension.  No support yet for vector-values here.
        file_path is relative to the working directory of the script, not
        the run_dir.
        """
        ref_date,start,stop = self.mdu.time_range()
        dt=np.timedelta64(60,'s') # always minutes

        if len(da.dims)==0:
            # raise Exception("Not implemented for constant waterlevel...")
            pad=np.timedelta64(86400,'s')
            times=np.array([start-pad,stop+pad])
            values=np.array([da.values.item(),da.values.item()])
        else:
            times=da.time.values
            values=da.values
        elapsed_time=(times - ref_date)/dt
        data=np.c_[elapsed_time,values]

        np.savetxt(file_path,data)

    def write_stage_bc(self,bc):
        self.write_gen_bc(bc,quantity='stage')

    def write_flow_bc(self,bc):
        self.write_gen_bc(bc,quantity='flow')

        if bc.dredge_depth is not None:
            # Additionally modify the grid to make sure there is a place for inflow to
            # come in.
            log.info("Dredging grid for source/sink BC %s"%bc.name)
            self.dredge_boundary(np.array(bc.geom.coords),bc.dredge_depth)
        else:
            log.info("dredging disabled")

    def write_source_bc(self,bc):
        self.write_gen_bc(bc,quantity='source')

        if bc.dredge_depth is not None:
            # Additionally modify the grid to make sure there is a place for inflow to
            # come in.
            log.info("Dredging grid for source/sink BC %s"%bc.name)
            # These are now class methods using a generic implementation in HydroModel
            # may need some tlc
            self.dredge_discharge(np.array(bc.geom.coords),bc.dredge_depth)
        else:
            log.info("dredging disabled")

    def write_gen_bc(self,bc,quantity):
        """
        handle the actual work of writing flow and stage BCs.
        quantity: 'stage','flow','source'
        """
        bc_id=bc.name+"_" + quantity

        #self.write_pli()
        assert bc.geom.type=='LineString'
        pli_data=[ (bc_id, np.array(bc.geom.coords)) ]
        pli_fn=bc_id+'.pli'
        dio.write_pli(os.path.join(self.run_dir,pli_fn),pli_data)

        #self.write_config()
        with open(self.ext_force_file(),'at') as fp:
            lines=[]
            method=3 # default
            if quantity=='stage':
                lines.append("QUANTITY=waterlevelbnd")
            elif quantity=='flow':
                lines.append("QUANTITY=dischargebnd")
            elif quantity=='source':
                lines.append("QUANTITY=discharge_salinity_temperature_sorsin")
                method=1 # not sure how this is different
            else:
                assert False
            lines+=["FILENAME=%s"%pli_fn,
                    "FILETYPE=9",
                    "METHOD=%d"%method,
                    "OPERAND=O",
                    ""]
            fp.write("\n".join(lines))

        #self.write_data()
        da=bc.data()
        assert len(da.dims)<=1,"Only ready for dimensions of time or none"
        tim_path=os.path.join(self.run_dir,bc_id+"_0001.tim")
        self.write_tim(da,tim_path)

    def write_wind_bc(self,bc):
        assert bc.geom is None,"Spatially limited wind not yet supported"

        tim_fn=bc.name+".tim"
        tim_path=os.path.join(self.run_dir,tim_fn)

        # write_config()
        with open(self.ext_force_file(),'at') as fp:
            lines=["QUANTITY=windxy",
                   "FILENAME=%s"%tim_fn,
                   "FILETYPE=2",
                   "METHOD=1",
                   "OPERAND=O",
                   "\n"]
            fp.write("\n".join(lines))

        self.write_tim(bc.data(),tim_path)

    def write_roughness_bc(self,bc):
        # write_config()
        xyz_fn=bc.name+".xyz"
        xyz_path=os.path.join(self.run_dir,xyz_fn)

        with open(self.ext_force_file(),'at') as fp:
            lines=["QUANTITY=frictioncoefficient",
                   "FILENAME=%s"%xyz_fn,
                   "FILETYPE=7",
                   "METHOD=4",
                   "OPERAND=O",
                   "\n"
                   ]
            fp.write("\n".join(lines))

        # write_data()
        da=bc.data()
        xyz=np.c_[ da.x.values,
                   da.y.values,
                   da.values ]
        np.savetxt(xyz_path,xyz)

    def initial_water_level(self):
        """
        some BC methods which want a depth need an estimate of the water surface
        elevation, and the initial water level is as good a guess as any.
        """
        return float(self.mdu['geometry','WaterLevIni'])

    def map_outputs(self):
        """
        return a list of map output files
        """
        output_dir=self.mdu.output_dir()
        fns=glob.glob(os.path.join(output_dir,'*_map.nc'))
        fns.sort()
        return fns
    def his_output(self):
        """
        return path to history file output
        """
        output_dir=self.mdu.output_dir()
        fns=glob.glob(os.path.join(output_dir,'*_his.nc'))
        assert len(fns)==1
        return fns[0]

    def extract_section(self,name=None,chain_count=1):
        """
        Return xr.Dataset for monitored cross section.
        currently only supports selection by name.  may allow for 
        xy, ll in the future.
        """
        
        his=xr.open_dataset(self.his_output())
        names=his.cross_section_name.values
        try:
            names=[n.decode() for n in names]
        except AttributeError:
            pass

        if name not in names:
            return None
        idx=names.index(name)
        # this has a bunch of extra cruft -- some other time remove
        # the parts that are not relevant to the cross section.
        return his.isel(cross_section=idx)

    def extract_station(self,xy=None,ll=None,name=None):
        his=xr.open_dataset(self.his_output())
        if name is not None:
            names=his.station_name.values
            try:
                names=[n.decode() for n in names]
            except AttributeError:
                pass

            if name not in names:
                return None
            idx=names.index(name)
        else:
            raise Exception("Only picking by name has been implemented for DFM output")
        
        # this has a bunch of extra cruft -- some other time remove
        # the parts that are not relevant to the cross section.
        return his.isel(stations=idx)


import sys
if sys.platform=='win32':
    cls=DFlowModel
    cls.dfm_bin_exe="dflowfm-cli.exe"
    cls.mpi_bin_exe="mpiexec.exe"<|MERGE_RESOLUTION|>--- conflicted
+++ resolved
@@ -548,14 +548,10 @@
         if self.fn_da:
             da=self.fn_da(da)
         if self.fn:
-<<<<<<< HEAD
-            da.values[:]=self.fn(da.values)
+            # use ellipsis in case da.values is scalar
+            da.values[...]=self.fn(da.values)
             if self.units is not None:
                 da.attrs['units']=self.units
-=======
-            # use ellipsis in case da.values is scalar
-            da.values[...]=self.fn(da.values)
->>>>>>> db6ce609
         return da
 
 class FillGaps(BCFilter):
@@ -2299,7 +2295,6 @@
             ds['z'].attrs['units']='m'
         return ds
 
-<<<<<<< HEAD
 class NwisScalarBC(NwisBC,ScalarBC):
     product_id=63680 # 63680: turbidity, FNU
     
@@ -2324,8 +2319,6 @@
                                   cache_dir=self.cache_dir)
         return ds
 
-=======
->>>>>>> db6ce609
 class NwisFlowBC(NwisBC,FlowBC):
     product_id=60 # discharge
     def src_data(self):
