"""
Automate parts of setting up a DFlow hydro model.

TODO:
  allow for setting grid bathy from the model instance
"""
import os,shutil,glob,inspect
import six
import logging
log=logging.getLogger('DFlowModel')

import copy
import numpy as np
import xarray as xr
import pandas as pd
from shapely import geometry

import stompy.model.delft.io as dio
from stompy import xr_utils
from stompy.io.local import noaa_coops, hycom
from stompy import utils, filters, memoize
from stompy.spatial import wkb2shp, proj_utils
from stompy.model.delft import dfm_grid
import stompy.grid.unstructured_grid as ugrid

from scipy import sparse

from . import io as dio
from . import waq_scenario
from .. import hydro_model as hm

class DFlowModel(hm.HydroModel,hm.MpiModel):
    # If these are the empty string, then assumes that the executables are
    # found in existing $PATH
    dfm_bin_dir="" # .../bin  giving directory containing dflowfm
    dfm_bin_exe='dflowfm'
    
    mdu_basename='flowfm.mdu'
    
    ref_date=None
    mdu=None
    # If set, a DFlowModel instance which will be continued
    restart_from=None

    fixed_weirs=None

    # If True, initialize to WaqOnlineModel instance.
    dwaq=False
    # Specify location of proc_def.def file:
    waq_proc_def=None
    
    # flow and source/sink BCs will get the adjacent nodes dredged
    # down to this depth in order to ensure the impose flow doesn't
    # get blocked by a dry edge. Set to None to disable.
    # This has moved to just the BC objects, and removed here to avoid
    # confusion.
    # dredge_depth=-1.0

    def __init__(self,*a,**kw):
        # Still working out the ordering.
        # currently HydroModel calls configure(), and configure
        # might assume that self.mdu exists.
        # I don't think there is a downside to setting up a default
        # mdu right here.
        self.load_default_mdu()

        super(DFlowModel,self).__init__(*a,**kw)

    def configure(self):
        super(DFlowModel,self).configure()
        
        if self.restart_from is not None:
            self.set_restart_from(self.restart_from)

        if self.dwaq is True:
            self.dwaq=waq_scenario.WaqOnlineModel(model=self)

    def load_default_mdu(self):
        """
        Load a default set of config values from data/defaults-r53925.mdu
        """
        # Updated defaults-r53925.mdu by removing settings that 2021.03
        # complains about.
        fn=os.path.join(os.path.dirname(__file__),"data","defaults-2021.03.mdu")
        self.load_mdu(fn)
        
        # And some extra settings to make it compatible with this script
        self.mdu['external forcing','ExtForceFile']='FlowFM.ext'

    def clean_run_dir(self):
        """
        Clean out most of the run dir, deleting files known to be
        created by DFlowModel
        """
        patts=['*.pli','*.tim','*.t3d','*.mdu','FlowFM.ext','*_net.nc','DFM_*', '*.dia',
               '*.xy*','initial_conditions*','dflowfm-*.log']
        for patt in patts:
            matches=glob.glob(os.path.join(self.run_dir,patt))
            for m in matches:
                if os.path.isfile(m):
                    os.unlink(m)
                elif os.path.isdir(m):
                    shutil.rmtree(m)
                else:
                    raise Exception("What is %s ?"%m)
        
    def write_forcing(self,overwrite=True):
        bc_fn=self.ext_force_file()
        assert bc_fn,"DFM script requires old-style BC file.  Set [external forcing] ExtForceFile"
        if overwrite and os.path.exists(bc_fn):
            os.unlink(bc_fn)
        utils.touch(bc_fn)
        super(DFlowModel,self).write_forcing()

    def set_grid(self,grid):
        super(DFlowModel,self).set_grid(grid)

        # Specific to d-flow -- see if it's necessary to copy node-based depth
        # to node_z_bed.
        # Used to be that 'depth' was used as a node field, and it was implicitly
        # positive-up.  trying to shift away from 'depth' being a positive-up
        # quantity, and instead use 'z_bed' and specifically 'node_z_bed'
        # for a node-centered, positive-up bathymetry value.
        node_fields=self.grid.nodes.dtype.names
        
        if 'node_z_bed' not in node_fields:
            if 'z_bed' in node_fields:
                self.grid.add_node_field('node_z_bed',self.grid.nodes['z_bed'])
                self.log.info("Duplicating z_bed to node_z_bed for less ambiguous naming")
            elif 'depth' in node_fields:
                self.grid.add_node_field('node_z_bed',self.grid.nodes['depth'])
                self.log.info("Duplicating depth to node_z_bed for less ambiguous naming, and assuming it was already positive-up")
        
    default_grid_target_filename='grid_net.nc'
    def grid_target_filename(self):
        """
        The filename, relative to self.run_dir, of the grid.  Not guaranteed
        to exist, and if no grid has been set, or the grid has no filename information,
        this will default to self.default_grid_target_filename
        """
        if self.grid is None or self.grid.filename is None:
            return self.default_grid_target_filename
        else:
            grid_fn=self.grid.filename
            if not grid_fn.endswith('_net.nc'):
                if grid_fn.endswith('.nc'):
                    grid_fn=grid_fn.replace('.nc','_net.nc')
                else:
                    grid_fn=grid_fn+"_net.nc"
            return os.path.basename(grid_fn)
        
    def dredge_boundary(self,linestring,dredge_depth):
        super(DFlowModel,self).dredge_boundary(linestring,dredge_depth,node_field='node_z_bed',
                                               edge_field=None,cell_field=None)
        
    def dredge_discharge(self,point,dredge_depth):
        super(DFlowModel,self).dredge_discharge(point,dredge_depth,node_field='node_z_bed',
                                                edge_field=None,cell_field=None)
        
    def write_grid(self):
        """
        Write self.grid to the run directory.
        Must be called after MDU is updated.  Should also be called
        after write_forcing(), since some types of BCs can update
        the grid (dredging boundaries)
        """
        dest=os.path.join(self.run_dir, self.mdu['geometry','NetFile'])
        self.grid.write_dfm(dest,overwrite=True,)

    def subdomain_grid_filename(self,proc):
        base_grid_name=self.mdu.filepath(('geometry','NetFile'))
        proc_grid_name=base_grid_name.replace('_net.nc','_%04d_net.nc'%proc)
        return proc_grid_name
    def subdomain_grid(self,proc):
        """
        For a run that has been partitioned, load the grid for a specific
        subdomain.
        """
        g=ugrid.UnstructuredGrid.read_dfm(self.subdomain_grid_filename(proc))
        return g
        
    def ext_force_file(self):
        return self.mdu.filepath(('external forcing','ExtForceFile'))

    def load_template(self,fn):
        """ more generic name for load_mdu """
        return self.load_mdu(fn) 
    def load_mdu(self,fn):
        """
        Reads an mdu into self.mdu.  Does not update mdu_basename,
        such that self.write() will still use self.mdu_basename.
        """
        self.mdu=dio.MDUFile(fn)

    @classmethod
    def load(cls,fn):
        """
        Populate Model instance from an existing run
        """
        fn=cls.to_mdu_fn(fn) # in case fn was a directory
        if fn is None:
            # no mdu was found
            return None
        model=DFlowModel()
        model.load_mdu(fn)
        model.mdu_basename=os.path.basename(fn)
        try:
            model.grid = ugrid.UnstructuredGrid.read_dfm(model.mdu.filepath( ('geometry','NetFile') ))
        except FileNotFoundError:
            log.warning("Loading model from %s, no grid could be loaded"%fn)
            model.grid=None
        d=os.path.dirname(fn) or "."
        model.set_run_dir(d,mode='existing')
        # infer number of processors based on mdu files
        # Not terribly robust if there are other files around..
        sub_mdu=glob.glob( fn.replace('.mdu','_[0-9][0-9][0-9][0-9].mdu') )
        if len(sub_mdu)>0:
            model.num_procs=len(sub_mdu)
        else:
            # probably better to test whether it has even been processed
            model.num_procs=1

        ref,start,stop=model.mdu.time_range()
        model.ref_date=ref
        model.run_start=start
        model.run_stop=stop

        model.load_gazetteer_from_run()
        model.load_structures_from_run()
        return model

    def load_structures_from_run(self):
        struct_file=self.mdu.filepath( ('geometry','structurefile'))
        if struct_file is None or not os.path.exists(struct_file):
            return
        structures=[]
        for sec in dio.SectionedConfig(struct_file).section_dicts():
            # sec will have _section(sec)
            del sec['_section']
            # Replace .tim entries with loaded timeseries
            for k in sec:
                if sec[k].endswith('.tim'):
                    tim_fn=os.path.join(self.mdu.base_path,sec[k])
                    if os.path.exists(tim_fn):
                        sec[k]=self.read_tim(tim_fn)
                else:
                    # Try parsing as float
                    try:
                        sec[k]=float(sec[k])
                    except ValueError:
                        pass
            # Try to populate geometry from the pli
            if 'polylinefile' in sec:
                pli_fn=os.path.join(self.mdu.base_path,sec['polylinefile'])
                pli=dio.read_pli(pli_fn)
                # This probably doesn't round-trip correctly -- should it be
                # an array? shapely.LineString?
                sec['geom']=pli[0][1] # grab first polyline, and just the coordinates

            structures.append(sec)
        self.structures=structures

    def load_gazetteer_from_run(self):
        """
        Populate gazetteers with geometry read in from an existing run.
        So far only gets stations.  Will have to come back to handle
        transects, regions, etc. and maybe even read back in BC locations,
        or query output history files.
        """
        fn=self.mdu.filepath(['output','ObsFile'])
        if fn and os.path.exists(fn):
            stations=pd.read_csv(self.mdu.filepath(['output','ObsFile']),
                                 sep=' ',names=['x','y','name'],quotechar="'")
            stations['geom']=[geometry.Point(x,y) for x,y in stations.loc[ :, ['x','y']].values ]
            self.gazetteers.append(stations.to_records())

    def parse_old_bc(self,fn):
        """
        Parse syntax of old-style BC files into a list of dictionaries.
        Keys are forced upper case.
        """
        def key_value(s):
            k,v=s.strip().split('=',1)
            k,v=k.strip().upper(),v.strip()
            return k,v

        rec=None
        recs=[]

        with open(fn,'rt') as fp:
            while 1:
                line=fp.readline()
                if line=="": break
                line=line.split('#')[0].strip()
                if not line: continue # blank line or comment
                k,v=key_value(line)

                if k=='QUANTITY':
                    rec={k:v}
                    recs.append(rec)
                else:
                    rec[k]=v
        return recs

    def load_bcs(self):
        """
        Woefully inadequate parsing of boundary condition data.
        For now, returns a list of dictionaries.  
        TODO: populate self.bcs, optionally.
        Handle other BCs like at least flow.
        """
        ext_fn=self.mdu.filepath(['external forcing','ExtForceFile'])
        ext_new_fn=self.mdu.filepath(['external forcing','ExtForceFileNew'])

        recs=self.parse_old_bc(ext_fn)

        for rec in recs:
            if 'FILENAME' in rec:
                # The ext file doesn't have a notion of name.
                # punt via the filename
                rec['name'],ext=os.path.splitext(rec['FILENAME'])
            else:
                rec['name']=rec['QUANTITY'].upper()
                ext=None
                
            if ext=='.pli':
                pli_fn=os.path.join(os.path.dirname(ext_fn),
                                    rec['FILENAME'])
                pli=dio.read_pli(pli_fn)
                rec['pli']=pli

                rec['coordinates']=rec['pli'][0][1]
                geom=geometry.LineString(rec['coordinates'])
                rec['geom']=geom

                # timeseries at one or more points along boundary:
                tims=[]
                for node_i,node_xy in enumerate(rec['coordinates']):
                    tim_fn=pli_fn.replace('.pli','_%04d.tim'%(node_i+1))
                    if os.path.exists(tim_fn):
                        t_ref,t_start,t_stop=self.mdu.time_range()
                        tim_ds=dio.read_dfm_tim(tim_fn,t_ref,columns=['stage'])
                        tim_ds['x']=(),node_xy[0]
                        tim_ds['y']=(),node_xy[1]

                        tims.append(tim_ds)
                data=xr.concat(tims,dim='node')
                rec['data']=data
            elif ext=='.xyz':
                xyz_fn=os.path.join(os.path.dirname(ext_fn),
                                    rec['FILENAME'])
                df=pd.read_csv(xyz_fn,sep='\s+',names=['x','y','z'])
                ds=xr.Dataset()
                ds['x']=('sample',),df['x']
                ds['y']=('sample',),df['y']
                ds['z']=('sample',),df['z']
                ds=ds.set_coords(['x','y'])
                rec['data']=ds.z
            else:
                pli=geom=pli_fn=None # avoid pollution
                
            if rec['QUANTITY'].upper()=='WATERLEVELBND':
                bc=hm.StageBC(name=rec['name'],geom=rec['geom'])
                rec['bc']=bc
            elif rec['QUANTITY'].upper()=='DISCHARGEBND':
                bc=hm.FlowBC(name=rec['name'],geom=geom)
                rec['bc']=bc

                if 'data' in rec:
                    # Single flow value, no sense of multiple time series
                    rec['data']=rec['data'].isel(node=0).rename({'stage':'flow'})
                else:
                    print("Reading discharge boundary, did not find data (%s)"%tim_fn)
            elif rec['QUANTITY'].upper()=='FRICTIONCOEFFICIENT':
                rec['bc']=hm.RoughnessBC(name=rec['name'],data_array=rec['data'])
            else:
                print("Not implemented: reading BC quantity=%s"%rec['QUANTITY'])
        return recs

    @classmethod
    def to_mdu_fn(cls,path):
        """
        coerce path that is possibly a directory to a best guess
        of the MDU path.  file paths are left unchanged. returns None
        if path is a directory but no mdu files is there.
        """
        # all mdu files, regardless of case
        if not os.path.isdir(path):
            return path
        fns=[os.path.join(path,f) for f in os.listdir(path) if f.lower().endswith('.mdu')]
        # assume shortest is the one that hasn't been partitioned
        if len(fns)==0:
            return None

        unpartitioned=np.argmin([len(f) for f in fns])
        return fns[unpartitioned]

    def close(self):
        """
        Close open file handles -- this can help on windows where
        having a file open prevents it from being deleted.
        """
        # nothing right now
        pass

    def partition(self,partition_grid=None):
        if self.num_procs<=1:
            return
        # precompiled 1.5.2 linux binaries are able to partition the mdu okay,
        # so switch to always using dflowfm to partition grid and mdu.
        # unfortunately there does not appear to be an option to only partition
        # the mdu.

        if partition_grid is None:
            partition_grid=not self.restart

        if partition_grid:
            # oddly, even on windows, dflowfm requires only forward
            # slashes in the path to the mdu (ver 1.4.4)
            # since run_dflowfm uses run_dir as the working directory
            # here we strip to the basename
            cmd=["--partition:ndomains=%d:icgsolver=6"%self.num_procs,
                 os.path.basename(self.mdu.filename)]
            self.run_dflowfm(cmd,mpi=False)
        else:
            # Copy the partitioned network files:
            for proc in range(self.num_procs):
                old_grid_fn=self.restart_from.subdomain_grid_filename(proc)
                new_grid_fn=self.subdomain_grid_filename(proc)
                print("Copying pre-partitioned grid files: %s => %s"%(old_grid_fn,new_grid_fn))
                shutil.copyfile(old_grid_fn,new_grid_fn)
                
            # not a cross platform solution!
            gen_parallel=os.path.join(self.dfm_bin_dir,"generate_parallel_mdu.sh")
            cmd=[gen_parallel,os.path.basename(self.mdu.filename),"%d"%self.num_procs,'6']
            return utils.call_with_path(cmd,self.run_dir)

    _dflowfm_exe=None
    @property
    def dflowfm_exe(self):
        if self._dflowfm_exe is None:
            p=os.path.join(self.dfm_bin_dir,self.dfm_bin_exe)
            if os.path.sep!="/":
                p=p.replace("/",os.path.sep)
            return p
        else:
            return self._dflowfm_exe
    @dflowfm_exe.setter
    def dflowfm_exe(self,v):
        self._dflowfm_exe=v

    def run_dflowfm(self,cmd,mpi='auto',wait=True):
        """
        Invoke the dflowfm executable with the list of
        arguments given in cmd=[arg1,arg2, ...]
        mpi: generally if self.num_procs>1, mpi will be used. this
          can be set to False or 0, in which case mpi will not be used
          even when num_procs is >1. This is useful for partition which
          runs single-core.

        wait: True: do not return until the command finishes.
          False: return immediately.
          For now, the backend can only support one or the other, depending
          on platform. See hydro_model.py:MpiModel for details.
        """
        if mpi=='auto':
            num_procs=self.num_procs
        else:
            num_procs=1

        if num_procs>1:
            real_cmd=( [self.dflowfm_exe] + cmd )
            return self.mpirun(real_cmd,working_dir=self.run_dir,wait=wait)
        else:
            real_cmd=[self.dflowfm_exe]+cmd

            self.log.info("Running command: %s"%(" ".join(real_cmd)))
            return utils.call_with_path(real_cmd,self.run_dir)
    
    def run_simulation(self,threads=1,extra_args=[]):
        """
        Start simulation. 
          threads: if specified, pass on desired number of openmp threads to dfm.
          extra_args: additional list of other commandline arguments. Note that
          arguments must be split up into a list (e.g. ["--option","value"] as
          opposed to "--option value").
        """
        cmd=[]
        if threads is not None:
            cmd += ["-t","%d"%threads]
        cmd += ["--autostartstop",os.path.basename(self.mdu.filename)]
        
        if self.dwaq:
            cmd=self.dwaq.update_command(cmd)
            
        cmd += extra_args
        return self.run_dflowfm(cmd=cmd)
    
    @classmethod
    def run_completed(cls,fn):
        """
        fn: path to mdu file.  will attempt to guess the right mdu if a directory
        is provided, but no guarantees.

        returns: True if the file exists and the folder contains a run which
          ran to completion. Otherwise False.
        """
        if not os.path.exists(fn):
            return False
        model=cls.load(fn)
        if model is not None:
            result=model.is_completed()
            model.close()
        else:
            result=False
        return result
    
    def is_completed(self):
        """
        return true if the model has been run.
        this can be tricky to define -- here completed is based on
        a report in a diagnostic that the run finished.
        this doesn't mean that all output files are present.
        """
        root_fn=self.mdu.filename[:-4] # drop .mdu suffix
        # Look in multiple locations for diagnostic file.
        # In older DFM, MPI runs placed it next to mdu, while
        # serial and newer DFM (>=1.6.2?) place it in
        # output folder
        dia_fns=[]
        dia_fn_base=os.path.basename(root_fn)
        if self.num_procs>1:
            dia_fn_base+='_0000.dia'
        else:
            dia_fn_base+=".dia"
            
        dia_fns.append(os.path.join(self.run_dir,dia_fn_base))
        dia_fns.append(os.path.join(self.run_dir,
                                    "DFM_OUTPUT_%s"%self.mdu.name,
                                    dia_fn_base))

        for dia_fn in dia_fns:
            assert dia_fn!=self.mdu.filename,"Probably case issues with %s"%dia_fn

            if os.path.exists(dia_fn):
                break
        else:
            return False
        
        # Read the last 1000 bytes
        with open(dia_fn,'rb') as fp:
            fp.seek(0,os.SEEK_END)
            tail_size=min(fp.tell(),10000)
            fp.seek(-tail_size,os.SEEK_CUR)
            # This may not be py2 compatible!
            tail=fp.read().decode(errors='ignore')
        return "Computation finished" in tail

    def update_config(self):
        """
        Update fields in the mdu object with data from self.
        """
        if self.mdu is None:
            self.mdu=dio.MDUFile()

        self.mdu.set_time_range(start=self.run_start,stop=self.run_stop,
                                ref_date=self.ref_date)
        self.mdu.set_filename(os.path.join(self.run_dir,self.mdu_basename))

        self.mdu['geometry','NetFile'] = self.grid_target_filename()

        # Try to allow for the caller handling observation and cross-section
        # files externally or through the interface -- to that end, don't
        # overwrite ObsFile or CrsFile, but if internally there are point/
        # line observations set, make sure that there is a filename there.
        if len(self.mon_points)>0 and not self.mdu['output','ObsFile']:
            self.mdu['output','ObsFile']="obs_points.xyn"
        if len(self.mon_sections)>0 and not self.mdu['output','CrsFile']:
            self.mdu['output','CrsFile']="obs_sections.pli"

        self.update_initial_water_level()

        if self.fixed_weirs is not None:
            self.mdu['geometry','FixedWeirFile']='fixed_weirs.pliz'
            dio.write_pli(self.mdu.filepath(('geometry','FixedWeirFile')),self.fixed_weirs)
            
        if self.dwaq:
            # This updates a few things in self.mdu
            # Also actually writes some output, though that could be
            # folded into a later part of the process if it turns out
            # the dwaq config depends on reading some of the DFM
            # details.
            self.dwaq.write_waq()
        
    def write_config(self):
        # Assumes update_config() already called
        self.write_structures() # updates mdu
        self.write_monitors()
        log.info("Writing MDU to %s"%self.mdu.filename)
        self.mdu.write()

    def write_monitors(self):
        # start with empty
        open(self.mdu.filepath( ('output','ObsFile') ),'wt').close()
        self.write_monitor_points()
        self.write_monitor_sections()

    def write_monitor_points(self):
        fn=self.mdu.filepath( ('output','ObsFile') )
        if fn is None: return
        with open(fn,'at') as fp:
            for i,mon_feat in enumerate(self.mon_points):
                try:
                    name=mon_feat['name']
                except KeyError:
                    name="obs_pnt_%03d"%i
                xy=np.array(mon_feat['geom'])
                fp.write("%.3f %.3f '%s'\n"%(xy[0],xy[1],name))
    def write_monitor_sections(self):
        fn=self.mdu.filepath( ('output','CrsFile') )
        if fn is None: return
        with open(fn,'at') as fp:
            for i,mon_feat in enumerate(self.mon_sections):
                try:
                    name=mon_feat['name']
                except KeyError:
                    name="obs_sec_%03d"%i
                xy=np.array(mon_feat['geom'])
                dio.write_pli(fp,[ (name,xy) ])

    def add_Structure(self,**kw):
        self.structures.append(kw)

    def write_structures(self):
        structure_file='structures.ini'
        if len(self.structures)==0:
            return

        self.mdu['geometry','StructureFile']=structure_file

        with open( self.mdu.filepath(('geometry','StructureFile')),'wt') as fp:
            for s in self.structures:
                lines=[
                    "[structure]",
                    "type         = %s"%s['type'],
                    "id           = %s"%s['name'],
                    "polylinefile = %s.pli"%s['name']
                    ]
                for k in s:
                    if k in ['type','name','geom']: continue
                    if isinstance(s[k],xr.DataArray):
                        # Note that only a few of the parameters can be time series
                        # iirc, crest level, gate opening, gate height
                        log.debug(f"{k} appears to be data")
                        tim_base=f"{s['name']}_{k}.tim"
                        tim_fn=os.path.join(self.run_dir,tim_base)
                        self.write_tim(s[k],tim_fn)
                        lines.append( "%s = %s"%(k,tim_base) )
                    else:
                        lines.append( "%s = %s"%(k,s[k]) )
                lines.append("\n")
                # "door_height  = %.3f"%s['door_height'],
                # "lower_edge_level = %.3f"%s['lower_edge_level'],
                # "opening_width = %.3f"%s['opening_width'],
                # "sill_level     = %.3f"%s['sill_level'],
                # "horizontal_opening_direction = %s"%s['horizontal_opening_direction'],
                # "\n"

                fp.write("\n".join(lines))
                pli_fn=os.path.join(self.run_dir,s['name']+'.pli')
                if 'geom' in s:
                    geom=s['geom']
                    if isinstance(geom,np.ndarray):
                        geom=geometry.LineString(geom)
                else:
                    geom=self.get_geometry(name=s['name'])
                    
                assert geom.type=='LineString'
                pli_data=[ (s['name'], np.array(geom.coords)) ]
                dio.write_pli(pli_fn,pli_data)
                
                
    # some read/write methods which may have to refer to model state to properly
    # parse inputs.
    def read_bc(self,fn):
        """
        Read a new-style BC file into an xarray dataset
        """
        return dio.read_dfm_bc(fn)

    def read_tim(self,fn,time_unit=None,columns=['val1','val2','val3']):
        """
        Parse a tim file to xarray Dataset.  This needs to be a model method so
        that we know the units, and reference date.  Currently, this immediately
        reads the file, which may have to change in the future for performance
        or ease-of-use reasons.

        time_unit: 'S' for seconds, 'M' for minutes.  Relative to model reference
        time.

        returns Dataset with 'time' dimension, and data columns labeled according
        to columns.
        """
        if time_unit is None:
            # time_unit=self.mdu['time','Tunit']
            # always minutes, unless overridden by caller
            time_unit='M'

        ref_time,_,_ = self.mdu.time_range()
        return dio.read_dfm_tim(fn,time_unit=time_unit,
                                ref_time=ref_time,
                                columns=columns)
                
    def write_bc(self,bc):
        if isinstance(bc,hm.StageBC):
            self.write_stage_bc(bc)
        elif isinstance(bc,hm.SourceSinkBC):
            self.write_source_bc(bc)
        elif isinstance(bc,hm.FlowBC):
            self.write_flow_bc(bc)
        elif isinstance(bc,hm.WindBC):
            self.write_wind_bc(bc)
        elif isinstance(bc,hm.RainfallRateBC):
            self.write_rainfall_rate_bc(bc)
        elif isinstance(bc,hm.RoughnessBC):
            self.write_roughness_bc(bc)
        elif isinstance(bc,hm.ScalarBC):
            self.write_scalar_bc(bc)
        else:
            super(DFlowModel,self).write_bc(bc)

    # If True, timesteps in the forcing data beyond the run
    # will be trimmed out.
    bc_trim_time=True
    
    def write_tim(self,da,file_path,trim_time=None):
        """
        Write a DFM tim file based on the timeseries in the DataArray.
        da must have a time dimension.  No support yet for vector-values here.
        file_path is relative to the working directory of the script, not
        the run_dir.
        """
        if trim_time is None:
            trim_time=self.bc_trim_time
            
        ref_date,start,stop = self.mdu.time_range()
        dt=np.timedelta64(60,'s') # always minutes

        if 'time' not in da.dims:
            pad=np.timedelta64(86400,'s')
            times=np.array([start-pad,stop+pad])
            values=np.array([da.values,da.values])
        else:
            # Be sure time is the first dimension
            dim_order=['time'] + [d for d in da.dims if d!='time']
            da=da.transpose(*dim_order)

            times=da.time.values
            values=da.values

            if trim_time:
                # Check for no original data within the time span
                if times[-1] < start:
                    times = [start, stop]
                    values=[values[-1],values[-1]]
                    log.warning(f'{file_path}: data ends ({times.max()}) before simulation period: {start} - {stop}.')
                elif times[0] > stop:
                    times = [start, stop]
                    values=[values[0],values[0]]
                    log.warning(f'{file_path}: data starts ({times.min()}) after simulation period: {start} - {stop}.')
                else:
                    # common case -- trim and pad out 1 sample
                    i_start,i_stop=np.searchsorted(da.time,[start,stop])
                    # i_start will come back pointing to the first element in da.time
                    # >=start. Either way, step back 1 just to be sure
                    # i_stop will come back pointing to the first element ...
                    # >=stop. Add 2: 1 because stop is exclusive, and 1 so we get one
                    # entry beyond
                    i_start=max(0,i_start-1)
                    i_stop=min(len(da.time),i_stop+2)

                    times=times[i_start:i_stop]
                    values=values[i_start:i_stop]
            
        elapsed_time=(times - ref_date)/dt
        data=np.c_[elapsed_time,values]

        np.savetxt(file_path,data)

    def write_stage_bc(self,bc):
        self.write_gen_bc(bc,quantity='stage')

    def write_flow_bc(self,bc):
        self.write_gen_bc(bc,quantity='flow')

        if (bc.dredge_depth is not None) and (self.restart_from is None):
            # Additionally modify the grid to make sure there is a place for inflow to
            # come in.
            log.info("Dredging grid for flow BC %s"%bc.name)
            self.dredge_boundary(np.array(bc.geom.coords),bc.dredge_depth)
        else:
            log.info("dredging disabled")

    def write_source_bc(self,bc):
        # DFM source/sinks have salinity and temperature attached
        # the same data file.
        # the pli file can have a single entry, and include a z coordinate,
        # based on lsb setup

        # Source Sink BCs in DFM have to include all of the scalars in one go.
        # Build a list of scalar names and default BCs, then scan for any specified
        # scalar BCs to use instead of defaults
        scalar_names=[] # forced to lower case
        scalar_das=[]

        # In the case of a single-ended source/sink, these
        # should pull default value from the model config, instead of
        # assuming 0.0
        single_ended=bc.geom.geom_type=='Point'
        
        if int(self.mdu['physics','Salinity']):
            scalar_names.append('salinity')
            if single_ended:
                default=self.mdu['physics','InitialSalinity']
                if default is None: default=0.0
                else: default=float(default)
            else:
                default=0.0
            scalar_das.append(xr.DataArray(default,name='salinity'))
        if int(self.mdu['physics','Temperature']):
            scalar_names.append('temperature')
            if single_ended:
                default=self.mdu['physics','InitialTemperature']
                if default is None: default=0.0
                else: default=float(default)
            else:
                default=0.0
            scalar_das.append(xr.DataArray(default,name='temp'))
        if self.dwaq:
            for sub in self.dwaq.substances:
                scalar_names.append(sub.lower())
                if single_ended:
                    default=self.dwaq.substances[sub].initial.default
                else:
                    default=0.0
                scalar_das.append(xr.DataArray(default,name=sub))

        salt_bc=None
        temp_bc=None
        for scalar_bc in self.bcs:
            if isinstance(scalar_bc, hm.ScalarBC) and scalar_bc.parent==bc:
                scalar=scalar_bc.scalar.lower()
                try:
                    idx=scalar_names.index( scalar )
                except ValueError:
                    raise Exception("Scalar %s not in known list %s"%(scalar,scalar_names))
                scalar_das[idx]=scalar_bc.data()

        # Source/sink bcs in DFM include salinity and temperature, as well as any tracers
        # from dwaq
        das=[bc.data()] + scalar_das

        # merge data arrays including time
        # write_tim has been updated to transpose time to be the first dimension
        # as needed, so this should be okay
        # But we do need to broadcast before they can be concatenated.
        das=xr.broadcast(*das)
        # 'minimal' here avoids a crash if one of the dataarrays has an
        # extra coordinate that isn't actually used (like a singleton coordinate
        # from an isel() )
        da_combined=xr.concat(das,dim='component',coords='minimal')

        self.write_gen_bc(bc,quantity='source',da=da_combined)

        if (bc.dredge_depth is not None) and (self.restart_from is None):
            # Additionally modify the grid to make sure there is a place for inflow to
            # come in.
            log.info("Dredging grid for source/sink BC %s"%bc.name)
            # These are now class methods using a generic implementation in HydroModel
            # may need some tlc
            self.dredge_discharge(np.array(bc.geom.coords),bc.dredge_depth)
        else:
            log.info("dredging disabled")

    def write_gen_bc(self,bc,quantity,da=None):
        """
        handle the actual work of writing flow and stage BCs.
        quantity: 'stage','flow','source'
        da: override value for bc.data()
        """
        # 2019-09-09 RH: the automatic suffix is a bit annoying. it is necessary
        # when adding scalars, but for any one BC, only one of stage, flow or source
        # would be present.  Try dropping the suffix here.
        bc_id=bc.name # +"_" + quantity

        assert isinstance(bc.geom_type,list),"Didn't fully refactor, looks like"
        if (bc.geom is None) and (None not in bc.geom_type):
            raise Exception("BC %s, name=%s has no geometry. Maybe missing from shapefiles?"%(bc,bc.name))
        assert bc.geom.type in bc.geom_type

        coords=np.array(bc.geom.coords)
        ndim=coords.shape[1] # 2D or 3D geometry

        # Special handling when it's a source/sink, with z/z_src specified
        if quantity=='source':
            if ndim==2 and bc.z is not None:
                # construct z
                missing=-9999.
                z_coords=missing*np.ones(coords.shape[0],np.float64)
                for z_val,idx in [ (bc.z,-1),
                                   (bc.z_src,0) ]:
                    if z_val is None: continue
                    if z_val=='bed':
                        z_val=-10000
                    elif z_val=='surface':
                        z_val=10000
                    z_coords[idx]=z_val
                if z_coords[0]==missing:
                    z_coords[0]=z_coords[-1]
                # middle coordinates, if any, don't matter
                coords=np.c_[ coords, z_coords ]
                ndim=3
                
        pli_data=[ (bc_id, coords) ]
        
        if ndim==2:
            pli_fn=bc_id+'.pli'
        else:
            pli_fn=bc_id+'.pliz'
            
        dio.write_pli(os.path.join(self.run_dir,pli_fn),pli_data)

        with open(self.ext_force_file(),'at') as fp:
            lines=[]
            method=3 # default
            if quantity=='stage':
                lines.append("QUANTITY=waterlevelbnd")
                tim_path=os.path.join(self.run_dir,bc_id+"_0001.tim")
            elif quantity=='flow':
                lines.append("QUANTITY=dischargebnd")
                tim_path=os.path.join(self.run_dir,bc_id+"_0001.tim")
            elif quantity=='source':
                lines.append("QUANTITY=discharge_salinity_temperature_sorsin")
                method=1 # not sure how this is different
                tim_path=os.path.join(self.run_dir,bc_id+".tim")
            else:
                assert False
            lines+=["FILENAME=%s"%pli_fn,
                    "FILETYPE=9",
                    "METHOD=%d"%method,
                    "OPERAND=O",
                    ""]
            fp.write("\n".join(lines))

        if da is None:
            da=bc.data()
        # assert len(da.dims)<=1,"Only ready for dimensions of time or none"
        self.write_tim(da,tim_path)

    def write_wind_bc(self,bc):
        assert bc.geom is None,"Spatially limited wind not yet supported"

        tim_fn=bc.name+".tim"
        tim_path=os.path.join(self.run_dir,tim_fn)

        # write_config()
        with open(self.ext_force_file(),'at') as fp:
            lines=["QUANTITY=windxy",
                   "FILENAME=%s"%tim_fn,
                   "FILETYPE=2",
                   "METHOD=1",
                   "OPERAND=O",
                   "\n"]
            fp.write("\n".join(lines))

        self.write_tim(bc.data(),tim_path)

    def write_rainfall_rate_bc(self,bc):
        assert bc.geom is None,"Spatially rain not yet supported"

        tim_fn=bc.name+".tim"
        tim_path=os.path.join(self.run_dir,tim_fn)

        # write_config()
        with open(self.ext_force_file(),'at') as fp:
            lines=["QUANTITY=rainfall_rate",
                   "FILENAME=%s"%tim_fn,
                   "FILETYPE=1", # uniform scalar
                   "METHOD=1",   # copying from wind above
                   "OPERAND=O",
                   "\n"]
            fp.write("\n".join(lines))

        self.write_tim(bc.data(),tim_path)

    def write_scalar_bc(self,bc):
        bc_id=bc.name+"_"+bc.scalar

        parent_bc=bc.parent
        if isinstance(parent_bc,hm.SourceSinkBC):
            log.debug("BC %s should be handled by SourceSink"%bc_id)
            return
        
        assert isinstance(parent_bc, (hm.StageBC,hm.FlowBC)),"Haven't implemented point-source scalar yet"
        assert parent_bc.geom.type=='LineString'
        
        pli_data=[ (bc_id, np.array(parent_bc.geom.coords)) ]
        pli_fn=bc_id+'.pli'
        dio.write_pli(os.path.join(self.run_dir,pli_fn),pli_data)

        if isinstance(bc, DelwaqScalarBC):
            quant=f'tracerbnd{bc.scalar}'
        elif bc.scalar=='salinity':
            quant='salinitybnd'
        elif bc.scalar=='temperature':
            quant='temperaturebnd'
        else:
            self.log.info("scalar '%s' will be passed to DFM verbatim"%bc.scalar)
            quant=bc.scalar

        with open(self.ext_force_file(),'at') as fp:
            lines=["QUANTITY=%s"%quant,
                   "FILENAME=%s"%pli_fn,
                   "FILETYPE=9",
                   "METHOD=3",
                   "OPERAND=O",
                   "\n"
                   ]
            fp.write("\n".join(lines))

        da=bc.data()
        # Write tim
        assert len(da.dims)<=1,"Only ready for dimensions of time or none"
        tim_path=os.path.join(self.run_dir,bc_id+"_0001.tim")
        self.write_tim(da,tim_path)
        
    def write_roughness_bc(self,bc):
        # write_config()
        xyz_fn=bc.name+".xyz"
        xyz_path=os.path.join(self.run_dir,xyz_fn)

        with open(self.ext_force_file(),'at') as fp:
            lines=["QUANTITY=frictioncoefficient",
                   "FILENAME=%s"%xyz_fn,
                   "FILETYPE=7",
                   "METHOD=4",
                   "OPERAND=O",
                   "\n"
                   ]
            fp.write("\n".join(lines))

        # write_data()
        da=bc.data()
        xyz=np.c_[ da.x.values,
                   da.y.values,
                   da.values ]
        np.savetxt(xyz_path,xyz)

    def initial_water_level(self):
        """
        some BC methods which want a depth need an estimate of the water surface
        elevation, and the initial water level is as good a guess as any.
        """
        return float(self.mdu['geometry','WaterLevIni'])

    def update_initial_water_level(self):
        wl=self.infer_initial_water_level()
        if wl is not None:
            self.mdu['geometry','WaterLevIni']=wl
            self.log.info("Pulling initial water level from BC: %.3f"%wl)
        
    def map_outputs(self):
        """
        return a list of map output files
        """
        output_dir=self.mdu.output_dir()
        fns=glob.glob(os.path.join(output_dir,'*_map.nc'))
        fns.sort()
        return fns
    
    def his_output(self):
        """
        return path to history file output
        """
        output_dir=self.mdu.output_dir()
        fns=glob.glob(os.path.join(output_dir,'*_his.nc'))
        # Turns out [sometimes] DFM writes a history file from each processor at the
        # very end. The rank 0 file has all time steps, others just have a single
        # time step.
        # assert len(fns)==1
        fns.sort()
        return fns[0]

    def his_dataset(self,decode_geometry=True,set_coordinates=True):
        """
        Return history dataset, with some minor additions to make
        it friendly
        """
        his_ds=xr.open_dataset(self.his_output())
        if set_coordinates:
            # Doctor up the dimensions
            # Misconfigured runs may have duplicates here.
            cross_sections=[s.decode().strip() for s in his_ds.cross_section_name.values]
            if len(cross_sections)>len(np.unique(cross_sections)):
                print("Yuck - duplicate cross section names")
                mask=np.zeros(len(cross_sections),np.bool8)
                for i,crs in enumerate(cross_sections):
                    mask[i]=crs not in cross_sections[:i]
                    
                his_ds=his_ds.isel(cross_section=mask)
                cross_sections=np.array(cross_sections)[mask]
                
            his_ds['cross_section']=('cross_section',),cross_sections
            
            stations=[s.decode().strip() for s in his_ds.station_name.values]
            his_ds['stations']=('stations',),stations

        if decode_geometry:
            xr_utils.decode_geometry(his_ds,'cross_section_geom',replace=True)
        
        return his_ds

    def hyd_output(self):
        """ Path to DWAQ-format hyd file """
        return os.path.join( self.run_dir,
                             "DFM_DELWAQ_%s"%self.mdu.name,
                             "%s.hyd"%self.mdu.name )

    def restartable_time(self):
        """
        Based on restart files, what is the latest time that restart
        data exists for continuing this run?
        Returns None of no restart data was found
        """
        fns=glob.glob(os.path.join(self.mdu.output_dir(),'*_rst.nc'))
        fns.sort() # sorts both processors and restart times
        if len(fns)==0:
            return None
        
        last_rst=xr.open_dataset(fns[-1])
        rst_time=last_rst.time.values[0]
        last_rst.close()
        return rst_time
    
    def create_restart(self,**restart_args):
        new_model=self.__class__() # in case of subclassing, rather than DFlowModel()
        new_model.set_restart_from(self,**restart_args)
        return new_model

    def set_restart_from(self,model,deep=True,mdu_suffix=""):
        """
        Pull the restart-related settings from model into the current instance.
        This is going to need tweaking. Previously it would re-use the original
        run directory, since outputs would go into a new sub-directory. But
        that's not flexible enough for general use of restarts.
        The default is a 'deep' restart, with a separate run dir.
        If deep is false, then mdu_suffix must be nonempty, a new mdu will be
        written alongside the existing one.
        """
        if not deep:
            assert mdu_suffix,"Shallow restart must provide suffix for new mdu file"
            self.run_dir=model.run_dir
            
        self.mdu=model.mdu.copy()
        self.mdu_basename=os.path.basename( model.mdu_basename.replace('.mdu',mdu_suffix+".mdu") )
        self.mdu.set_filename( os.path.join(self.run_dir, self.mdu_basename) )
        self.restart=True
        self.restart_model=model
        self.ref_date=model.ref_date
        self.run_start=model.restartable_time()
        assert self.run_start is not None,"Trying to restart run that has no restart data"
        
        self.num_procs=model.num_procs
        self.grid=model.grid
        
        if deep:
            assert self.run_dir != model.run_dir
        
        rst_base=os.path.join(model.mdu.output_dir(),
                              (model.mdu.name
                               +'_'+utils.to_datetime(self.run_start).strftime('%Y%m%d_%H%M%S')
                               +'_rst.nc'))
        # That gets rst_base relative to the cwd, but we need it relative
        # to the new runs run_dir
        # raise Exception('HERE - this is effectively including an extra basepath I think??')
        #import pdb
        #pdb.set_trace()
        self.mdu['restart','RestartFile']=os.path.relpath(rst_base,start=self.run_dir)
        # Currently rst_base is relative to pwd
    def restart_inputs(self):
        """
        Return a list of paths to restart data that will be used as the 
        initial condition for this run. Assumes nonmerged style of restart data.
        Paths are relative to run_dir. For MPI runs, expands paths to reflect
        all subdomains. For serial runs RestartFile is returned in a list, no
        modifications
        """
        rst_base=self.mdu['restart','RestartFile']
        path=os.path.dirname(rst_base)
        base=os.path.basename(rst_base)
        # Assume that it has the standard naming
        suffix=base[-23:] # just the date-time portion
        if self.num_procs>1:
            rsts=[ (rst_base[:-23] + '_%04d'%p + rst_base[-23:])
                   for p in range(self.num_procs)]
        else:
            self.log.warning("Handling restart data with serial run is note tested")
            rsts=[rst_base]
        return rsts
    
    def modify_restart_data(self,modify_ic):
        """
        Apply the given function to restart data, and copy the restart
        files at the same time.
        Updates self.mdu['restart','RestartFile'] to point to the new
        location, which will be the output folder for this run.

        modify_ic: fn(xr.Dataset, **kw) => None or xr.Dataset

        it should take **kw, to flexibly allow more information to be passed in
         in the future.
        """
        #import pdb
        #pdb.set_trace()
        for proc,rst in enumerate(self.restart_inputs()):
            old_dir=os.path.dirname(rst)  # '../run_dye_test-p06a/DFM_OUTPUT_flowfm'
            # new_rst=os.path.join(self.mdu.output_dir(),os.path.basename(rst)) # 'run_dye_test-p06b/DFM_OUTPUT_flowfm/flowfm_0000_20161210_060000_rst.nc'
            new_rst=os.path.join(os.path.basename(rst)) # 'run_dye_test-p06b/DFM_OUTPUT_flowfm/flowfm_0000_20161210_060000_rst.nc'
            # previously this kept restart data in output_dir. Cleaner to have restart
            # data in the run_dir.
            # Now new_rst is relative to run_dir, and should be different from rst regardless
            # of deep/shallow restart
            assert rst!=new_rst
            # Note: rst and new_rst both relative to self.run_dir, but cwd may be something
            # else
            rst_abs=os.path.join(self.run_dir,rst) 
            ds=xr.open_dataset(rst_abs)
            new_ds=modify_ic(ds,proc=proc,model=self)
            if new_ds is None:
                new_ds=ds # assume modified in place

            new_rst_abs=os.path.join(self.run_dir,new_rst)
            dest_dir=os.path.dirname(new_rst_abs)
            if not os.path.exists(dest_dir):
                os.makedirs(dest_dir)
            new_ds.to_netcdf(new_rst_abs)
        # Update mdu to reflect new files
        old_rst_base=self.mdu['restart','RestartFile']
        new_rst_base=os.path.basename(old_rst_base) # relative to run_dir
        self.mdu['restart','RestartFile']=new_rst_base
        
    def extract_section(self,name=None,chain_count=1,refresh=False,
                        xy=None,ll=None,data_vars=None):
        """
        Return xr.Dataset for monitored cross section.
        currently only supports selection by name.  may allow for 
        xy, ll in the future.

        refresh: force a close/open on the netcdf.
        """
        assert name is not None,"Currently sections can only be pulled by name"
        
        his=xr.open_dataset(self.his_output())
        if refresh:
            his.close()
            his=xr.open_dataset(self.his_output())
            
        names=his.cross_section_name.values
        try:
            names=[n.decode() for n in names]
        except AttributeError:
            pass

        if name not in names:
            print("section %s not found.  Options are:"%name)
            print(", ".join(names))
            return

        idx=names.index(name)
        # this has a bunch of extra cruft -- some other time remove
        # the parts that are not relevant to the cross section.
        ds=his.isel(cross_section=idx)
        return self.translate_vars(ds,requested_vars=data_vars)

    def translate_vars(self,ds,requested_vars=None):
        """
        Not sure if this is the right place to handle this sort of thing.
        Trying to deal with the fact that we'd like to request 'water_level'
        from a model, but it may be named 'eta', 'waterlevel', 'sea_surface_height',
        's1', and so on.

        The interface is going to evolve here...

        For now:
        ds: xr.Dataset, presumably from model output.
        requested_vars: if present, a list of variable names that the caller 
        wants. Otherwise all data variables.

        Updates ds, try to find candidates for the requested variables.
        """
        lookup={'flow':'cross_section_discharge',
                'water_level':'waterlevel'}
        if requested_vars is None:
            requested_vars=ds.data_vars
            
        for v in requested_vars:
            if v in ds: continue
            if (v in lookup) and (lookup[v] in ds):
                ds[v]=ds[ lookup[v] ]
                ds[v].attrs['history']='Copied from %s'%lookup[v]
        return ds
    
    def extract_station(self,xy=None,ll=None,name=None,refresh=False,
                        data_vars=None):
        his=xr.open_dataset(self.his_output())
        
        if refresh:
            his.close()
            his=xr.open_dataset(self.his_output())
        
        if name is not None:
            names=his.station_name.values
            try:
                names=[n.decode() for n in names]
            except AttributeError:
                pass

            if name not in names:
                return None
            idx=names.index(name)
        else:
            raise Exception("Only picking by name has been implemented for DFM output")
        
        # this has a bunch of extra cruft -- some other time remove
        # the parts that are not relevant to the station
        ds=his.isel(stations=idx)
        # When runs are underway, some time values beyond the current point in the
        # run are set to t0.  Remove those.
        non_increasing=(ds.time.values[1:] <= ds.time.values[:-1])
        if np.any(non_increasing):
            # e.g. time[1]==time[0]
            # then diff(time)[0]==0
            # nonzero gives us 0, and the correct slice is [:1]
            stop=np.nonzero(non_increasing)[0][0]
            ds=ds.isel(time=slice(None,stop+1))

        return self.translate_vars(ds,requested_vars=data_vars)

class DelwaqScalarBC(hm.ScalarBC):
    # for now just checking if isinstance in write_scalar_bc(), but may want to handle differently than hm.ScalarBC
    pass

import sys
if sys.platform=='win32':
    cls=DFlowModel
    cls.dfm_bin_exe="dflowfm-cli.exe"
    cls.mpi_bin_exe="mpiexec.exe"

if __name__=='__main__':
    import argparse, sys

    parser=argparse.ArgumentParser(description="Command line manipulation of DFM runs")

    parser.add_argument('--restart', action="store_true", help='restart a run')
    parser.add_argument('--mdu', metavar="file.mdu", default=None, 
                        help='existing MDU file')
    #parser.add_argument('--output', metavar="path", default=None, nargs=1, 
    #                    help='new output directory')
    args=parser.parse_args()

    if args.restart:
        mdu_fn=args.mdu
        if mdu_fn is None:
            mdus=glob.glob("*.mdu")
            mdus.sort()
            mdu_fn=mdus[0]
        print("Will use mdu_fn '%s' for input"%mdu_fn)
        # Super simple approach for the moment
        model=DFlowModel.load(mdu_fn)
        
        # Update MDU
        t_restart=model.restartable_time()
        if t_restart is None:
            print("Didn't find a restartable time")
            sys.exit(1)
        print("Restartable time is ",t_restart)
        # Should make this configurable.
        # For now, default to a 'shallow' restart, same run dir, same inputs,
        # same run_stop, only changing the start time, and specifying restart file.
        # Also need to add MPI support. 
        restart=model.create_restart(deep=False,mdu_suffix="r")
        restart.run_stop=model.run_stop
        restart.update_config()

        assert restart.mdu.filename != mdu_fn
        restart.mdu.write()
        print("Shallow restart: %s to %s, mdu=%s"%(restart.run_start,
                                                   restart.run_stop,
                                                   restart.mdu.filename))


def extract_transect_his(his_ds,pattern):
    """
    Helper method to create a single xr.Dataset compatible with xr_transect
    out of a group of history output locations. 
    his_ds: xr.Dataset for history output of a run.
    pattern: regular expression for the station names. For example, if the
    stations are tranA_0000, tranA_0001, ..., tranA_0099
    then pattern='tranA_00..' or just 'tranA.*'
    Station names are assumed to be sorted along the transect. Sorting is by
    python default ordering, so tranA_01 and tranA_1 are not the same.
    
    TODO: include projected velocities
    """
    import re
    # Gather station indexes for matching names
    names={}
    for i,name in enumerate(his_ds.station_name.values):
        if name in names: continue # on the off chance that names are repeated.
        if re.match(pattern,name.decode()):
            names[name]=i

    # sort names
    roster=list(names.keys())
    if len(roster)==0:
        return None
    order=np.argsort(roster)
    idxs=[ names[roster[i]] for i in order]

    extra_dims=['cross_section','gategens','general_structures','nFlowLink',
                'nNetLink','nFlowElemWithBnd','station_geom_nNodes']
    extra_dims=[d for d in extra_dims if d in his_ds.dims]
    ds=his_ds.drop_dims(extra_dims).isel(stations=idxs)

    # Make it look like an xr_transect
    dsxr=ds.rename(stations='sample',station_x_coordinate='x_sample',station_y_coordinate='y_sample')
    z_renames=dict(laydim='layer',laydimw='interface',zcoordinate_c='z_ctr',zcoordinate_w='z_int')
<<<<<<< HEAD
    # We need to rename both dimensions and coordinates. For some reason this used to work, then
    # it stopped working, b/c k was checked only against dsxr.dims. Try checking against dsxr
    # which should include dims and coordinates. Ok - have to check both.
    z_renames={k:z_renames[k] for k in z_renames if (k in dsxr) or (k in dsxr.dims)}
=======
    # zcoordinate_c is not a dim, though it's a coordinate.
    z_renames={k:z_renames[k] for k in z_renames if (k in dsxr) or (k in dsxr.dims)}
    
>>>>>>> 13ca66d3
    dsxr=dsxr.rename(**z_renames)
    
    # add distance?
    xy=np.c_[ dsxr.x_sample.values,
              dsxr.y_sample.values ]
    dsxr['d_sample']=('sample',),utils.dist_along(xy)

    return dsxr

# Utilities for setting grid bathymetry
def dem_to_cell_bathy(dem,g,fill_iters=20):
    """
    dem: field.SimpleGrid
    g: UnstructuredGrid
    fill_iters: how hard to try filling in missing data

    returns cell-mean values, shape=[g.Ncells()]
    """
    cell_means=np.zeros(g.Ncells(),np.float64)
    for c in utils.progress(range(g.Ncells()),msg="dem_to_cell_bathy: %s"):
        #msk=dem.polygon_mask(g.cell_polygon(c))
        #cell_means[c]=np.nanmean(dem.F[msk])
        cell_means[c]=np.nanmean(dem.polygon_mask(g.cell_polygon(c),return_values=True))
    
    for _ in range(fill_iters):
        missing=np.nonzero(np.isnan(cell_means))[0]
        if len(missing)==0:
            break
        new_depths=[]
        print("filling %d missing cell depths"%len(missing))
        for c in missing:
            new_depths.append( np.nanmean(cell_means[g.cell_to_cells(c)]) )
        cell_means[missing]=new_depths
    else:
        print("Filling still left %d nan cell elevations"%len(missing))
    return cell_means
    
def dem_to_cell_node_bathy(dem,g,cell_z=None):
    """
    dem: field.SimpleGrid
    g: UnstructuredGrid
    cell_z: optional precomputed cell values

    Extract cell-mean values from dem, and map to nodes.
    The mapping inverts the node->cell conversion that can happen
    in DFM (depending on bedlevtype).
    For example, bedlevtype 6 averages node values to get cell values, then
    averages adjacent cells to get edge values. This code will find node values
    that approximate the dem-based cell value.

    This is not bulletproof!  In small-ish domains it can help with maintaining
    conveyance in small channels. In some cases there is a tough tradeoff between
    the damping (which favors small node movements, but tends to spread errors
    out) and no damping (favors small errors, and spreads large node movements out
    over many nodes).
    """
    if cell_z is None:
        cell_z=dem_to_cell_bathy(dem,g)
    
    V=[]
    I=[]
    J=[]
    for c in utils.progress(range(g.Ncells())):
        nodes=g.cell_to_nodes(c)
        val=1./len(nodes)
        V.append( [val]*len(nodes) )
        I.append( [c]*len(nodes))
        J.append( nodes )
        # Equivalent to this for a dok_matrix:
        # node_z_to_cell_z[c,nodes]=val
        # But 10x faster
    V=np.concatenate(V)
    I=np.concatenate(I)
    J=np.concatenate(J)
    node_z_to_cell_z=sparse.coo_matrix( (V,(I,J)), shape=(g.Ncells(), g.Nnodes()))

    # A x = b
    # A: node_z_to_cell_z
    #  x: node_z
    #    b: cell_z
    # to better allow regularization, change this to a node elevation update.
    # A ( node_z0 + node_delta ) = cell_z
    # A*node_delta = cell_z - A*node_z0 
    
    node_z0=dem(g.nodes['x'])
    bad_nodes=np.isnan(node_z0)
    node_z0[bad_nodes]=0.0 # could come up with something better..
    if np.any(bad_nodes):
        print("%d bad node elevations"%bad_nodes.sum())
    b=cell_z - node_z_to_cell_z.dot(node_z0)

    # damp tries to keep the adjustments to O(2m)
    res=sparse.linalg.lsqr(node_z_to_cell_z.tocsr(),b,damp=0.05)
    node_delta, istop, itn, r1norm  = res[:4]
    print("Adjustments to node elevations are %.2f to %.2f"%(node_delta.min(),
                                                             node_delta.max()))
    final=node_z0+node_delta
    if np.any(np.isnan(final)):
        print("Bad news")
        import pdb
        pdb.set_trace()
    return final
    
    
<|MERGE_RESOLUTION|>--- conflicted
+++ resolved
@@ -1435,16 +1435,9 @@
     # Make it look like an xr_transect
     dsxr=ds.rename(stations='sample',station_x_coordinate='x_sample',station_y_coordinate='y_sample')
     z_renames=dict(laydim='layer',laydimw='interface',zcoordinate_c='z_ctr',zcoordinate_w='z_int')
-<<<<<<< HEAD
-    # We need to rename both dimensions and coordinates. For some reason this used to work, then
-    # it stopped working, b/c k was checked only against dsxr.dims. Try checking against dsxr
-    # which should include dims and coordinates. Ok - have to check both.
-    z_renames={k:z_renames[k] for k in z_renames if (k in dsxr) or (k in dsxr.dims)}
-=======
     # zcoordinate_c is not a dim, though it's a coordinate.
     z_renames={k:z_renames[k] for k in z_renames if (k in dsxr) or (k in dsxr.dims)}
     
->>>>>>> 13ca66d3
     dsxr=dsxr.rename(**z_renames)
     
     # add distance?
