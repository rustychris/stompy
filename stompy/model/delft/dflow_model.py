--- conflicted
+++ resolved
@@ -273,19 +273,14 @@
             # no mdu was found
             return None
         # use cls(), so that custom subclasses can be used
-<<<<<<< HEAD
         model=cls(configure=False)
-        model.load_mdu(fn)
-        model.mdu_basename=os.path.basename(fn)
-=======
-        model=cls()
         model.load_from_mdu(fn)
         return model
-    
+
     def load_from_mdu(self,fn):
         self.load_mdu(fn)
         self.mdu_basename=os.path.basename(fn)
->>>>>>> 187e8ef4
+
         try:
             self.grid = ugrid.UnstructuredGrid.read_dfm(self.mdu.filepath( ('geometry','NetFile') ))
         except FileNotFoundError:
