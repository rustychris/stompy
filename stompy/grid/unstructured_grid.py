#!/usr/bin/env python
from __future__ import print_function

# unstructured_grid.py
#  common methods for manipulating unstructured grids, specifically mixed quad/tri
#  grids from FISH-PTM and UnTRIM

import sys,os,types
import logging

try:
    from osgeo import ogr,osr
except ImportError:
    logging.info("OGR, GDAL unavailable")
import copy
try:
    import cPickle as pickle # python2
except ImportError:
    import pickle # python3
import six

# trying to be responsible and not pollute the namespace.
import numpy as np
from numpy.linalg import norm
from collections import defaultdict

from shapely import wkt,geometry,wkb,ops
import matplotlib.pyplot as plt
from matplotlib.tri import Triangulation
from matplotlib.collections import PolyCollection, LineCollection
from matplotlib.path import Path

import pdb

from ..spatial import gen_spatial_index, proj_utils
from ..utils import (mag, circumcenter, circular_pairs,signed_area, poly_circumcenter,
                     orient_intersection,array_append,within_2d, to_unit, progress,
                     dist_along, recarray_add_fields,recarray_del_fields,
                     point_segment_distance)

try:
    import netCDF4
    from ..io import qnc
except ImportError:
    logging.info("netcdf unavailable")
    netCDF4=None

try:
    # both depend on ogr
    from ..spatial import (wkb2shp, join_features)
except ImportError:
    logging.info( "No wkb2shp, join_features" )

try:
    import xarray as xr
except ImportError:
    logging.warning("No xarray - some functions may not work")


from .. import undoer

try:
    from .. import priority_queue as pq
except ImportError:
    pq = 'NO priority queue found!'


class GridException(Exception):
    pass

class Missing(GridException):
    pass

class AmbiguousMeshException(GridException):
    def __init__(self,*a,meshes=[],**k):
        super().__init__(*a,**k)
        self.meshes=meshes

def request_square(ax,max_bounds=None):
    """
    Attempt to set a square aspect ratio on matplotlib axes ax
    max_bounds: if specified, adjust axes to include that area,
     unless ax is already zoomed in smaller than bounds
    """
    # in older matplotlib, this was sufficient:
    # ax.axis('equal')
    # But in newer matplotlib, if the axes are shared,
    # that fails.
    # Maybe this is better?  But it artificially squeezes the
    # plot box sometimes.
    # plt.setp(ax,aspect=1.0,adjustable='box-forced')

    #plt.setp(ax,aspect=1.0,adjustable='datalim')
    # this is rearing its head again.  see this thread:
    # https://github.com/matplotlib/matplotlib/issues/11416
    # not sure if there is a nice way around it at this point.
    
    plt.setp(ax,aspect='equal')
    if max_bounds is not None:
        bounds=ax.axis()
        if ( (bounds[0]>=max_bounds[0]) and
             (bounds[1]<=max_bounds[1]) and
             (bounds[2]>=max_bounds[2]) and
             (bounds[3]<=max_bounds[3]) ):
            pass #
        else:
            ax.axis(max_bounds)


def find_common_nodes(gA,gB,tol=0.0):
    """
    Return a list of [ (nA0, nB0), ... ]
    for nodes in A and B with exactly the same xy coordinates (default,
    or within tol distance of each other for tol>0.

    Used for merging grids.
    """
    dupes=[]
    xys={}
    if tol==0.0:
        for n in gA.valid_node_iter():
            k=tuple(gA.nodes['x'][n])
            xys[k]=n
        for n in gB.valid_node_iter():
            k=tuple(gB.nodes['x'][n])
            if k in xys:
                dupes.append( [xys[k],n] )
    else:
        # Much slower, but can allow a bit of slop:
        for n_B in gB.valid_node_iter():
            n_A=gA.select_nodes_nearest(gB.nodes['x'][n_B],max_dist=tol)
            if n_A is not None:
                dupes.append( [n_A,n_B] )
    return dupes

class HalfEdge(object):
    def __init__(self,grid,edge,orient):
        """
        orient: 0 means the usual from node 0 to node 1, i.e. "adjacent"
        to edges['cells'][j,0]
        """
        self.grid=grid
        self.j=edge
        # orient:
        self.orient=orient

    def __str__(self):
        return "<HalfEdge %d -> %d>"%( self.node_rev(),self.node_fwd() )

    def __repr__(self):
        return self.__str__()

    def nbr(self,direc):
        """ direc: 0 means fwd, 1 is reverse
        This returns an adjacent half-edge
        """
        n1=self.grid.edges['nodes'][self.j,0]
        n2=self.grid.edges['nodes'][self.j,1]

        if (direc+self.orient) % 2 == 0:
            # combination of the half-edge orientation and
            # the requested direction mean we follow the natural
            # direction of the edge
            rev_node = n1
            fwd_node = n2
        else:
            # they combine to go the opposite direction
            rev_node = n2
            fwd_node = n1
        # tmp:
        nbrs=self.grid.angle_sort_adjacent_nodes(fwd_node,ref_nbr=rev_node)
        if direc==0:
            fwdfwd_node=nbrs[-1] # the most ccw, or first cw neighbor
            return HalfEdge.from_nodes(self.grid,fwd_node,fwdfwd_node)
        else:
            # not sure about this...
            # the weird modulo is because nbrs may have only 1 item.
            fwdfwd_node=nbrs[1%len(nbrs)] # next ccw neighbor
            return HalfEdge.from_nodes(self.grid,fwdfwd_node,fwd_node)
    def fwd(self):
        return self.nbr(direc=0)
    def rev(self):
        return self.nbr(direc=1)

    def cell(self):
        # the cell (or a <0 flag) which this half-edge faces
        return self.grid.edges['cells'][self.j,self.orient]
    def cell_opp(self):
        return self.grid.edges['cells'][self.j,1-self.orient]

    def opposite(self):
        return HalfEdge(grid=self.grid,edge=self.j,orient=1-self.orient)

    def node_rev(self):
        """ index of the node in the reverse direction of the halfedge """
        return self.grid.edges['nodes'][self.j, self.orient]
    def node_fwd(self):
        """ index of the node in the forward direction of the halfedge """
        return self.grid.edges['nodes'][self.j, 1-self.orient]
    def nodes(self):
        """
        equivalent to [node_rev(),node_fwd()]
        """
        return self.grid.edges['nodes'][self.j, [self.orient, 1-self.orient]]

    def normal(self):
        """
        Unit vector perpendicular to edge, pointing toward cell.  
        """
        # for orient==0, the sign of the normal is opposite of the grid's
        # edge normal (grid normal is from c1 to c2, but here orient=0 means
        # towards c1).
        return self.grid.edges_normals(self.j) * (-1)**(1-self.orient)

    @staticmethod
    def from_nodes(grid,rev,fwd):
        j=grid.nodes_to_edge(rev,fwd)
        if j is None:
            return None
        j1,j2 = grid.edges['nodes'][j,:]

        if (j1,j2) == (rev,fwd):
            orient=0
        elif (j2,j1) == (rev,fwd):
            orient=1
        else:
            assert False
        return HalfEdge(grid,j,orient)
    def __eq__(self,other):
        return ( (other.grid   == self.grid) and
                 (other.j      == self.j )   and
                 (other.orient == self.orient) )

    def __ne__(self,other):
        # per python data model, equals does not imply
        # opposite of not equals, and must be explicitly handled.
        return not self.__eq__(other)


def rec_to_dict(r):
    d={}
    for name in r.dtype.names:
        d[name]=r[name]
    return d

# two parts - a baseclass which handles the real work
# of registering listeners for a particular method,
# and a decorator to streamline setting which methods
# can be monitored.

class Listenable(object):
    def __init__(self,*a,**k):
        super(Listenable,self).__init__(*a,**k)
        self.__post_listeners=defaultdict(list) # func_name => list of functions
        self.__pre_listeners =defaultdict(list) # ditto

    def subscribe_after(self,func_name,callback):
        if callback not in self.__post_listeners[func_name]:
            self.__post_listeners[func_name].append(callback)
    def subscribe_before(self,func_name,callback):
        if callback not in self.__pre_listeners[func_name]:
            self.__pre_listeners[func_name].append(callback)
    def unsubscribe_after(self,func_name,callback):
        if callback in self.__post_listeners[func_name]:
            self.__post_listeners[func_name].remove(callback)
    def unsubscribe_before(self,func_name,callback):
        if callback in self.__pre_listeners[func_name]:
            self.__pre_listeners[func_name].remove(callback)

    def fire_after(self,func_name,*a,**k):
        for func in self.__post_listeners[func_name]:
            func(self,func_name,*a,**k)
    def fire_before(self,func_name,*a,**k):
        for func in self.__pre_listeners[func_name]:
            func(self,func_name,*a,**k)

    def __getstate__(self):
        # awkward, verbose code to get around the 'hiding' when attributes
        # start with __
        save_pre=self.__pre_listeners
        save_post=self.__post_listeners
        self.__pre_listeners=defaultdict(list)
        self.__post_listeners=defaultdict(list)

        try:
            d=super(Listenable,self).__getstate__()
        except AttributeError:
            d = dict(self.__dict__)

        self.__pre_listeners=save_pre
        self.__post_listeners=save_post

        return d

    #def __setstate__(self,state):
    #    self.__dict__.update(state)

from functools import wraps
def listenable(f):
    @wraps(f)
    def wrapper(self,*args,**kwargs):
        func_name=f.__name__ # used to be f.func_name, but that disappeared in py3k
        self.fire_before(func_name,*args,**kwargs)
        val=f(self,*args,**kwargs)
        self.fire_after(func_name,*args,return_value=val,**kwargs)
        return val

    return wrapper

class UnstructuredGrid(Listenable,undoer.OpHistory):
    #-# Basic definition of interface:
    max_sides = 4 # N.B. - must be set before or during __init__, or taken from cells.shape

    # useful constants - part of the class to make it easier when subclassing
    # in other modules
    UNKNOWN = -99 # need to recalculate
    UNMESHED = -2 # edges['cells'] for edge with an unmeshed boundary
    # for nodes or edges beyond the number of sides of a given cell
    # also for a edges['cells'] when at a boundary
    UNDEFINED= -1

    INTERNAL=0 # edge mark - regular internal computational edges
    LAND=1  # edge mark - may mean land, or a grid boundary which hasn't been marked as flow
    FLOW=2  # edge mark
    BOUNDARY=3 # cell mark
    OPEN=4  # edge mark - typ. ocean boundary.

    GridException=GridException

    xxyy = np.array([0,0,1,1])
    xyxy = np.array([0,1,0,1])

    # Define the data stored for each point
    # some of these are dependent on other aspects of the geometry, and should be
    # set to nan if they become stale.
    # dependent values are prefixed with an underscore, and [eventually] there are
    # getter methods which will take care of updating/calculating the values if needed.
    # so don't use self.cells['_area'], use self.cells_area()

    # this is mostly convention, but in some places, like the refine code, fields starting
    # with an underscore are not copied since it's safe to recalculate afterwards.

    # the exceptions are cells['edges'] and edges['cells'] - even though these are
    # just consequences of the rest of the topology, the assumed invariant is that
    # (outside of initialization or during modification), they are kept consistent.

    node_dtype = [ ('x',(np.float64,2)),('deleted',np.bool_) ]
    node_defaults=None
    cell_dtype  = [ # edges/nodes are set dynamically in __init__ since max_sides can change
                    ('_center',(np.float64,2)),  # typ. voronoi center
                    ('mark',np.int32),
                    ('_area',np.float64),
                    ('deleted',np.bool_)]
    cell_defaults=None
    edge_dtype = [ ('nodes',(np.int32,2)),
                   ('mark',np.int32),
                   ('cells',(np.int32,2)),
                   ('deleted',np.bool_)]
    edge_defaults=None

    ##
    
    filename=None

    def __init__(self,
                 grid = None,
                 edges=[],points=[],cells=[],
                 extra_node_fields=[],
                 extra_cell_fields=[],
                 extra_edge_fields=[],
                 max_sides=None):
        """
        grid: another UnstructuredGrid to copy from
        or...
        points: [N,2] node coordinates
        edges: [N,2] indices into points, 0-based
        cells: [N,maxsides] indices into points, 0-based, -1 for missing nodes.
        """
        cells=np.asanyarray(cells)
        super(UnstructuredGrid,self).__init__()

        self.init_log()
        # Do this early, so any early allocations use the right set of fields
        # but be careful not to modify the class-wide defs - just the instance's.
        self.node_dtype = self.node_dtype + extra_node_fields

        if max_sides is not None:
            self.max_sides=max_sides
        elif (cells is not None) and len(cells):
            self.max_sides=cells.shape[1]
        elif grid is not None:
            self.max_sides=grid.max_sides
        #otherwise default of 4.

        self.cell_dtype = [('edges',(np.int32,self.max_sides)),('nodes',(np.int32,self.max_sides))] +\
                          self.cell_dtype + extra_cell_fields
        self.edge_dtype = self.edge_dtype + extra_edge_fields

        self.update_element_defaults()

        self.edge_defaults['cells']=self.UNMESHED
        self.cell_defaults['edges']=self.UNKNOWN

        if grid is not None:
            self.copy_from_grid(grid)
        else:
            self.from_simple_data(points=points,edges=edges,cells=cells)
            
    def update_element_defaults(self):
        """
        Allocate or update default 'template' values for the 3 types of elements.
        Existing default values are copied based on name.
        New default values get whatever np.zeros gives them, with the exception of
        floating that get nan and object which gets None.
        """
        def copy_and_update(default,new_dtype):
            if default is None:
                return np.zeros( (), new_dtype)
            if default.dtype == new_dtype:
                return default # already fine.
            new_def=np.zeros( (), new_dtype )
            for name in new_def.dtype.names:
                if name in default.dtype.names:
                    if new_def[name].shape == default[name].shape:
                        new_def[name]=default[name]
                    else:
                        # For now just allow differences in the length of a vector
                        # i.e. when changing max_sides
                        assert new_def[name].ndim==default[name].ndim,"ndim changed: %s"%name
                        max_len=min(len(new_def[name]),len(default[name]))
                        # in case new_def is longer -- will fill with the first element
                        # of default
                        new_def[name][:] = default[name][0]
                        new_def[name][:max_len] = default[name][:max_len]
                elif np.issubdtype(new_def[name].dtype,np.floating):
                    new_def[name]=np.nan
                elif np.issubdtype(new_def[name].dtype,np.object_):
                    new_def[name]=None
                # otherwise whatever np.zeros serves up.
            return new_def
                    
        self.node_defaults=copy_and_update(self.node_defaults,self.node_dtype)
        self.edge_defaults=copy_and_update(self.edge_defaults,self.edge_dtype)
        self.cell_defaults=copy_and_update(self.cell_defaults,self.cell_dtype)

    def copy(self):
        # maybe subclasses shouldn't be used here - for example,
        # this requires that every subclass include 'grid' in its
        # __init__.  Maybe more subclasses should just be readers?

        # Old approach
        # return UnstructuredGrid(grid=self)

        # But I want to preserve more of the structures
        g=UnstructuredGrid(max_sides=self.max_sides)
        
        g.cell_dtype=self.cell_dtype
        g.edge_dtype=self.edge_dtype
        g.node_dtype=self.node_dtype

        g.cells=self.cells.copy()
        g.edges=self.edges.copy()
        g.nodes=self.nodes.copy()

        g.cell_defaults=self.cell_defaults.copy()
        g.edge_defaults=self.edge_defaults.copy()
        g.node_defaults=self.node_defaults.copy()

        g.refresh_metadata()
        return g

    def copy_from_grid(self,grid):
        """
        Copy topology from grid to self, replacing any existing
        grid information.
        In the future this may also handle copying additional node/edge/cell
        fields, but right now does NOT.
        """
        # this takes care of allocation, and setting the most basic topology
        cell_nodes=grid.cells['nodes']
        if self.max_sides < grid.max_sides:
            assert np.all(cell_nodes[:,self.max_sides:]<0),"Trying to copy from grid with greater max_sides"
            cell_nodes=cell_nodes[:,:self.max_sides]
        
        self.from_simple_data(points=grid.nodes['x'],
                              edges=grid.edges['nodes'],
                              cells=cell_nodes)
        for field in ['cells','mark','deleted']:
            self.edges[field] = grid.edges[field]
        for field in ['mark','_center','_area','deleted']:
            self.cells[field] = grid.cells[field]
        # special handling for edges, so it's not required for max_sides to
        # match up
        if self.max_sides < grid.max_sides:
            assert np.all(grid.cells['edges'][:,self.max_sides:]<0)
            self.cells['edges']=grid.cells['edges'][:,:self.max_sides]
        else:
            self.cells['edges'][:,grid.max_sides:]=self.UNDEFINED
            self.cells['edges'][:,:grid.max_sides]=grid.cells['edges']

    def reproject(self,src_srs,dest_srs):
        xform=proj_utils.mapper(src_srs,dest_srs)
        new_g=self.copy()
        new_g.nodes['x'] = xform(self.nodes['x'])
        new_g.cells['_center']=np.nan
        new_g._node_index=None
        new_g._cell_center_index=None

        return new_g

    def modify_max_sides(self,max_sides):
        """
        In-place modification of maximum number of sides for cells.
        Can be larger or smaller than current max_sides, but if smaller
        all existing cells must fit in the new max_sides.

        TODO: some grids (DFM) have additional fields that depend on 
        max_sides, such as face_x_bnd. Would be nice to have a way of
        detecting that and resizing those fields as well.
        """
        if max_sides<self.max_sides:
            if not np.all( self.cells['nodes'][:,max_sides:] == self.UNDEFINED ):
                raise GridException("Some cells cannot fit in requested max_sides")

        old_max_sides=self.max_sides
        self.max_sides=max_sides

        # update dtypes for cells
        # for now, assume that only nodes and edges are affected.
        old_dtype=np.dtype( self.cell_dtype ).descr

        new_cell_dtype=[]
        for typeinfo in old_dtype:
            name=typeinfo[0]
            vtype=typeinfo[1]
            if len(typeinfo)>2:
                shape=typeinfo[2]
            else:
                shape=None

            if name in ['edges','nodes']:
                new_cell_dtype.append( (name,vtype,self.max_sides) )
            else:
                new_cell_dtype.append( typeinfo ) # just copy

        self.cell_dtype=new_cell_dtype
        # this will handle the change in shape:
        self.update_element_defaults()
        new_cells=np.zeros(self.Ncells(),new_cell_dtype)

        for typeinfo in old_dtype:
            name=typeinfo[0]
            if name in ['edges','nodes']:
                if old_max_sides > self.max_sides:
                    new_cells[name][:,:] = self.cells[name][:,:self.max_sides]
                else:
                    new_cells[name][:,:old_max_sides] = self.cells[name][:,:]
                    new_cells[name][:,old_max_sides:]=self.UNDEFINED
            else:
                new_cells[name]=self.cells[name]

        self.cells=new_cells

    def remove_duplicates(self):
        cc=self.cells_center()

        to_delete=[]
        # have a duplicate triangle:
        for c in range(self.Ncells()):
            other=self.select_cells_nearest(cc[c])
            if other!=c:
                logging.warning("deleting duplicate cell %d"%c)
                to_delete.append(c)

        if to_delete:
            for n in to_delete:
                self.delete_cell(n)
            self.renumber()

    @staticmethod
    def from_trigrid(g):
        return UnstructuredGrid(edges=g.edges,points=g.points,cells=g.cells)

    @staticmethod
    def read_gmsh(fn):
        """
        Limited read support for ASCII gmsh output
        """
        with open(fn,'rt') as fp:
            head_start=fp.readline()
            assert head_start.strip()=='$MeshFormat'
            ver,asc_bin,data_size = fp.readline().strip().split()[:3]
            assert asc_bin=='0',"Not ready for binary"
            head_end=fp.readline()
            assert head_end.strip()=='$EndMeshFormat'

            while 1:
                blk_start=fp.readline().strip()
                if blk_start=='':
                    break
                logging.info("Reading %s"%blk_start)
                assert blk_start[0]=='$'

                blk_end=blk_start.replace('$','$End')

                if blk_start=='$Entities':
                    npoints,ncurves,nsurf,nvols=[int(s) for s in fp.readline().strip().split()]
                    # Not worrying about these now...
                elif blk_start=='$Nodes':
                    nblocks,nnodes,min_node_tag,max_node_tag = [int(s) for s in fp.readline().strip().split()]
                    node_xy=np.nan*np.zeros((max_node_tag-min_node_tag+1,2))

                    for blk_i in range(nblocks):
                        ent_dim,ent_tag,param,blk_nnodes=[int(s) for s in fp.readline().strip().split()]
                        tags=[]
                        xyzs=[]
                        for blk_n in range(blk_nnodes):
                            tags.append(int(fp.readline().strip()))
                        for blk_n in range(blk_nnodes):
                            xyz=[float(s) for s in fp.readline().strip().split()]
                            xyzs.append(xyz)
                        for tag,xyz in zip(tags,xyzs):
                            node_xy[tag-min_node_tag,:]=xyz[:2]
                elif blk_start=='$Elements':
                    nblocks,nelts,min_tag,max_tag = [int(s) for s in fp.readline().strip().split()]

                    tris=[]

                    for blk_i in range(nblocks):
                        ent_dim,ent_tag,ent_typ,blk_nelts=[int(s) for s in fp.readline().strip().split()]
                        elt_nnodes={15:1, # nodes
                                    1:2,  # edges
                                    2:3}  # triangles
                        tags=[]

                        for blk_nelt in range(blk_nelts):
                            tags=[int(s) for s in fp.readline().strip().split()]
                            elt_tag=tags[0]
                            node_tags=tags[1:]
                            assert len(node_tags)==elt_nnodes[ent_typ]
                            if ent_typ==2:
                                tris.append(node_tags)
                    tris=np.array(tris)-min_node_tag

                while fp.readline().strip()!=blk_end:
                    pass
        g=UnstructuredGrid(max_sides=3)
        g.from_simple_data(points=node_xy,cells=tris)
        g.make_edges_from_cells_fast()
        g.update_cell_edges() # or could set to unknown
        return g

    def write_gmsh_geo(self,fn):
        """
        Limited writing of gmsh geometry input file
        This will likely acquire more parameters.  For now, it
        writes nodes, edges, boundary cycles, and a single plane
        surface for the whole domain.  It's not for writing out
        cells (except one large cell for the area).
        """
        with open(fn,'wt') as fp:
            fp.write("// Boundary geometry\n")
            el=self.edges_length()
            for n in range(self.Nnodes()):
                p=self.nodes['x'][n]
                #  s=scale(p)
                js=self.node_to_edges(n)
                s=el[js].max()
                # x,y,z, scale
                fp.write("Point(%d) = {%.4f, %.4f, 0, %g};\n"%
                         (n+1,p[0],p[1],s))
            for j in range(self.Nedges()):
                n12=self.edges['nodes'][j]
                fp.write("Line(%d) = {%d, %d};\n"%(j+1,n12[0]+1,n12[1]+1))

            cycles=self.find_cycles(max_cycle_len=self.Nnodes())

            for cyc_i,cycle in enumerate(cycles):
                cycle=cycles[0]

                j1_list=[]
                for a,b in zip(cycle,np.roll(cycle,-1)):
                    j=self.nodes_to_edge(a,b)
                    if self.edges['nodes'][j,0]==a:
                        j1=j+1
                    else:
                        j1=-(j+1)
                    j1_list.append(j1)

                fp.write("Curve Loop(%d) = {%s};\n"%
                         (cyc_i+1,", ".join(["%d"%j1 for j1 in j1_list])))

            fp.write("Plane Surface(1) = {%s};\n"%
                     ", ".join([str(c+1) for c in range(len(cycles))]))
    
    @staticmethod
    def read_ugrid(*a,**kw):
        return UnstructuredGrid.from_ugrid(*a,**kw)

    @staticmethod
    def read_untrim(*a,**kw):
        return UnTRIM08Grid(*a,**kw)
    
    @staticmethod
    def from_ugrid(nc,mesh_name=None,skip_edges=False,fields='auto',
                   auto_max_bytes_per_element=256,dialect=None):
        """ extract 2D grid from netcdf/ugrid
        nc: either a filename or an xarray dataset.
        fields: 'auto' [new] populate additional node,edge and cell fields
        based on matching dimensions.  In case the source file is a full 
        run, 'large' variables are not included in auto, determined by
          whether each element has a size greater than auto_max_bytes_per_element.
          'all' will load all fields, regardless of size.
          a list of names will load those specific variables.

        dialect: ad-hoc support for slight variants on the format.
          'fishptm' for reading ptm hydro files in nc format where the names
          are standardized but a mesh variable is not set.

        Also sets grid.nc_meta to be a dictionary with the relevant attributes
        from the mesh variable (i.e. node_dimension, edge_dimension, face_dimension,
         face_node_connectivity, edge_node_connectivity, and optionally face_edge
         connectivity, edge_face_connectivity, etc.)
        """
        if isinstance(nc,six.string_types):
            filename=nc
            if dialect=='fvcom':
                # with SFBOFS output, ran into dimension/variable naming
                # clashes, which are skirted by these options:
                nc=xr.open_dataset(nc,
                                   decode_times=False,decode_coords=False,
                                   drop_variables=['siglay','siglev'])
            else:
                nc=xr.open_dataset(nc)
        else:
            filename=None

        # fields which will be ignored for fields='auto', presumably because
        # they are grid geometry/topology, and already handled.
        ignore_fields=[]
            
        if dialect=='fishptm':
            mesh_name='Mesh2'
            nc[mesh_name]=(),1
            nc[mesh_name].attrs.update(dict(cf_role='mesh_topology',
                                            node_coordinates='Mesh2_node_x Mesh2_node_y',
                                            face_node_connectivity='Mesh2_face_nodes',
                                            edge_node_connectivity='Mesh2_edge_nodes',
                                            face_edge_connectivity='Mesh2_face_edges',
                                            edge_face_connectivity='Mesh2_edge_faces',
                                            node_dimension='nMesh2_node',
                                            edge_dimension='nMesh2_edge',
                                            face_dimension='nMesh2_face',
                                            face_coordinates='Mesh2_face_x Mesh2_face_y',
                                            edge_coordinates='Mesh2_edge_x Mesh2_edge_y'))
            # This is straight from the output, so no need to add bathy offset
            #grid.add_cell_field('z_bed',-grid.cells['Mesh2_face_depth'])

        if dialect=='fvcom': # specifically the SFBOFS field output
            ds['mesh']=1
            ds['faces']=ds['nv'].transpose()
            ds['faces'].attrs['start_index']=1
            ds['mesh'].attrs.update( dict(cf_role='mesh_topology',
                                          node_coordinates='x y',
                                          face_node_connectivity='faces', 
                                          #edge_node_connectivity='Mesh2_edge_nodes',
                                          #face_edge_connectivity='Mesh2_face_edges',
                                          #edge_face_connectivity='Mesh2_edge_faces',
                                          node_dimension='node',
                                          #edge_dimension='nMesh2_edge',
                                          face_dimension='nele',
                                          face_coordinates='xc yc',
                                          #edge_coordinates='Mesh2_edge_x Mesh2_edge_y'
            ))
            
        if mesh_name is None:
            meshes=[]
            for vname in nc.variables.keys():
                if nc[vname].attrs.get('cf_role',None) == 'mesh_topology':
                    meshes.append(vname)
            if len(meshes)!=1:
                raise AmbiguousMeshException("Could not uniquely determine mesh variable",
                                             meshes=meshes)
            mesh_name=meshes[0]

        mesh = nc[mesh_name]

        node_x_name,node_y_name = mesh.node_coordinates.split()

        ignore_fields.extend([node_x_name,node_y_name])
        node_x=nc[node_x_name]
        node_dimension=node_x.dims[0] # save for tracking metadata
        node_y=nc[node_y_name]
        try:
            # xarray access is slow - pull complete arrays beforehand
            node_x=node_x.values
            node_y=node_y.values
        except AttributeError:
            # unless it's a regular netcdf dataset:
            node_x=node_x[:]
            node_y=node_y[:]
        node_xy = np.array([node_x,node_y]).T
        def process_as_index(varname):
            ignore_fields.append(varname)
            ncvar=nc[varname]
            idxs=ncvar.values
            try:
                start_index=ncvar.attrs['start_index']
            except KeyError:
                start_index=None

            if start_index not in [0,1]:
                max_idx=np.nanmax(idxs)
                if max_idx==len(node_xy):
                    start_index=1
                    logging.warning("Variable %s has bad start_index, assume %d"%(varname,start_index))
                elif max_idx==len(node_xy)-1:
                    if start_index is not None:
                        # This is the default, so only complain if something erroneous was specified.
                        logging.warning("Variable %s has bad start_index, assume 0"%(varname))
                    start_index=0
                else:
                    assumed=0
                    if start_index is not None:
                        logging.warning("Variable %s has bad start_index, punting with %d"%(varname,assumed))
                    start_index=assumed

            idxs = idxs - start_index
            # force the move to numpy land
            idxs=np.asanyarray(idxs)

            # but might still be masked -- change to unmasked,
            # but our own choice of the invalid value:
            try:
                if np.any( idxs.mask ):
                    idxs=idxs.filled(UnstructuredGrid.UNDEFINED)
            except AttributeError:
                pass
            # ideally this wouldn't be needed, but as an index, really
            # any negative value is bad, and more likely to signal that
            # masks or MissingValue attributes were lost, so better to
            # fix those now
            # so be proactive about various ways of undefined nodes coming in:
            idxs[np.isnan(idxs)]=UnstructuredGrid.UNDEFINED
            idxs[idxs<0]=UnstructuredGrid.UNDEFINED
            return idxs

        faces = process_as_index(mesh.face_node_connectivity)

        # remember the cell dimension from that:
        cell_dimension=nc[mesh.face_node_connectivity].dims[0]

        
        # suntans has a nonstandard, but not always specified, fill value.
        faces[faces>=len(node_x)]=UnstructuredGrid.UNDEFINED
        if 'edge_node_connectivity' in mesh.attrs:
            edges = process_as_index(mesh.edge_node_connectivity) # [N,2]
            edge_dimension=nc[mesh.edge_node_connectivity].dims[0]
            ug=UnstructuredGrid(points=node_xy,cells=faces,edges=edges)
        else:
            ug=UnstructuredGrid(points=node_xy,cells=faces)
            ug.make_edges_from_cells()
            edge_dimension=None

        # When the incoming netcdf supplies additional topology, use it
        if 'face_edge_connectivity' in mesh.attrs:
            v=mesh.attrs['face_edge_connectivity']
            if v in nc:
                # Some files advertise variable they don't have. Trust no one.
                ug.cells['edges'] = nc[mesh.attrs['face_edge_connectivity']].values
        if 'edge_face_connectivity' in mesh.attrs:
            v=mesh.attrs['edge_face_connectivity']
            if v in nc:
                ug.edges['cells'] = nc[mesh.attrs['edge_face_connectivity']].values
        
        if dialect=='fishptm':
            ug.cells_center()
            ug.cells_area()

            mark = ug.cells['mark'] = nc['Mesh2_face_bc'].values
            ug.cells['mark'][mark<3] = 0  # different markers for suntans
            ug.cells['mark'][mark==3] = 1 # different markers for suntans
            ug.edges['mark'] = nc['Mesh2_edge_bc'].values
            ug.add_cell_field('cell_depth',nc['Mesh2_face_depth'].values)
            ug.add_edge_field('edge_depth',nc['Mesh2_edge_depth'].values)

        if 'face_coordinates' in mesh.attrs:
            face_x,face_y = mesh.face_coordinates.split()
            ug.cells['_center'][:,0] = nc[face_x].values
            ug.cells['_center'][:,1] = nc[face_y].values
            ignore_fields.extend([face_x,face_y])
            
        if fields is not None: # fields=='auto':
            # doing this after the fact is inefficient, but a useful
            # simplification during development
            for dim_attr,struct,adder in [('node_dimension',ug.nodes,ug.add_node_field),
                                          ('edge_dimension',ug.edges,ug.add_edge_field),
                                          ('face_dimension',ug.cells,ug.add_cell_field)]:
                dim_name=mesh.attrs.get(dim_attr,None)
                if not dim_name and dim_attr=='node_dimension':
                    # Should be able to make a good guess based on node coordinates
                    dim_name=nc[node_x_name].dims[0]
                if dim_name:
                    prefix='_'+dim_name+'_' # see below, for uniquifying fields
                    
                    for vname in nc.data_vars:
                        if vname in ignore_fields:
                            continue # skip things like node_x
                        if len(nc[vname].dims)==0:
                            continue
                        if nc[vname].dims[0]!=dim_name:
                            continue # might be too restrictive

                        if fields=='all':
                            pass
                        elif fields=='auto':
                            # Check size
                            if nc[vname].size / len(struct) > auto_max_bytes_per_element:
                                continue
                        elif vname not in fields:
                            continue
                        
                        struct_vname=vname
                        # Undo the uniquifying code in write_ugrid
                        # This allows for a field like 'mark' to
                        # exist in UnstructuredGrid from both edges
                        # and cells, but on writing to netcdf
                        # one or both will get _<dim_name>_ prefix
                        if struct_vname.startswith(prefix):
                            struct_vname=struct_vname[len(prefix):]
                            
                        if struct_vname in struct.dtype.names:
                            # already exists, just copy, and hope data type and shape
                            # are ok.  
                            struct[struct_vname]=nc[vname].values
                        else:
                            adder( struct_vname, nc[vname].values )
                    

        if dialect=='fishptm':
            ug.add_cell_field('z_bed',-ug.cells['Mesh2_face_depth'])

        # Set the ugrid metadata on the grid itself to help downstream processing
        ug.nc_meta={k: mesh.attrs.get(k,None)
                    for k in ['node_dimension','edge_dimension','face_dimension',
                              'face_node_connectivity','edge_node_connectivity',
                              'face_edge_connectivity','edge_face_connectivity',
                              'node_coordinates','face_coordinates','edge_coordinates']}
        # node_dimension is often omitted, but easy to figure out
        if ug.nc_meta['node_dimension'] is None:
            ug.nc_meta['node_dimension']=node_dimension
        if ug.nc_meta['face_dimension'] is None:
            ug.nc_meta['face_dimension']=cell_dimension
        if ug.nc_meta['edge_dimension'] is None:
            ug.nc_meta['edge_dimension']=edge_dimension
        
        ug.filename=filename
        return ug

    @staticmethod
    def read_tin_xml(fn):
        from ..io import landxml
        P,F = landxml.read_tin_xml_mmap(fn)
        gtin=UnstructuredGrid(points=P[:,:2],
                              cells=F)
        gtin.make_edges_from_cells_fast()
        gtin.add_node_field('elev',P[:,2])
        return gtin
    
    # COMING SOON
    #@staticmethod
    #def read_rgfgrid(grd_fn):
    #    HERE

    @staticmethod
    def read_gr3(fn):
        return SchismGrid.read_gr3(fn)
    
    @staticmethod
    def read_ras2d(hdf_fname, twod_area_name=None, elevations=True, subedges=None):
        """
        Read a RAS2D grid from HDF.
        hdf_fname: path to hdf file
        twod_area_name: string naming the 2D grid in the HDF file.  If omitted,
          attempt to detect this, but will fail if the number of valid names
          is not exactly 1.
        subedges: check for face internal points and populate coordinate strings in this
         field. stompy stores the full geometry here. If subedges is None, skip processing.
         otherwise all edges will get an entry, and faces with no internal points will 
         just get a copy of the simple face geometry.

        Acknowledgements: Original code by Stephen Andrews.

        elevations: If elevation-related fields (currently just min elevation in 
          cells and faces) are found, add them to the grid.
        """
        import h5py # import here, since most of stompy does not rely on h5py
        h = h5py.File(hdf_fname, 'r')

        try:
            cc_suffixes=None
            if twod_area_name is None:
                names=list(h['Geometry/2D Flow Areas'].keys())
                twod_names={} # name => dict of info
                for name in names:
                    for version,suffix in [('v6','Cells Center Coordinate'),
                                           ('v2025','Cell Coordinates')]:
                        try:
                            cc_variable='Geometry/2D Flow Areas/'+name+'/'+suffix
                            h[cc_variable]
                            twod_names[name]=dict(cc_variable=cc_variable,version=version)
                            break
                        except KeyError:
                            continue
                if len(twod_names)==1:
                    twod_area_name=list(twod_names)[0]
                elif len(twod_names)>1:
                    raise Exception("Must specify twod_area_name from %s"%( ", ".join(twod_names) ))
                else:
                    raise Exception("No viable twod_area_name values")

            twod_info = twod_names[twod_area_name]
            cell_center_xy = h[twod_info['cc_variable']]
            cell_center_xy=np.array(cell_center_xy) # a bit faster?

            ncells = len(cell_center_xy)
            ccx = np.array([cell_center_xy[i,0] for i in range(ncells)])
            ccy = np.array([cell_center_xy[i,1] for i in range(ncells)])

            if twod_info['version']=='v6':
                points_xy = h['Geometry/2D Flow Areas/' + twod_area_name + '/FacePoints Coordinate']
            elif twod_info['version']=='v2025':
                points_xy = h['Geometry/2D Flow Areas/' + twod_area_name + '/Node Coordinates']
            else:
                raise Exception("Unknown version: "+ twod_info['version'])
                
            points_xy=np.array(points_xy)

            npoints = len(points_xy)
            points = np.zeros((npoints, 2), np.float64)
            for n in range(npoints):
                points[n, 0] = points_xy[n,0]
                points[n, 1] = points_xy[n,1]

            if twod_info['version']=='v6':
                edge_nodes = h['Geometry/2D Flow Areas/' + twod_area_name + '/Faces FacePoint Indexes']
                edge_nodes=np.array(edge_nodes)
            elif twod_info['version']=='v2025':
                edge_data = np.array(h['Geometry/2D Flow Areas/' + twod_area_name + '/Face Data'])
                edge_nodes = edge_data[:,2:] # cellA,cellB, facepoint A, facepoint B
            else:
                raise Exception("Unknown version: "+ twod_info['version'])
                
            nedges = len(edge_nodes)
            edges = -1 * np.ones((nedges, 2), dtype=int)
            for j in range(nedges):
                edges[j][0] = edge_nodes[j,0]
                edges[j][1] = edge_nodes[j,1]

            if subedges is not None:
                extra_edge_fields=[(subedges,object)]
            else:
                extra_edge_fields=[]

            if twod_info['version']=='v6':
                cell_nodes = h['Geometry/2D Flow Areas/' + twod_area_name + '/Cells FacePoint Indexes']
                cell_nodes=np.array(cell_nodes)
                max_cell_faces=cell_nodes.shape[1]
                ncells=len(cell_nodes) # can be smaller than len(cell_center_xy) ?
            elif twod_info['version']=='v2025':
                # I think this is a list of face indexes
                # and it has Start and Count attributes giving the data for each cell.
                # There is also Node Data, similarly formatted, associating nodes to cells.
                # Neither of these directly give order of nodes within a cell.
                ragged_cell_faces = h['Geometry/2D Flow Areas/' + twod_area_name + '/Cell Data']
                cell_face_start = ragged_cell_faces.attrs['Start']
                cell_face_count = ragged_cell_faces.attrs['Count']
                # convert to non-ragged.
                max_cell_faces=cell_face_count.max()
                ncells=len(cell_face_count)
                cell_nodes=np.full((ncells,max_cell_faces),-1)
                # This feels very slow
                for i in range(ncells):
                    faces = ragged_cell_faces[cell_face_start[i]:cell_face_start[i]+cell_face_count[i]]
                    for f in range(len(faces)):
                        f_this = faces[f]
                        f_next = faces[(f+1)%len(faces)]
                        n_this = edge_nodes[f_this]
                        n_next = edge_nodes[f_next]
                        if n_this[0] in n_next:
                            assert n_this[1] not in n_next
                            cell_nodes[i,f] = n_this[1]
                        else:
                            cell_nodes[i,f] = n_this[0]
            else:
                raise Exception("Unknown version: "+ twod_info['version'])
                
            for i in range(len(cell_nodes)):
                if cell_nodes[i,2] < 0:  # first ghost cell (which are sorted to end of list)
                    ncells=i # don't count ghost cells
                    break
            cells = -1 * np.ones((ncells, max_cell_faces), dtype=int)
            for i in range(ncells):
                for k in range(max_cell_faces):
                    cells[i][k] = cell_nodes[i][k]

            grd = UnstructuredGrid(edges=edges, points=points,
                                   cells=cells, max_sides=max_cell_faces,
                                   extra_edge_fields=extra_edge_fields)
            grd.twod_area_name = twod_area_name

            if len(ccx) > grd.Ncells():
                N=grd.Ncells()
                print(f"{len(ccx)-N} apparent ghost cell centers")
                grd.ghost_cc=np.c_[ ccx[N:], ccy[N:]]
                ccx=ccx[:N]
                ccy=ccy[:N]
            grd.cells['_center'][:,0] = ccx
            grd.cells['_center'][:,1] = ccy
            
            if elevations:
                cell_key='Geometry/2D Flow Areas/' + twod_area_name + '/Cells Minimum Elevation'
                edge_key='Geometry/2D Flow Areas/' + twod_area_name + '/Faces Minimum Elevation'
                if cell_key in h:
                    Nc=grd.Ncells() # to trim out trailing ghost cells
                    grd.add_cell_field('cell_z_min',
                                       h[cell_key][:Nc])
                if edge_key in h:
                    grd.add_edge_field('edge_z_min',
                                       h[edge_key])
            if subedges is not None:
                if twod_info['version']=='v6':
                    try:
                        # index,count for each face into perimeter values
                        internal_info  = h['Geometry/2D Flow Areas/' + twod_area_name + '/Faces Perimeter Info']
                        internal_start = internal_info[:,0]
                        internal_count = internal_info[:,1]
                        # combined array of points, [N,{x,y}]
                        internal_values= h['Geometry/2D Flow Areas/' + twod_area_name + '/Faces Perimeter Values']
                    except KeyError:
                        # File not written with subedge geometry
                        internal_info=None
                        internal_values=None
                elif twod_info['version']=='v2025':
                    try:
                        # combined array of points, [N,{x,y}]
                        internal_values  = h['Geometry/2D Flow Areas/' + twod_area_name + '/Face Internal Points']
                        internal_count = internal_values.attrs['Count']
                        internal_start = internal_values.attrs['Start']
                    except KeyError:
                        print("Failed to find subedge info")
                        # File not written with subedge geometry
                        internal_info=None
                        internal_values=None
                else:
                    raise Exception("Unknown version: "+ twod_info['version'])
                        
                    
                edge_nodes=np.array(edge_nodes)
                nedges = len(edge_nodes)
                edges = -1 * np.ones((nedges, 2), dtype=int)
                for j in range(grd.Nedges()):
                    points = grd.nodes['x'][grd.edges['nodes'][j]]
                    if internal_values is not None:
                        start=internal_start[j]
                        count=internal_count[j]
                        if count>0:
                            points=np.concatenate( [points[:1,:],
                                                    internal_values[start:start+count],
                                                    points[1:,:]],axis=0)
                    grd.edges[subedges][j]=points
                    
            return grd
        finally:
            h.close()

    @staticmethod
    def read_dfm(nc=None,fn=None,
                 cells_from_edges='auto',max_sides=6,cleanup=False):
        """
        Migrating this to here from model.delft.dfm_grid

        nc: An xarray dataset or path to netcdf file holding the grid
        fn: path to netcdf file holding the grid (redundant with nc)
        cells_from_edges: 'auto' create cells based on edges if cells do not exist in the dataset
          specify True or False to force or disable this.
        max_sides: maximum number of sides per cell, used both for initializing datastructures, and
          for determining cells from edge connectivity.
        cleanup: for grids created from multiple subdomains, there are sometime duplicate edges and nodes.
          this will remove those duplicates, though there are no guarantees that indices are
          preserved.

        todo: populate nc_meta similar to how from_ugrid() does.
        """
        filename=None

        if nc is None:
            assert fn
            filename=fn
            nc=xr.open_dataset(fn)

        if isinstance(nc,str):
            filename=nc
            nc=xr.open_dataset(nc)

        # Default names for fields
        var_points_x='NetNode_x'
        var_points_y='NetNode_y'

        var_edges='NetLink'
        var_cells='NetElemNode' # often have to infer the cells

        meshes=[v for v in nc.data_vars if getattr(nc[v],'cf_role','none')=='mesh_topology']
        if meshes:
            mesh=nc[meshes[0]]
            var_points_x,var_points_y = mesh.node_coordinates.split(' ')
            var_edges=mesh.edge_node_connectivity
            try:
                var_cells=mesh.face_node_connectivity
            except AttributeError:
                var_cells='not specified'
                cells_from_edges=True

        # probably this ought to attempt to find a mesh variable
        # with attributes that tell the correct names, and lacking
        # that go with these as defaults
        # seems we always get nodes and edges
        edge_start_index=nc[var_edges].attrs.get('start_index',1)

        kwargs=dict(points=np.array([nc[var_points_x].values,
                                     nc[var_points_y].values]).T,
                    edges=nc[var_edges].values-edge_start_index)

        # some nc files also have elements...
        if var_cells in nc.variables:
            cells=nc[var_cells].values.copy()

            # missing values come back in different ways -
            # might come in masked, might also have some huge negative values,
            # and regardless it will be one-based.
            if isinstance(cells,np.ma.MaskedArray):
                cells=cells.filled(0)

            if np.issubdtype(cells.dtype,np.floating):
                bad=np.isnan(cells)
                cells[bad]=-1.0 # used to be 0, and after the cast
                cells=cells.astype(np.int32)

            # just to be safe, do this even if it came from Masked.
            cell_start_index=nc[var_cells].attrs.get('start_index',1)
            cells-=cell_start_index # force to 0-based
            cells[ cells<0 ] = -1

            kwargs['cells']=cells
            if cells_from_edges=='auto':
                cells_from_edges=False

        var_depth='NetNode_z'

        if var_depth in nc.variables: # have depth at nodes
            kwargs['extra_node_fields']=[ ('depth','f4') ]

        if cells_from_edges: # True or 'auto'
            kwargs['max_sides']=max_sides

        # Partition handling - at least the output of map_merge
        # does *not* remap indices in edges and cells
        if 'partitions_node_start' in nc.variables:
            nodes_are_contiguous = np.all( np.diff(nc.partitions_node_start.values)
                                           == nc.partitions_node_count.values[:-1] )
            assert nodes_are_contiguous, "Merged grids can only be handled when node indices are contiguous"
        else:
            nodes_are_contiguous=True

        if 'partitions_edge_start' in nc.variables:
            edges_are_contiguous = np.all( np.diff(nc.partitions_edge_start.values)
                                           == nc.partitions_edge_count.values[:-1] )
            assert edges_are_contiguous, "Merged grids can only be handled when edge indices are contiguous"
        else:
            edges_are_contiguous=True

        if 'partitions_face_start' in nc.variables:
            faces_are_contiguous = np.all( np.diff(nc.partitions_face_start.values)
                                           == nc.partitions_face_count.values[:-1] )
            assert faces_are_contiguous, "Merged grids can only be handled when face indices are contiguous"
            if cleanup:
                log.warning("Some MPI grids have duplicate cells, which cannot be cleaned, but cleanup=True")
        else:
            face_are_contiguous=True

        g=UnstructuredGrid(**kwargs)
        g.filename=filename

        if cells_from_edges:
            print("Making cells from edges")
            g.make_cells_from_edges()

        if var_depth in nc.variables: # have depth at nodes
            g.nodes['depth']=nc[var_depth].values.copy()

        if 'NetLinkType' in nc.variables:
            # typ: 0: 2D closed, 1: 2D open, 2: 1D open
            g.add_edge_field('NetLinkType',nc['NetLinkType'].values)

        if 'iglobal_s' in nc.variables:
            g.add_cell_field('iglobal_s',nc['iglobal_s'].values)

        if cleanup:
            # defined below
            cleanup_dfm_multidomains(g)
        # I think this helps on windows.
        nc.close()
        return g

    @staticmethod
    def read_delft_curvilinear(fn,**kw):
        return RgfGrid(fn,**kw)
    
    @staticmethod
    def read_suntans_hybrid(path='.',points='points.dat',edges='edges.dat',cells='cells.dat'):
        """
        For backwards compatibility.  Better to use read_suntans which auto-detects
        format.
        """
        return UnstructuredGrid.read_suntans(path=path,points=points,edges=edges,cells=cells,
                                             dialect='hybrid')
    @staticmethod
    def read_suntans_classic(path='.',points='points.dat',edges='edges.dat',cells='cells.dat'):
        """
        For backwards compatibility.  Better to use read_suntans which auto-detects
        format.
        """
        return UnstructuredGrid.read_suntans(path=path,points=points,edges=edges,cells=cells,
                                             dialect='classic')

    @staticmethod
    def read_suntans(path='.',points='points.dat',edges='edges.dat',cells='cells.dat',
                     edgedata=True,celldata=True,subdomain=None,
                     dialect='auto'):
        """
        Read text-based suntans format which can accomodate arbitrary numbers of sides.
        This can be read/written by Janet.
        dialect: 'auto' = attempt classic fall back to hybrid
         'classic': assume classic, fail otherwise
         'hybrid': assume hybrid, fail otherwise

        edgedata: True: try to find and load an edgedata file.
        celldata: same, but not yet implemented
        subdomain: if an integer, append that to the filenames to load a specific subdomain grid.
        """
        points_fn=os.path.join(path,points)
        edges_fn=os.path.join(path,edges)
        cells_fn=os.path.join(path,cells)

        if subdomain is not None:
            suffix=".%d"%subdomain
            # points_fn is shared
            edges_fn+=suffix
            cells_fn+=suffix

        xyz=np.loadtxt(points_fn)
        edge_nnmcc=np.loadtxt(edges_fn).astype('i4')

        if edge_nnmcc.shape[1]==6:
            # partitioned output has an extra colum - all zero in my
            # one glance.
            logging.debug("Dropping 6th column from edge data")
            edge_nnmcc=edge_nnmcc[:,:5]

        # if we read classic, this gets reset to 3
        # otherwise, why not leave some breathing room?
        max_sides=8
        cell_nodes=[]
        cell_ccs=[]
        cell_nbrs=[]

        # classic suntans has lines ctrx ctry node1 node2 node3 nbrcell1 nbrcell2 nbrcell3
        if dialect in ['auto','classic']:
            cell_dtype=[ ('center',np.float64,2),
                         ('nodes',np.int32,3),
                         ('nbrs',np.int32,3) ]
            try:
                # seems that numpy will not reliably fail when there is an
                # extra column of data.
                raw_cells=np.loadtxt(cells_fn)
                if raw_cells.shape[1]!=8:
                    raise ValueError("Looks like a hybrid file with all triangles")
                cells=np.zeros(len(raw_cells),dtype=cell_dtype)
                cells['center']=raw_cells[:,0:2]
                cells['nodes']=raw_cells[:,2:5]
                cells['nbrs']=raw_cells[:,5:8]
            except ValueError:
                if dialect=='auto':
                    cells=None
                else:
                    raise Exception("Failed to parse %s as classic suntans"%cells_fn)
            if cells is not None:
                max_sides=3
                dialect='classic' # prevent fall-through to hybrid
                all_cells=cells['nodes']
                all_cc=cells['center']

        if dialect in ['auto','hybrid']:
            with open(cells_fn,'rt') as fp:
                for line in fp:
                    parts=line.strip().split()
                    try:
                        nsides=int(parts[0])
                    except ValueError:
                        logging.error("Error parsing nsides in suntans hybrid -- maybe a classic suntans grid?",
                                      exc_info=True)
                        raise
                    max_sides=max(nsides,max_sides)
                    cc=[float(p) for p in parts[1:3]]
                    nodes=[int(p) for p in parts[3:3+nsides]]
                    nbrs=[int(p) for p in parts[3+nsides:3+2*nsides]]
                    cell_nodes.append(nodes)
                    cell_ccs.append(cc)
                    cell_nbrs.append(nbrs)

            for n,nbr in zip(cell_nodes,cell_nbrs):
                extra=max_sides-len(n)
                if extra:
                    n.extend([-1]*extra)
                    nbr.extend([-1]*extra)
            all_cells=np.array(cell_nodes)
            all_cc=np.array(cell_ccs)

        g=UnstructuredGrid(max_sides=max_sides)
        g.from_simple_data(points=xyz[:,:2],
                           edges=edge_nnmcc,
                           cells=all_cells)
        g.cells['_center']=all_cc

        if edgedata:
            if edgedata is True:
                edgedata=edges_fn.replace('edges','edgedata')
            if os.path.exists(edgedata):
                edata=np.loadtxt(edgedata)
                # should be same as calculated edges_length()
                g.add_edge_field('df',edata[:,0])
                # voronoi spacing
                g.add_edge_field('dg',edata[:,1])
                # edge normal
                g.add_edge_field('n1',edata[:,2])
                g.add_edge_field('n2',edata[:,3])
                # number of edge layers with cells on both sides
                g.add_edge_field('Nke',edata[:,6].astype(np.int32))
                # number of edge layers with cells on at least one side.
                g.add_edge_field('Nkc',edata[:,7].astype(np.int32))
                # these are technically redundant with the internally calculated
                # edges['cells'].
                g.add_edge_field('nc1',edata[:,8].astype(np.int32))
                g.add_edge_field('nc2',edata[:,9].astype(np.int32))
                g.add_edge_field('gradf1',edata[:,10].astype(np.int32))
                g.add_edge_field('gradf2',edata[:,11].astype(np.int32))
                g.edges['mark']=edata[:,12].astype(np.int32)
        if celldata:
            if celldata is True:
                celldata=cells_fn.replace('cells','celldata')
            if os.path.exists(celldata):
                with open(celldata,'rt') as fp:
                    dv=np.zeros(g.Ncells(),np.float64)
                    Nk=np.zeros(g.Ncells(),np.int32)

                    for i,line in enumerate(fp):
                        parts=line.strip().split()
                        # too lazy to make this dynamic, but note that
                        # there isn't a big change -- just the first entry
                        if 1: # hybrid
                            nsides=int(parts.pop(0))
                        else:
                            nsides=3 # triangles for always

                        # xv, yv...
                        dv[i]=float(parts[3])
                        Nk[i]=int(parts[4])
                        # for now ignore the rest since they are
                        # redundant

                # depth at voronoi point
                g.add_cell_field('dv',dv)
                # layers
                g.add_cell_field('Nk',Nk)
        return g

    @staticmethod
    def read_sms(fname,open_marker=2,land_marker=1):
        """
        Ported from https://github.com/rustychris/stomel/blob/master/src/trigrid.py
        """
        fp = open(fname)

        # skip leading blank lines
        while 1:
            line = fp.readline().strip()
            if line != "":
                break

        # first non-blank line has number of cells and edges:
        Ncells,Npoints = map(int,line.split())

        # each point has three numbers, though the third is apparently
        # always 0

        points = np.zeros((Npoints,2),np.float64)
        for i in range(Npoints):
            line = fp.readline().split()
            # pnt_id is 1-based
            pnt_id = int(line[0])

            points[pnt_id-1] = [float(s) for s in line[1:3]]

        logging.info("Reading cells")
        max_sides=12 # aim high...
        real_max_sides=3 # but track what the real value is
        cells = np.zeros((Ncells,max_sides),np.int32) # store zero-based indices, and assume
        cells[:]=-1 
        cell_mask = np.ones( len(cells) )

        # for now, everything is a triangle. need sample input with quads to test
        # non-triangle code.
        for i in range(Ncells):
            parsed = [int(s) for s in fp.readline().split()]
            cell_id = parsed[0]
            nvertices = parsed[1]
            pnt_ids = np.array(parsed[2:])

            if nvertices>real_max_sides: real_max_sides=nvertices
            
            # store them as zero-based.  Point indices beyond nvertices
            # already initialized to -1 above.
            cells[cell_id-1,:nvertices] = pnt_ids - 1

        cells=cells[:,:real_max_sides]
        
        g=UnstructuredGrid(max_sides=real_max_sides)
        g.from_simple_data(points=points,cells=cells)

        # At this point we have enough info to create the edges
        g.make_edges_from_cells()

        # And then go back and switch the marker for some of the edges:
        logging.info("Reading boundaries")
        def read_first_int():
            return int(fp.readline().split()[0])

        for btype in ['open','land']:
            if btype == 'open':
                marker = open_marker # open - not sure if this is 2 or 3...
            else:
                marker = land_marker # closed
                
            n_boundaries = read_first_int()
            logging.info("Number of %s boundaries: %d"%(btype,n_boundaries))
            tot_boundary_nodes = read_first_int() # who cares...

            for boundary_i in range(n_boundaries):
                logging.info("Reading %s boundary %d"%(btype,boundary_i+1))
                n_nodes_this_boundary = read_first_int()
                for i in range(n_nodes_this_boundary):
                    node_i = read_first_int() - 1 # zero-based
                    if i>0:
                        # update the marker in edges
                        if node_i < last_node_i:
                            pa,pb = node_i,last_node_i
                        else:
                            pa,pb = last_node_i,node_i
                            
                        edge_i = g.nodes_to_edge((pa,pb))
                        if edge_i is None:
                            logging.error("Couldn't find edge %d-%d"%(pa,pb))
                            raise
                        g.edges['mark'][edge_i] = marker
                            
                    last_node_i = node_i

        logging.debug("Done reading sms grid")
        return g

    def write_gr3(self,fn,z_flip='node_z_bed',z='depth',bc_marks='auto'):
        """
        Write Schism-compatible gr3 grid to fn
        z: ndarray of values to write, or name of node field to use.
        z_flip: name of positive-up node field, which will be negated and
          written out

        bc_marks: 'auto' write boundary markers if self['bc_id'] exists
         True: write bc_marks, and fail if field doesn't exist
         False: skip marks even if present
        """
        import pandas as pd

        has_bc_data=('bc_id' in self.edges.dtype.names)
        if bc_marks=='auto':
            bc_marks=has_bc_data
        elif bc_marks:
            assert has_bc_data
            
        fp=open(fn,'wt')
        name=getattr(self,'name','unnamed')
        fp.write(name+"\n")
        fp.write("%d %d\n"%(self.Ncells(),self.Nnodes()))
        node_df=pd.DataFrame()
        node_df['id']=1+np.arange(self.Nnodes())
        node_df['x']=self.nodes['x'][:,0]
        node_df['y']=self.nodes['x'][:,1]
        if isinstance(z,np.ndarray) or np.isreal(z):
            node_df['z']=z
        elif z in self.nodes.dtype.names:
            node_df['z']=self.nodes[z] # pretty sure these are positive down
        elif z_flip in self.nodes.dtype.names:
            node_df['z']=-self.nodes[z_flip]

        fp.write( node_df.to_csv(None,index=False,sep=' ',header=False,float_format="%.6f") )

        cell_df=pd.DataFrame(self.cells['nodes']+1).reset_index() # to 1-based
        cell_df['index']+=1 # back to 1-based
        cell_df['nnodes']=(self.cells['nodes']>=0).sum(axis=1)
        cell_df=cell_df[ ['index','nnodes',0,1,2,3] ] # reorder columns
        cell_df[3] = np.where( cell_df[3]>0, cell_df[3], np.nan)
        fp.write( cell_df.to_csv(None,index=False,sep=' ',header=False,
                                 float_format='%d') )

        # 1 = Number of open boundaries
        # 13 = Total number of open boundary nodes
        # 13 = Number of nodes for open boundary 1
        if bc_marks:
            for bc_type,bc_label in [ (self.OPEN,'open'),
                                      (self.LAND,'land') ]:
                bc_mask=self.edges['mark']==bc_type
                if np.any(bc_mask):
                    n_bc=self.edges['bc_id'][bc_mask].max() + 1
                else:
                    n_bc=0
                fp.write("%d = Number of %s boundaries\n"%(n_bc,bc_label))

                #          number of edges    1 extra node per linestring
                nodes_total = bc_mask.sum() + n_bc
                fp.write("%d = Total number of %s boundary nodes\n"%(nodes_total,bc_label))
                self.edge_to_cells()
                exterior_nodes=self.boundary_cycle()
                for bc_id in range(n_bc):
                    bc_id_mask=bc_mask & (self.edges['bc_id']==bc_id)
                    n_bc_id=bc_id_mask.sum() + 1

                    # Now the goal is to look at the nodes
                    # grab an edge, scan to the start of the linestring, and output in order
                    j0=np.nonzero(bc_id_mask)[0][0]
                    he=self.halfedge(j0,1) # have it face out so we traverse the outside
                    # sanity checks
                    assert he.cell_opp()>=0
                    assert he.cell()<0

                    if bc_type==self.OPEN:
                        is_interior=""
                    else:
                        # Have to figure out whether this falls on the exterior boundary
                        # or an island
                        if he.node_fwd() in exterior_nodes:
                            is_interior="0 "
                        else:
                            is_interior="1 "

                    fp.write("%d %s= number of nodes for %s boundary %d\n"%(n_bc_id,is_interior,bc_label,bc_id+1))

                    while bc_id_mask[he.j]:
                        he=he.fwd()
                    n_written=0
                    while 1:
                        fp.write("%d\n"%(1+he.node_rev())) # to 1-based
                        n_written+=1
                        he=he.rev()
                        if not bc_id_mask[he.j]:
                            break
                    assert n_written==n_bc_id
            
        fp.close()
        
    @classmethod
    def read_gr3(cls,fn):
        fp=open(fn,'rt')
        g=cls(max_sides=4)
        
        g.filename=fn
        g.name=fp.readline().strip()
        
        # 108 130
        Nc,Nn = [int(s) for s in fp.readline().split()]

        xyzs=[]


        for n in range(Nn):
            fields=fp.readline().split()
            idx=int(fields[0]) # 1-based
            assert n+1==idx

            x,y,z=[float(s) for s in fields[1:]]
            xyzs.append([x,y,z])
        xyzs=np.array(xyzs)
        g.from_simple_data(points=xyzs)
        g.add_node_field('depth',xyzs[:,2])
        g.add_node_field('node_z_bed',-xyzs[:,2])

        cells=[]

        for c in range(Nc):
            fields=fp.readline().split()
            idx=int(fields[0]) # 1-based
            nnodes=int(fields[1])
            nodes=np.array([int(s) for s in fields[2:]])

            g.add_cell_and_edges(nodes=nodes-1)

        # So far so good
        def value_key(caster=int): # parse <int> = <string>
            line=fp.readline()
            if line=='': return None,None
            parts=line.split('=')
            return caster(parts[0]),parts[1].strip()
        def value_value_key(caster=int): # parse <int> <int> = <string>
            line=fp.readline()
            if line=='': return None,None
            parts=line.split('=')
            vals=parts[0].split()
            return caster(vals[0]),caster(vals[1]),parts[1].strip()

        # These are linestrings
        # 0: not a bc
        # 1: open boundary
        # 2: land boundary
        g.edges['mark']=cls.LAND
        # which bc of the corresponding type.
        g.add_edge_field('bc_id',-np.ones(g.Nedges(),np.int32))

        while 1:
            Nbc,bc_type=value_key() # 1 = Number of open boundaries
            if Nbc is None:
                break

            if bc_type.lower()=='number of open boundaries':
                mark=cls.OPEN
            elif bc_type.lower()=='number of land boundaries':
                mark=cls.LAND
            else:
                raise Exception("Unknown boundary type '%s'"%bc_type)

            # not using this
            Nbc_nodes,_=value_key() # 13 = Total number of open boundary nodes

            for bc_id in range(Nbc):
                if mark==cls.OPEN:
                    N_this_bc,_=value_key() # 13 = Number of nodes for open boundary 1
                elif mark==cls.LAND:
                    # interior: 0 for external boundary
                    #           1 for island boundary
                    N_this_bc,interior,_=value_value_key() # 13 0 = Number of nodes for land boundary

                nodes=[int(fp.readline().strip()) for _ in range(N_this_bc)]
                nodes=np.array(nodes)-1 # to 0-based
                for a,b in zip(nodes[:-1],nodes[1:]):
                    j=g.nodes_to_edge(a,b)
                    g.edges['mark'][j]=mark
                    g.edges['bc_id'][j]=bc_id

        fp.close()
        return g

    def write_cells_geopandas(self,crs="+proj=utm +zone=10 +datum=WGS84 +units=m +no_defs"):
        """
        Copy cell geometry to a geopandas dataframe.
        Original code credit to Zhenlin Zhang.

        crs: specify a proj projection string.
        """
        # stompy generally does not depend on geopandas,        
        # so use local import
        import pandas as pd
        import geopandas as gpd
        polys=[self.cell_polygon(c) for c in range(self.Ncells())]
            
        df = pd.DataFrame()
        df['geometry'] = polys
        gdf = gpd.GeoDataFrame(df,geometry='geometry')
        gdf.crs = crs
        return gdf

    def write_to_xarray(self,*a,**kw):
        return self.write_xarray(*a,**kw)
    
    def write_xarray(self,ds=None,mesh_name='mesh',
                     node_coordinates='node_x node_y',
                     face_node_connectivity='face_node',
                     edge_node_connectivity='edge_node',
                     face_dimension='face',
                     edge_dimension='edge',
                     node_dimension='node'):
        """ write grid definition, ugrid-ish, to a new xarray dataset
        """
        import xarray as xr
        if ds is None:
            ds=xr.Dataset()

        ds[mesh_name]=1
        ds[mesh_name].attrs['cf_role']='mesh_topology'
        ds[mesh_name].attrs['node_coordinates']=node_coordinates
        ds[mesh_name].attrs['face_node_connectivity']=face_node_connectivity
        ds[mesh_name].attrs['edge_node_connectivity']=edge_node_connectivity
        ds[mesh_name].attrs['face_dimension']=face_dimension
        ds[mesh_name].attrs['edge_dimension']=edge_dimension

        node_x,node_y=node_coordinates.split()
        ds[node_x]= ( (node_dimension,),self.nodes['x'][:,0])
        ds[node_y]= ( (node_dimension,),self.nodes['x'][:,1])

        ds[face_node_connectivity]=( (face_dimension,'maxnode_per_face'), self.cells['nodes'] )
        ds[edge_node_connectivity]=( (edge_dimension,'node_per_edge'), self.edges['nodes'] )

        return ds

    def write_ugrid(self,
                    fn,
                    mesh_name='mesh',
                    fields='auto',
                    overwrite=False,
                    centers=True,
                    dialect=None):
        """
        rough ugrid writing - doesn't set the full complement of
        attributes (missing_value, edge-face connectivity, others...)

        mesh_name: the name of the variable in the netcdf file holding the attributes
         which define the collection of variables describing the grid.
        fields: 'auto' -- write fields of the UnstructuredGrid.  e.g. if self.cells['depth']
          exists, it will be written to the netcdf.  clashes between names are resolved by
          prefixing with 'cells_', 'edges_' or 'nodes_'.
          currently the only other option is to specify False, which will not write any
          additional data beyond the grid topology.
        overwrite: if False and the output exists, fail.
        centers: write cell centers.  this will trigger a call to cells_center()
          to make sure that any nan-valued centers are recalculated.

        dialect: 
          'mdal': As of QGIS 3.14, there are some limitations and strict 
           requirements for a mesh to be read in via mdal. Notably node and cell
           data can only be float or double.  Earlier mdal also required that face_node
           be float (something related to _FillValue, nan's).  That was the case with QGIS 3.6
        """
        if os.path.exists(fn):
            if overwrite:
                os.unlink(fn)
            else:
                raise GridException("File %s exists"%(fn))

        ds=xr.Dataset()
        ds[mesh_name]=1

        mesh_var=ds[mesh_name]
        # required: (this seems more robust than mesh_var.attrs[...] = '...'
        ds[mesh_name].attrs['cf_role']='mesh_topology'
        ds[mesh_name].attrs['standard_name']='mesh_topology'
        ds[mesh_name].attrs['topology_dimension']=2
        ds[mesh_name].attrs['dimension']=2
        ds[mesh_name].attrs['face_node_connectivity']='face_node'
        ds[mesh_name].attrs['node_coordinates']='node_x node_y'
        ds[mesh_name].attrs['long_name']='mesh topology'
        # "optionally required"
        ds[mesh_name].attrs['edge_dimension']='edge'
        ds[mesh_name].attrs['face_dimension']='face'
        ds[mesh_name].attrs['edge_node_connectivity']='edge_node'
        # optional
        ds[mesh_name].attrs['node_dimension']='node'
        ds[mesh_name].attrs['max_face_nodes_dimension']='maxnode_per_face'

        ds['node_x'] = ('node',),self.nodes['x'][:,0]
        ds['node_y'] = ('node',),self.nodes['x'][:,1]
        ds['face_node'] = ('face','maxnode_per_face'),self.cells['nodes']
        ds['edge_node']=('edge','node_per_edge'),self.edges['nodes']
        ds['edge_node'].attrs['start_index']=0

        ds['node_x'].attrs['standard_name']='projection_x_coordinate'
        ds['node_y'].attrs['standard_name']='projection_y_coordinate'

        ds['node_x'].attrs['location']='node'
        ds['node_y'].attrs['location']='node'

        ds['face_node'].attrs['cf_role']='face_node_connectivity'
        ds['face_node'].attrs['standard_name']='face_node_connectivity'
        ds['face_node'].attrs['start_index']=0
        ds['face_node'].attrs['long_name']='Vertex nodes of mesh faces'
        ds['face_node'].attrs['units']='nondimensional'
        
        if centers:
            cc=self.cells_center()
            ds[mesh_name].attrs['face_coordinates']='face_x face_y'
            ds['face_x']=('face',),self.cells['_center'][:,0]
            ds['face_y']=('face',),self.cells['_center'][:,1]

            ds['face_x'].attrs['location']='face'
            ds['face_y'].attrs['location']='face'
            ds['face_x'].attrs['standard_name']='projection_x_coordinate'
            ds['face_y'].attrs['standard_name']='projection_y_coordinate'

        if fields=='auto':
            for src_data,dim_name in [ (self.cells,'face'),
                                       (self.edges,'edge'),
                                       (self.nodes,'node') ]:
                for field in src_data.dtype.names:
                    if field.startswith('_'):
                        continue # presumed to be private, probably auto-calculated.
                    if field in ['cells','nodes','edges','deleted','face_x','face_y']:
                        continue # already included
                    if (src_data is self.nodes) and field=='x':
                        continue
                    if np.issubdtype(src_data[field].dtype,np.object_):
                        logging.warning("write_ugrid: will drop %s"%field)
                        continue
                    if (dialect=='mdal' and
                        not np.issubdtype(src_data[field].dtype,np.floating)):
                        logging.warning("write_ugrid: mdal dialect will drop non-floating %s"%field)
                        continue
                    if field in ds: # avoid duplicate names
                        # This is messy. There are fields like 'mark'
                        # that may exist on cells, edges and nodes.
                        # in the netcdf these have to have unique names.
                        prefix='_'+dim_name
                        if field.startswith(prefix):
                            logging.warning("Duplicate field already has prefix: %s"%field)
                            continue
                        out_field = prefix + "_" + field
                    else:
                        out_field=field

                    # simple handling to multidimensional arrays.
                    extra_dims=['d%d'%d for d in src_data[field].shape[1:]]
                    out_dims=(dim_name,) + tuple(extra_dims)
                    ds[out_field] = out_dims,src_data[field]

        ds.attrs['Conventions']='CF-1.6, UGRID-1.0'
        ds=ds.set_coords(['node_x','node_y'])
        
        ds.to_netcdf(fn)
        return ds

    def write_dfm(self,nc_fn,overwrite=False,node_elevation=None,check_depth=True):
        """
        nc_fn: netcdf file to write to
        overwrite: if True, allow overwriting an existing file
        node_elevation: if specified, the field used for node elevations, assumed positive-up.
          if None, will check for 'node_z_bed' and 'depth' as fields for nodes.

        check_depth: raise an exception if any node depth values are nan.
        """
        # use outdated netcdf wrapper
        # TODO: migrate the xarray or netCDF4
        from ..io import qnc
        nc=qnc.empty(fn=nc_fn,overwrite=overwrite,format='NETCDF3_CLASSIC')

        # schema copied from r17b_net.nc as written by rgfgrid
        nc.createDimension('nNetNode',self.Nnodes())
        nc.createDimension('nNetLink',self.Nedges())
        nc.createDimension('nNetLinkPts',2)

        node_x=nc.createVariable('NetNode_x','f8',('nNetNode'))
        node_x[:] = self.nodes['x'][:,0]
        node_x.units='m'
        node_x.standard_name = "projection_x_coordinate"
        node_x.long_name="x-coordinate of net nodes"
        node_x.grid_mapping = "projected_coordinate_system"

        node_y=nc.createVariable('NetNode_y','f8',('nNetNode'))
        node_y[:] = self.nodes['x'][:,1]
        node_y.units = "m"
        node_y.standard_name = "projection_y_coordinate"
        node_y.long_name = "y-coordinate of net nodes"
        node_y.grid_mapping = "projected_coordinate_system"

        if 1:
            # apparently this doesn't have to be correct -
            proj=nc.createVariable('projected_coordinate_system',
                              'i4',())
            proj.setncattr('name',"Unknown projected")
            proj.epsg = 28992
            proj.grid_mapping_name = "Unknown projected"
            proj.longitude_of_prime_meridian = 0.
            proj.semi_major_axis = 6378137.
            proj.semi_minor_axis = 6356752.314245
            proj.inverse_flattening = 298.257223563
            proj.proj4_params = ""
            proj.EPSG_code = "EPGS:28992"
            proj.projection_name = ""
            proj.wkt = ""
            proj.comment = ""
            proj.value = "value is equal to EPSG code"
            proj[...]=28992

        if ('lon' in self.nodes.dtype.names) and ('lat' in self.nodes.dtype.names):
            print("Will include longitude & latitude")
            node_lon=nc.createVariable('NetNode_lon','f8',('nNetNode'))
            node_lon[:]=self.nodes['lon'][:]
            node_lon.units = "degrees_east" 
            node_lon.standard_name = "longitude" 
            node_lon.long_name = "longitude" 
            node_lon.grid_mapping = "wgs84" 

            node_lat=nc.createVariable('NetNode_lat','f8',('nNetNode'))
            node_lat.units = "degrees_north" 
            node_lat.standard_name = "latitude" 
            node_lat.long_name = "latitude" 
            node_lat.grid_mapping = "wgs84"

        if 1:
            wgs=nc.createVariable('wgs84','i4',())
            wgs.setncattr('name',"WGS84")
            wgs.epsg = 4326
            wgs.grid_mapping_name = "latitude_longitude"
            wgs.longitude_of_prime_meridian = 0.
            wgs.semi_major_axis = 6378137.
            wgs.semi_minor_axis = 6356752.314245
            wgs.inverse_flattening = 298.257223563
            wgs.proj4_params = ""
            wgs.EPSG_code = "EPGS:4326"
            wgs.projection_name = ""
            wgs.wkt = ""
            wgs.comment = ""
            wgs.value = "value is equal to EPSG code"

        if node_elevation is None:
            if 'node_z_bed' in self.nodes.dtype.names:
                node_elevation='node_z_bed'
            elif 'depth' in self.nodes.dtype.names:
                node_elevation='depth'

        if check_depth:
            # DFM does not gracefully deal with nan depths -- preemptively fail
            if np.any(~np.isfinite(self.nodes[node_elevation])):
                raise Exception("Grid has nan or infinite node elevations")
            
        if node_elevation in self.nodes.dtype.names:
            node_z = nc.createVariable('NetNode_z','f8',('nNetNode'))
            node_z[:] = self.nodes[node_elevation][:]
            node_z.units = "m"
            node_z.positive = "up"
            node_z.standard_name = "sea_floor_depth"
            node_z.long_name = "Bottom level at net nodes (flow element\'s corners)"
            node_z.coordinates = "NetNode_x NetNode_y"
            node_z.grid_mapping = "projected_coordinate_system"

        links = nc.createVariable('NetLink','i4',('nNetLink','nNetLinkPts'))
        links[:,:]=self.edges['nodes'] + 1 # to 1-based!
        links.standard_name = "netlink"
        links.long_name = "link between two netnodes"

        link_types=nc.createVariable('NetLinkType','i4',('nNetLink'))
        link_types[:] = 2 # always seems to be 2 for these grids
        link_types.long_name = "type of netlink"
        link_types.valid_range = [0, 2]
        link_types.flag_values = [0, 1, 2]
        link_types.flag_meanings = "closed_link_between_2D_nodes link_between_1D_nodes link_between_2D_nodes"

        # global attributes - probably ought to allow passing in values for these...
        nc.institution = "stompy"
        nc.references = "http://github.com/rustychris/stompy"
        nc.history = "stompy unstructured_grid"

        nc.source = "Deltares, D-Flow FM Version 1.1.135.38878MS, Feb 26 2015, 17:00:33, model"
        nc.Conventions = "CF-1.5:Deltares-0.1"

        if 1:
            # add the complines to encode islands
            lines=self.boundary_linestrings()
            nc.createDimension('nNetCompLines',len(lines))

            # And add the cells:
            nc.createDimension('nNetElemMaxNode',self.max_sides)
            nc.createDimension('nNetElem',self.Ncells())
            missing=-2147483647 # DFM's preferred missing value

            cell_var=nc.createVariable('NetElemNode','i4',('nNetElem','nNetElemMaxNode'),
                                       fill_value=missing)
            # what to do about missing nodes?
            cell_nodes=self.cells['nodes'] + 1 #make it 1-based
            cell_nodes[ cell_nodes<1 ] = missing
            cell_var[:,:] =cell_nodes

            # Write the complines
            for i,line in enumerate(lines):
                dimname='nNetCompLineNode_%d'%(i+1)
                nc.createDimension(dimname,len(line))

                compline_x=nc.createVariable('NetCompLine_x_%d'%i,'f8',(dimname,))
                compline_y=nc.createVariable('NetCompLine_y_%d'%i,'f8',(dimname,))

                compline_x[:] = line[:,0]
                compline_y[:] = line[:,1]

        nc.close()
        
    @staticmethod
    def from_shp(shp_fn,tolerance=0.0,**kw):
        # bit of extra work to find the number of nodes required
        feats=wkb2shp.shp2geom(shp_fn)

        if 'max_sides' not in kw:
            def all_rings():
                for geom in feats['geom']:
                    if geom.geom_type=='Polygon':
                        yield geom.exterior.coords
                        for ring in geom.interiors:
                            yield ring.coords
                            
            nsides=[len(ring)
                    for ring in all_rings()]
            if nsides:
                kw['max_sides']=np.max(nsides)

        g=UnstructuredGrid(**kw)
        g.add_from_shp(features=feats,tolerance=tolerance)
        return g
    
    def add_from_shp(self,shp_fn=None,features=None,linestring_field=None,
                     check_degenerate_edges=True, tolerance=0.0):
        """ Add features in the given shapefile to this grid.
        Limited support: 
        polygons must conform to self.max_sides
        
        linestring_field: incoming linestring are stuffed into an edge field
         as [N,2] coordinate arrays. mesh topology uses only start/end of 
         each linestring. If None (default), linestrings are handled segment
         by segment as distinct mesh edges.
         
        allow_degenerate_edges: permit edges that start/end on same node.
        """
        if features is None:
            features=wkb2shp.shp2geom(shp_fn)
            
        if linestring_field is not None:
            if linestring_field is self.edges.dtype.names:
                assert np.issubdtype(object,self.edges.dtype),"Linestring field has weird type"
            
            self.add_edge_field(linestring_field,np.zeros(self.Nedges(),dtype=object),
                                on_exists='pass')
            
        for geo in features['geom']:
            if geo.geom_type =='Polygon':
                def all_rings(geom):
                    if geom.geom_type=='Polygon':
                        yield np.array(geom.exterior.coords)
                        for ring in geom.interiors:
                            yield np.array(ring.coords)

                for coords in all_rings(geo):
                    if np.all(coords[-1] ==coords[0] ):
                        coords=coords[:-1]

                    # also check for ordering - force CCW.
                    if signed_area(coords)<0:
                        coords=coords[::-1]

                    # used to always return a new node - bad!
                    nodes=[self.add_or_find_node(x=x,tolerance=tolerance)
                           for x in coords]
                    self.add_cell_and_edges(nodes=nodes)
            elif geo.geom_type=='LineString':
                coords=np.array(geo.coords)
                if linestring_field is None:
                    self.add_linestring(coords,tolerance=tolerance)
                else:
                    nA=self.add_or_find_node(coords[0,:], tolerance=tolerance)
                    nB=self.add_or_find_node(coords[-1,:], tolerance=tolerance)
                    j=self.add_edge(nodes=[nA,nB],_check_degenerate=check_degenerate_edges)
                    self.edges[linestring_field][j]=coords                    
            else:
                raise GridException("Not ready for geometry type %s"%geo.geom_type)
        # still need to collapse duplicate nodes
        
    def add_linestring(self,coords,closed=False, tolerance=0.0):
        nodes=[self.add_or_find_node(x=x, tolerance=tolerance)
               for x in coords]
        edges=[]

        if not closed:
            ABs=zip(nodes[:-1],nodes[1:])
        else:
            ABs=zip(nodes, np.roll(nodes,-1))
            
        for a,b in ABs:
            j=self.nodes_to_edge(a,b)
            if j is None:
                j=self.add_edge(nodes=[a,b])
            edges.append(j)
            
        return nodes,edges
        
    def from_simple_data(self,points=[],edges=[],cells=[]):
        """
        Convenience method for taking basic descriptions of geometry and
        putting into proper structure arrays.

        points: either None, or an [N,2] array of xy pairs.
        edges: None, or [N,2] array of 0-based indexes into points
        cells: None, or [N,max_sides] array of 0-based indexes into nodes

        Note: this does not handle any inference of additional topology - it won't
         figure out which edges make up a cell, for instance (call update_cell_edges()
         afterwards for that)
        """

        if isinstance(points,int):
            self.nodes = np.zeros( points, self.node_dtype)
        else:
            self.nodes = np.zeros( len(points), self.node_dtype)
            if len(points):
                points = np.asarray(points)
                self.nodes['x'] = points[:,:2]  # discard any z's that come in

        if isinstance(cells,int):
            self.cells = np.zeros(cells,self.cell_dtype)
        else:
            self.cells = np.zeros( len(cells), self.cell_dtype)
            if len(cells):
                cells = np.asarray(cells)
                self.cells['nodes'][...] = -1
                # allow for initializing the grid with a cell
                # array with fewer than maxsides
                Nnode_in = cells.shape[1]
                self.cells['nodes'][:,:Nnode_in] = cells
        self.cells['_center'] = np.nan # signal stale
        self.cells['_area'] = np.nan   # signal stale
        self.cells['edges'] = self.UNKNOWN # and no data here

        if isinstance(edges,int):
            self.edges = np.zeros(edges,self.edge_dtype)
        else:
            self.edges = np.zeros(len(edges),self.edge_dtype)
            if len(edges):
                edges = np.asarray(edges)
                # incoming edges may just have connectivity
                if edges.shape[1] == 2:
                    self.edges['nodes'] = edges

                    self.edges['mark'] = self.UNKNOWN
                    self.edges['cells'][:,0] = self.UNKNOWN
                    self.edges['cells'][:,1] = self.UNKNOWN
                elif edges.shape[1] == 5:
                    self.edges['nodes'] = edges[:,:2]
                    self.edges['mark'] = edges[:,2]
                    self.edges['cells'] = edges[:,3:5]
                else:
                    raise GridException("Edges should have 2 or 5 entries per edge")

        self.refresh_metadata()

    def update_cell_edges(self,select='missing'):
        """ from edges['nodes'] and cells['nodes'], set cells['edges']
        select: 'all':  force an update on all cells.
        'missing': only cells for which the number of set edges does not
         match the number of nodes will be updated.
        """
        if select=='all':
            cells=self.valid_cell_iter()
        else:
            edge_per_cell=np.sum(self.cells['edges']<0,axis=1)
            node_per_cell=np.sum(self.cells['nodes']<0,axis=1)
            cells=np.nonzero( edge_per_cell != node_per_cell )[0]

        for c in cells:
            self.cells['edges'][c,:]=self.UNDEFINED # == -1
            for i,(a,b) in enumerate(circular_pairs(self.cell_to_nodes(c))):
                self.cells['edges'][c,i] = self.nodes_to_edge(a,b)

    def update_cell_nodes(self):
        """ from edges['nodes'] and cells['edges'], set cells['nodes']
        """
        self.cells['nodes'] = -1

        for c in range(self.Ncells()):
            # consider two edges at a time, and find the common node
            for i,(ja,jb) in enumerate(circular_pairs(self.cell_to_edges(c))):
                for n in self.edges['nodes'][ja,:]:
                    if n in self.edges['nodes'][jb]:
                        self.cells['nodes'][c,i] = n
                        break

    def add_edge_field(self,name,data,on_exists='fail'):
        """
        modifies edge_dtype to include a new field given by name,
        initialize with data.  NB this requires copying the edges
        array - not fast!
        """
        if name in np.dtype(self.edge_dtype).names:
            if on_exists == 'fail':
                raise GridException("Edge field %s already exists"%name)
            elif on_exists == 'pass':
                return
            elif on_exists == 'overwrite':
                self.edges[name] = data
        else:
            self.edges=recarray_add_fields(self.edges,
                                           [(name,data)])
            self.edge_dtype=self.edges.dtype
        self.update_element_defaults()
        
    def delete_edge_field(self,*names):
        self.edges=recarray_del_fields(self.edges,names)
        self.edge_dtype=self.edges.dtype
        self.update_element_defaults()

    def add_node_field(self,name,data,on_exists='fail'):
        """ add a new field to nodes, amend node_dtype
        on_exists: what to do if the name is already a node field.
         'fail'  raise exception
         'pass'  leave existing
         'overwrite' replace existing -- note that this does not currently
           change the type of the field, but may do so in the future.
        """
        if name in np.dtype(self.node_dtype).names:
            if on_exists == 'fail':
                raise GridException("Node field %s already exists"%name)
            elif on_exists == 'pass':
                return
            elif on_exists == 'overwrite':
                self.nodes[name] = data
            else:
                raise Exception("Bad on_exists option: %s"%on_exists)
        else:
            self.nodes=recarray_add_fields(self.nodes,
                                           [(name,data)])
            self.node_dtype=self.nodes.dtype
        self.update_element_defaults()
        
    def delete_node_field(self,*names):
        self.nodes=recarray_del_fields(self.nodes,names)
        self.node_dtype=self.nodes.dtype
        self.update_element_defaults()

    def add_cell_field(self,name,data,on_exists='fail'):
        """
        modifies cell_dtype to include a new field given by name,
        initialize with data.  NB this requires copying the cells
        array - not fast!
        """
        # will need to get fancier to discern vector dtypes
        # assert data.ndim==1  - maybe no need to be smart?
        data=np.asarray(data)
        if name in np.dtype(self.cell_dtype).names:
            if on_exists == 'fail':
                raise GridException("Cell field %s already exists"%name)
            elif on_exists == 'pass':
                return
            elif on_exists == 'overwrite':
                self.cells[name] = data
        else:
            self.cells=recarray_add_fields(self.cells,
                                           [(name,data)])
            self.cell_dtype=self.cells.dtype
        self.update_element_defaults()
        
    def delete_cell_field(self,*names):
        self.cells=recarray_del_fields(self.cells,names)
        self.cell_dtype=self.cells.dtype
        self.update_element_defaults()

    def match_to_grid(self,other,tol=1e-3):
        """
        Return node_map,edge_map,cell_map
        Each is indexed by self's items, and is either an index
        into other's items, or -1 if no match was found. 
         
        I.e.:
        self.nodes['x'][n] == other.nodes['x'][node_map[n]]
        """
        import scipy.spatial
        
        kdt=scipy.spatial.KDTree( other.nodes['x'] )
        dists_idxs=[ kdt.query(xy,1) for xy in self.nodes['x'] ]
        dists_idxs=np.array(dists_idxs)
        node_map=dists_idxs[:,1].astype(np.int32)
        node_map[ dists_idxs[:,0]>tol ] = -1

        # Edges can be matched, but they don't necessarily have the same
        # orientation.
        kdt=scipy.spatial.KDTree( other.edges_center() )
        dists_idxs=[ kdt.query(xy,1) for xy in self.edges_center() ]
        dists_idxs=np.array(dists_idxs)
        edge_map=dists_idxs[:,1].astype(np.int32)
        edge_map[ dists_idxs[:,0]>tol ] = -1

        kdt=scipy.spatial.KDTree( other.cells_centroid() )
        dists_idxs=[ kdt.query(xy,1) for xy in self.cells_centroid() ]
        dists_idxs=np.array(dists_idxs)
        cell_map=dists_idxs[:,1].astype(np.int32)
        cell_map[ dists_idxs[:,0]>tol ] = -1

        return node_map,edge_map,cell_map
        
    def renumber(self,reorient_edges=True,reorient_cells=True):
        """
        Renumber all nodes, edges and cells to omit
        deleted items.
        reorient_edges: also flip edges to keep interior of domain to the
          left (see orient_edges)
        reorient_cells: force cells to have positive area by reversing node
           order as needed
        """
        node_map=self.renumber_nodes()
        edge_map=self.renumber_edges()
        cell_map=self.renumber_cells()

        if reorient_edges:
            self.orient_edges()

        if reorient_cells:
            self.orient_cells()
            
        return dict(node_map=node_map,edge_map=edge_map,cell_map=cell_map)

    def orient_edges(self,on_bare_edge='fail'):
        """
        Flip any boundary edges with the exterior on the left.
        on_bare_edge: what to do if an edge is missing cells on both sides.
          'fail': raise GridException
          'pass': ignore.
        """
        e2c=self.edge_to_cells()
        to_flip=np.nonzero( (e2c[:,0]<0) & (e2c[:,1]>=0) )[0]

        bare=np.nonzero( (e2c[:,0]<0) & (e2c[:,1]<0) )[0]
        if len(bare) and on_bare_edge=='fail':
            raise GridException("orient_edges: edges with no cells: %s"%bare)
        
        if len(to_flip):
            self.log.info("Will flip %d edges"%len(to_flip))
            for j in to_flip:
                rec=self.edges[j]
                self.modify_edge( j=j,
                                  nodes=[rec['nodes'][1],rec['nodes'][0]],
                                  cells=[rec['cells'][1],rec['cells'][0]] )
        if on_bare_edge=='return':
            return bare

    def orient_cells(self,cw_islands=False, subedges=None):
        A=self.cells_area(subedges=subedges)

        flip_mask=A<0

        if cw_islands:
            # look for cells inside other cells, and make
            islands=self.select_island_cells(subedges=subedges)
            flip_mask[islands] = ~flip_mask[islands]

        flip=np.nonzero(flip_mask)[0]
        for c in flip:
            nodes=self.cell_to_nodes(c)
            self.cells['nodes'][c,:len(nodes)] = nodes[::-1]
        # Might be able to be smarter about which edges
        self.edge_to_cells(recalc=True)
        self.cells_area(sel=flip)

    def explode_subedges(self,subedges):
        """
        Convert subedges to regular edges, and return the set of original nodes.
        This ignores cells.
        """
        original_nodes=list(self.valid_node_iter())
        for j in self.valid_edge_iter():
            coords=self.edges[subedges][j]
            if coords is None:
                continue
            coords=np.asarray(coords)
            if coords.ndim==0 or coords.shape[0]==2:
                continue
            
            nodes=self.edges['nodes'][j].copy()
            coords=coords.copy()
            self.delete_edge(j)
            inner_nodes,inner_edges=self.add_linestring(coords[1:-1,:],closed=False)
            self.add_edge(nodes=[nodes[0],inner_nodes[0]])
            self.add_edge(nodes=[inner_nodes[-1],nodes[1]])
            
        return original_nodes

    def get_subedge(self,j,subedges):
        subedge=np.asarray(self.edges[subedges][j])
        if (subedge.ndim!=2):
            subedge=self.nodes['x'][ self.edges['nodes'][j] ]
            self.edges[subedges][j]=subedge
        return subedge
    
    def implode_subedges(self,subedges,break_nodes,allow_duplicates=False):
        """
        Glue edges back into complex edges except at break_nodes. This has to be aware of 
        cells!
        Start with slow implementation since we can reuse some other methods
        """
        break_nodes={n:True for n in break_nodes}
        
        # Ensure that all subedge fields are valid.
        for j in self.valid_edge_iter():
            self.get_subedge(j,subedges)
        
        for n in self.valid_node_iter():
            if n in break_nodes: continue
            edges=self.node_to_edges(n)
            if len(edges)!=2: continue
            #hes=self.node_to_halfedges(n)
            #if len(hes)!=2: continue

            sub0=self.edges[subedges][edges[0]]
            sub1=self.edges[subedges][edges[1]]
            
            # n_left ---edges[0]--- n ---edges[1]--- n_right
            e0nodes=self.edges['nodes'][edges[0]]
            e1nodes=self.edges['nodes'][edges[1]]
            if e0nodes[0]==n:
                n_left=e0nodes[1]
                sub0=sub0[::-1]
            elif e0nodes[1]==n:
                n_left=e0nodes[0]
            else: assert False
            if e1nodes[0]==n:
                n_right=e1nodes[1]
            elif e1nodes[1]==n:
                n_right=e1nodes[0]
                sub1=sub1[::-1]
            else: assert False
            
            # combine...
            new_edge=self.merge_edges(edges,_check_existing=not allow_duplicates)
            # Could make this dependent on whether end points match.
            sub=np.concatenate([sub0,sub1[1:]])
            if self.edges['nodes'][new_edge,0]==n_left:
                pass
            elif self.edges['nodes'][new_edge,0]==n_right:
                sub=sub[::-1]
            else: assert False  
            
            self.edges[subedges][new_edge] = sub


    def select_island_cells(self,subedges=None):
        """
        Return bitmask over cells with True for cells that are 
        entirely inside other cells. Does not attempt to go
        deeper than one layer (so a pond on an island in a lake
        will be marked as an island).
        This is used to orient cell areas, so the test is performed
        on the un-oriented cell geometry.

        Current implementation is not fast! quadratic and slow tests!
        """
        valid_cells=np.nonzero(~self.cells['deleted'])[0]
        A=np.abs(self.cells_area(subedges=subedges))[valid_cells]

        # from largest to smallest
        order = np.argsort(-A)

        is_island=np.zeros(self.Ncells(), bool)
        is_island[:] = False

        polys=[self.cell_polygon(c,subedges=subedges) for c in order]
        
        for ci,c in enumerate(order):
            if ci==0: continue # skip first cell
            
            for candidate in range(ci):
                if polys[candidate].contains( polys[ci] ):
                    is_island[c]=True
                    break
        return is_island
        
    def renumber_nodes_ordering(self):
        return np.argsort(self.nodes['deleted'],kind='mergesort')

    def renumber_nodes(self,order=None):
        """
        Renumber node indices, dropping nodes which are deleted.
        Updates 'nodes' fields for edges and cells
        Returns an array node_map which is indexed by by the old
        node indices, and maps those to new node indices or -1
        if the old node has been dropped.
        """
        if order is None:
            nsort=self.renumber_nodes_ordering()
        else:
            nsort=order
        Nactive = np.sum(~self.nodes['deleted'])

        node_map = np.zeros(self.Nnodes()+1) # do this before truncating nodes
        self.nodes = self.nodes[nsort][:Nactive]

        node_map[:]=-999
        # and this after truncating nodes:
        # This is causing a problem, where Nnodes is smaller than the size of nsort
        # Should be fixed by taking only active portion of nsort
        node_map[:-1][nsort[:Nactive]] = np.arange(self.Nnodes())
        node_map[-1] = -1 # missing nodes map -1 to -1

        enodes=self.edges['nodes'].copy()
        enodes[self.edges['deleted'],:]=-1
        self.edges['nodes'] = node_map[enodes]
        cnodes=self.cells['nodes'].copy()
        cnodes[self.cells['deleted'],:]=-1
        self.cells['nodes'] = node_map[cnodes]

        self._node_to_edges = None
        self._node_to_cells = None
        self._node_index = None
        return node_map

    def delete_orphan_edges(self):
        self.delete_naked_edges()
    def delete_naked_edges(self):
        """
        Delete edges which have no cell neighbors
        """
        e2c=self.edge_to_cells()

        to_delete=np.all(e2c<0,axis=1) & (~self.edges['deleted'])
        for j in np.nonzero(to_delete)[0]:
            self.delete_edge(j)

    def delete_orphan_nodes(self):
        self.delete_naked_nodes()
    def delete_naked_nodes(self):
        """ Scan for nodes not part of an edge, and delete them.
        """
        used=np.zeros( self.Nnodes(),'b1')
        valid_cells=~self.cells['deleted']
        valid_nodes=self.cells['nodes'][valid_cells,:].ravel()
        valid_nodes=valid_nodes[ valid_nodes>=0 ]
        used[ valid_nodes ]=True

        valid_edges=~self.edges['deleted']
        valid_nodes=self.edges['nodes'][valid_edges,:].ravel()
        used[ valid_nodes ]=True

        self.log.debug("%d nodes found to be orphans"%np.sum(~used))

        for n in np.nonzero(~used)[0]:
            self.delete_node(n)

    def merge_duplicate_nodes(self):
        """ Match up nodes based on *exact* coordinates.
        When two nodes share the same coordinates, attempt
        to merge them.  This can get dicey!

        Returns a dict mapping the deleted nodes with the node they
        were merged with.
        """
        merges={}
        xys={}
        for n in self.valid_node_iter():
            k=tuple(self.nodes['x'][n])
            if k in xys:
                merges[n]=xys[k]
                self.merge_nodes(xys[k],n)
            else:
                xys[k]=n
        return merges

    def renumber_cells_ordering(self):
        """ return cell indices in the order they should appear, and
        with deleted cells not appearing at all.
        """
        Nactive = sum(~self.cells['deleted'])
        return np.argsort( self.cells['deleted'],kind='mergesort')[:Nactive]

    def renumber_cells(self,order=None):
        """
        Renumber cell indices, dropping deleted cells.
        Update edges['cells'], preserving negative values (e.g.
        an edge marker, boundary, etc.).
        Returns cell_map, which can be indexed by old cell indices
        to get new cell indices.  Cell map is actually slightly
        larger than the number of old cells, to accomodate negative
        indexing.  For example, cell_map[-2]=-2
        """
        if order is None:
            csort = self.renumber_cells_ordering()
        else:
            csort= order
        Nneg=-min(-1,self.edges['cells'].min())
        cell_map = np.zeros(self.Ncells()+Nneg,np.int32) # do this before truncating cells
        self.cells = self.cells[csort]

        # and remap ids:
        # if csort[a] = b, then the a'th cell of the new grid is the b'th cell of the old grid
        # what I want:
        # cell_map[b] = a
        # or cell_map[csort[a]] = a
        # for all a, so
        # cell_map[csort[arange(Ncells)]] = arange(Ncells)
        cell_map[:] = -999 # these should only remain for deleted cells, and never show up in the output
        cell_map[:-Nneg][csort] = np.arange(self.Ncells())
        # cell_map[-1] = -1 # land edges map cell -1 to -1
        # allow broader range of negatives:
        # map cell -1 to -1, -2 to -2, etc.
        cell_map[-Nneg:] = np.arange(-Nneg,0)

        self.edges['cells'] = cell_map[self.edges['cells']]
        self._cell_center_index=None
        return cell_map

    def renumber_edges_ordering(self):
        Nactive = sum(~self.edges['deleted'])
        return np.argsort( self.edges['deleted'],kind='mergesort')[:Nactive]

    def renumber_edges(self,order=None):
        """
        Renumber edge indices, dropping deleted edges.
        Returns edge_map, which can be indexed by old edge indices
        to get new edge indices.
        edge_map has an extra entry to all undefined edges (i.e. the 4th edge of
        a triangle, marked with cells['edges'][n,3]==-1) to map back to -1.
        """
        if order is None:
            esort=self.renumber_edges_ordering()
        else:
            esort=order

        # edges take a little extra work, for handling -1 missing edges
        # Follows same logic as for cells
        if self.Ncells():
            Nneg=-min(-1,self.cells['edges'].min())
        else:
            Nneg=1
        edge_map = np.zeros(self.Nedges()+Nneg) # do this before truncating
        self.edges = self.edges[esort]

        edge_map[:] = -999 # these should only remain for deleted edges, which won't show up in the output
        edge_map[:-Nneg][esort] = np.arange(self.Nedges()) # and this after truncating
        #edge_map[-1] = -1 # triangles have a -1 -> -1 edge mapping
        edge_map[-Nneg:] = np.arange(-Nneg,0)

        self.cells['edges'] = edge_map[self.cells['edges']]
        return edge_map

    def add_grid(self,ugB,merge_nodes=None,log=None,tol=0.0):
        """
        Add the nodes, edges, and cells from another grid to this grid.
        Copies fields with common names, any other fields are dropped from ugB.
        If self.max_sides is smaller than ugB.max_sides, it will be increased.

        merge_nodes: [ (self_node,ugB_node), ... ]
          Nodes which overlap and will be mapped instead of added.
        or 'auto' in which case duplicate nodes by coordinate will be chosen for merging,
         optionally with a non-zero tolerance.
        """
        if self.max_sides<ugB.max_sides:
            # This could be smarter and only increase if ugB is actually
            # using the additional sides.
            self.log.warning("Increasing max_sides from %d to %d"%(self.max_sides,ugB.max_sides))
            self.modify_max_sides(ugB.max_sides)
        else:
            self.log.debug("max_sides is okay (%d)"%(self.max_sides))
            
        node_map=np.zeros( ugB.Nnodes(), 'i4')-1
        edge_map=np.zeros( ugB.Nedges(), 'i4')-1
        cell_map=np.zeros( ugB.Ncells(), 'i4')-1

        if merge_nodes is not None:
            if isinstance(merge_nodes,str) and merge_nodes=='auto':
                merge_nodes=find_common_nodes(self,ugB,tol=tol)
            for my_node,B_node in merge_nodes:
                node_map[B_node]=my_node

            # Also need to be careful about overlapping cells when there
            # is the possibility of merging nodes, and that means having
            # up to date edges['cells']
            self.edge_to_cells()
            ugB.edge_to_cells()

        def bad_fields(Adata,Bdata): # field froms B which get dropped
            A_fields =Adata.dtype.names
            B_fields =Bdata.dtype.names

            B_bad=[f for f in B_fields
                   if (f=='deleted') or (f not in A_fields)]
            return B_bad

        B_bad=bad_fields(self.nodes,ugB.nodes)

        for n in ugB.valid_node_iter():
            if node_map[n]>=0:
                continue # must be part of merge_nodes
            kwargs=rec_to_dict(ugB.nodes[n])
            for f in B_bad:
                del kwargs[f]

            node_map[n]=self.add_node(**kwargs)

        B_bad=bad_fields(self.edges,ugB.edges)
        # Easier to let add_cell fix this up
        B_bad.append('cells')

        for n in ugB.valid_edge_iter():
            kwargs=rec_to_dict(ugB.edges[n])
            for f in B_bad:
                del kwargs[f]

            kwargs['nodes']=node_map[kwargs['nodes']]

            # when merge_nodes is specified, have to also check
            # for preexisting edges
            if merge_nodes is not None:
                j=self.nodes_to_edge(kwargs['nodes'])
                if j is not None:
                    edge_map[n]=j
                    continue
            edge_map[n]=self.add_edge(**kwargs)

        B_bad=bad_fields(self.cells,ugB.cells)

        for n in ugB.valid_cell_iter():
            kwargs=rec_to_dict(ugB.cells[n])
            for f in B_bad:
                del kwargs[f]

            # avoid mutating ugB, and pass on only the valid
            # nodes and edges
            orig_nodes=kwargs['nodes']
            kwargs['nodes'] = orig_nodes[orig_nodes>=0]
            orig_edges=kwargs['edges']
            kwargs['edges'] = orig_edges[orig_edges>=0]

            for i,node in enumerate(kwargs['nodes']):
                kwargs['nodes'][i]=node_map[node]

            # less common, but still need to check for duplicated cells
            # when merge_nodes is used.
            if merge_nodes is not None:
                c=self.nodes_to_cell( kwargs['nodes'], fail_hard=False)
                if c is not None:
                    cell_map[n]=c
                    if log: log.info("Skipping existing cell: %d: %s => %d: %s"%( n,str(orig_nodes),
                                                                                  c,str(kwargs['nodes'])))
                    continue

            for i,edge in enumerate(kwargs['edges']):
                kwargs['edges'][i]=edge_map[edge]

            cell_map[n]=self.add_cell(**kwargs)

        return node_map,edge_map,cell_map

    def boundary_cycle(self):
        """
        Return list of nodes in the outermost boundary
        """
        # find a point outside the domain:
        x0=self.nodes['x'].min(axis=0)-1.0
        # grab nearby edges
        edges_near=self.select_edges_nearest(x0,count=6)
        max_nodes=self.Nnodes()
        potential_cells=self.find_cycles(max_cycle_len=max_nodes,
                                         starting_edges=edges_near,
                                         check_area=False)
        best=(0.0,None) # Area, nodes
        for pc in potential_cells:
            segs=self.nodes['x'][pc]
            A=signed_area(segs)
            # Looking for the most negative area
            if A<best[0]:
                best=(A,pc)
        return np.array(best[1][::-1]) # reverse, to return a CCW, positive area string.

    def find_cycles(self,max_cycle_len='auto',starting_edges=None,check_area=True):
        """ traverse edges, returning a list of lists, each list giving the
        CCW-ordered node indices which make up a 'facet' or cycle in the graph
        (i.e. potentially a cell).
        starting_edges: iterable of edge indices from which to start the cycle
          traversal.
        check_area: if True, make sure that any returned cycles form a polygon
         with positive area.   This can be an issue if the outer ring of the grid is
         short enough to be a cycle itself.
        """
        if max_cycle_len=='auto':
            max_cycle_len=self.max_sides

        visited=set() # directed tuple of nodes

        cycles=[]

        if starting_edges is None:
            starting_edges=self.valid_edge_iter()

        for ji,j in enumerate(starting_edges):
            if ji>0 and ji % 10000==0:
                logging.info("Edge %d/%d, %d cycles"%(ji,self.Nedges(),len(cycles)))

            if isinstance(j,HalfEdge):
                halfedges=[j]
            else:
                # iterate over the two half-edges
                halfedges=[self.halfedge(j,0),
                           self.halfedge(j,1)]
            # for A,B in (self.edges['nodes'][j], self.edges['nodes'][j,::-1]):
            # Skip half edges already visited:
            halfedges=[ he for he in halfedges if (he.node_rev(),he.node_fwd()) not in visited]
            for he in halfedges:
                cycle=[he.node_rev()]
                trav=he
                while trav.node_fwd() != he.node_rev() and len(cycle)<=max_cycle_len:
                    cycle.append(trav.node_fwd())
                    visited.add((trav.node_rev(),trav.node_fwd()))
                    trav=trav.fwd()
                visited.add((trav.node_rev(),trav.node_fwd()))
                    
                if len(cycle)<=max_cycle_len:
                    # potential cycle:
                    if check_area:
                        A=signed_area( self.nodes['x'][cycle] )
                        if A>0:
                            cycles.append(cycle)
                    else:
                        cycles.append(cycle)
        return cycles
    
    def make_cells_from_edges(self,max_sides=None):
        """
        Traverse edges and create cells for edge cycles
        of len<=max_sides.
        max_sides=None will use the grid's existing max_sides.
        max_sides='auto' will use max_sides large enough to
        includes all cycles.
        """
        if max_sides=='auto':
            cycles=self.find_cycles(max_cycle_len=self.Nedges())
            if len(cycles)==0:
                return
            max_sides = max([len(cycle) for cycle in cycles])
            if max_sides>self.max_sides:
                self.modify_max_sides(max_sides)
        else:
            max_sides=max_sides or self.max_sides
            cycles=self.find_cycles(max_cycle_len=max_sides)
        assert max_sides<=self.max_sides
        ncells=len(cycles)
        if ncells:
            self.cells = np.zeros( ncells, self.cell_dtype)
            self.cells['nodes'][...] = -1
            self.cells['_center'] = np.nan # signal stale
            self.cells['_area'] = np.nan   # signal stale
            self.cells['edges'] = self.UNKNOWN # and no data here
            for i,cycle in enumerate(cycles):
                self.cells['nodes'][i,:len(cycle)]=cycle
            # This is now stale
            self._cell_center_index=None
            self.edge_to_cells(recalc=True)

    def interp_cell_to_node(self,cval):
        result=np.zeros(self.Nnodes(),cval.dtype)
        for n in range(self.Nnodes()):
            result[n]=cval[self.node_to_cells(n)].mean()
        return result

    def interp_cell_to_node_matrix(self):
        from scipy import sparse
        M=sparse.dok_matrix( (self.Nnodes(),self.Ncells()), np.float64)
        for n in range(self.Nnodes()):
            cells=self.node_to_cells(n)
            weight=1./len(cells)
            for c in cells:
                M[n,c]=weight
        return M.tocsr()
    
    def interp_node_to_cell(self,nval):
        """
        nval: scalar value for each node.
        returns an array with scalar value for each cell, taken from
              average of nodes.
        """
        nodes=self.cells['nodes']
        weights=(nodes>=0).astype(np.int32)
        # a little extra work to avoid nan contamination from undefined
        # nodes.  nans for defined nodes still contaminate
        vertex_vals=(nval[nodes]*weights)
        vertex_vals[weights==0]=0
        cvals=vertex_vals.sum(axis=1)/weights.sum(axis=1)
        return cvals

    def interp_cell_to_raster_function(self,*a,**kw):
        """
        Bundle interp_cell_to_raster_matrix into a simple function that
        takes an array of cell values and returns a raster field.SimpleGrid.
        Handles the reshaping and boundary filling, and with precomputing
        the sparse matrix this can resample 50k cell values to a 250m grid
        in 20ms.

        Can be called with data array set to None in order to get a SimpleGrid
        of the right size/extent for metadata purposes.
        """
        from ..spatial import field
        fld,M=self.interp_cell_to_raster_matrix(*a,**kw)
        invalid=M.A.sum(axis=1)==0.0
        
        def to_field(cell_values,fld=fld,M=M,invalid=invalid):
            if cell_values is None:
                # shorthand to get a field with the extents and shape of
                # the output.
                cell_values=np.zeros(M.shape[1])
            pix_values=M.dot(cell_values)
            pix_values[invalid]=np.nan
            f_result=field.SimpleGrid(extents=fld.extents,F=pix_values.reshape(fld.F.shape))
            f_result.fill_by_convolution(iterations=1)
            return f_result
        return to_field
            
    def interp_cell_to_raster_matrix(self,fld=None, dx=None, dy=None):
        """
        return field.SimpleGrid and sparse matrix that interpolates cell-centered values to
        the given field.SimpleGrid, such that

        fld,M = g.interp_cell_to_raster_matrix(dx=50,dy=50)
        pix_values=M.dot(cell_values).reshape(fld.F.shape)
        interped=field.SimpleGrid(extents=fld.extents,F=pix_values)

        sets interped as a georeferenced raster that interpolates cell-centered
        values.

        As-is, pixels that do not overlap the grid (specifically that do not overlap
        the bounding box of any cell) end up with 0.
        This can be troubling if the pixels are then used for interpolation, since
        that zero can creep back in even when the zero pixel does not overlap the grid

        This could be solved 'in post', by masking and fill_by_convolution. Better yet
        would be to include that filling in the matrix, but that may be more work than
        its worth. Punt to a wrapper function that will do this in post.
        """
        from scipy import sparse
        from ..spatial import field
        
        if fld is None:
            g_xxyy=self.bounds()
            assert dx is not None
            assert dy is not None
            fld=field.SimpleGrid.zeros(extents=[g_xxyy[0]-dx, g_xxyy[1]+dx,
                                                g_xxyy[2]-dy, g_xxyy[3]+dy],
                                       dx=dx,dy=dy)
        
        n_rows,n_cols=fld.F.shape
        n_pix=fld.F.size
        
        # columns are mesh cells
        # rows are pixels.
        M=sparse.dok_matrix( (n_pix, self.Ncells()), np.float32)

        # iterate over mesh cells and update pixels.
        #   can be fairly fast -- bounds of the cell, evenly distribute pixels.
        #   then normalize rows to sum to 1.
        #   if needed this could be more precise, intersecting pixels with each
        #   cell. Too expensive for the current application.
        for cell in range(self.Ncells()):
            pnts = self.nodes['x'][self.cell_to_nodes(cell)]
            pmin=pnts.min(axis=0)
            pmax=pnts.max(axis=0)
            rrcc=fld.rect_to_indexes([pmin,pmax])
            for row in range(rrcc[0],rrcc[1]):
                for col in range(rrcc[2],rrcc[3]):
                    lidx=col+row*n_cols
                    M[lidx,cell]=1.0
                    
        cell_counts=M.sum(axis=1).A[:,0]
        valid=cell_counts>0
        cell_counts[valid] = 1./cell_counts[valid]
        # Appears that nan's don't propagate as expected.
        # cell_counts[~valid] = np.nan # blank out non-overlapping pixels
        cell_diag = sparse.dok_matrix( (n_pix,n_pix), np.float32)
        cell_diag.setdiag(cell_counts)
        M = cell_diag * M 
                    
        return fld,M
    
    def interp_edge_to_cell(self,values):
        """
        Average edge-centered values to get cell centered values.
        """
        # Could be vectorized, but I don't remember the call to get
        # numpy to sum over repeated indices.
        cvals=np.zeros(self.Ncells(),values.dtype)
        counts=np.zeros(self.Ncells(),np.int32)
        for c in self.valid_cell_iter():
            cvals[c]=np.mean(values[self.cell_to_edges(c)])
        return cvals

    def interp_perot(self,values,edge_normals=None):
        """
        Interpolate edge-normal vector components to cell-centered
        vector value.
        edge_normals can be supplied in case data uses a different convention
        than self.
        """
        # With some preprocessing, this could be turned into a sparse matrix
        # multiplication and be much faster.
        cc=self.cells_center()
        ec=self.edges_center()

        if edge_normals is None: edge_normals=self.edges_normals()
                
        e2c=self.edge_to_cells()
        el=self.edges_length()
        Uc=np.zeros((self.Ncells(),2),np.float64)

        for c in np.arange(self.Ncells()):
            js=self.cell_to_edges(c)
            for nf,j in enumerate(js):
                de2f=mag(cc[c]-ec[j])
                # Uc ~ m3/s * m
                Uc[c,:] += values[j]*edge_normals[j]*de2f*el[j]
        Uc /= self.cells_area()[:,None]
        return Uc

    def interp_perot_matrix(self,edge_normals=None):
        """
        preprocessed version of perot interp. 1000x faster on 50k cells
        than looping version above.
        """
        if edge_normals is None:
            edge_normals=self.edges_normals()

        from scipy import sparse
        # rows are cell0u,cell0v,cell1u,cell1v, ...
        M=sparse.dok_matrix( (2*self.Ncells(),self.Nedges()), np.float64)
            
        cc=self.cells_center()
        ec=self.edges_center()

                
        e2c=self.edge_to_cells()
        el=self.edges_length()
        Uc=np.zeros((self.Ncells(),2),np.float64)

        Ac=self.cells_area()
        
        for c in np.arange(self.Ncells()):
            js=self.cell_to_edges(c)
            for nf,j in enumerate(js):
                de2f=mag(cc[c]-ec[j])
                M[2*c+0,j] = edge_normals[j,0]*de2f*el[j] / Ac[c]
                M[2*c+1,j] = edge_normals[j,1]*de2f*el[j] / Ac[c]
                
        return M

    def cell_gradient(self,cell_values):
        """
        Use Perot interp to get cell-centered gradients from cell-centered values.
        No attempt to be clever at boundaries.
        """
        edge_gradient = np.zeros(self.Nedges(),np.float64)
        cc=self.cells_center()
        e2c=self.edge_to_cells()
        c1=np.where(e2c[:,0]>=0,e2c[:,0],e2c[:,1])
        c2=np.where(e2c[:,1]>=0,e2c[:,1],e2c[:,0])
        edge_slopes= (cell_values[c2] - cell_values[c1]) / np.where(c1==c2,1.0, mag(cc[c2]-cc[c1]))
        return self.interp_perot(edge_slopes)
    
    def cells_to_edge(self,a,b):
        j1=self.cell_to_edges(a)
        j2=self.cell_to_edges(b)
        for j in j1:
            if j in j2:
                return j
        return None

    def edge_to_cells_reflect(self,*a,**k):
        """
        Like edge_to_cells, but when a cell is missing (<0), replace
        with the opposite cell. 
        """
        e2c=self.edge_to_cells(*a,**k).copy()
        left_missing=e2c[:,0]<0
        right_missing=e2c[:,1]<0
        e2c[left_missing,0] = e2c[left_missing,1]
        e2c[right_missing,1] = e2c[right_missing,0]
        return e2c
        
    def edge_to_cells(self,e=slice(None),recalc=False,
                      on_missing='error'):
        """
        recalc: if True, forces recalculation of all edges.

        e: limit output to a single edge, a slice or a bitmask
          may also limit updates to the requested edges

        on_missing: Invalid mesh may have cells which do not
          have corresponding edges.
         'error': raise Exception
         
        """
        # try to be a little clever about recalculating -
        # it can be very slow to check all edges for UNKNOWN
        if recalc:
            self.edges['cells'][:,:]=self.UNMESHED
            self.log.info("Recalculating edge to cells" )
            all_c=np.nonzero( ~self.cells['deleted'] )[0]
        else:
            if e is None:
                e=slice(None)
            # on-demand approach
            if isinstance(e,slice):
                js=np.arange(e.start or 0,
                             e.stop or self.Nedges(),
                             e.step or 1)
            else:
                try:
                    # handle e=[1,45,321], e=[True,False,True, True,...]
                    e=np.asarray(e)
                    L=len(e)
                    if L==self.Nedges() and np.issubdtype(np.bool_,e.dtype):
                        js=np.nonzero(e)[0]
                    else:
                        js=e
                except TypeError:
                    # handle e is an int, int32, int64, etc scalar.
                    js=[e]

            all_c=set()
            for j in js:
                ec=self.edges['cells'][j]
                if (ec[0]!=self.UNKNOWN) and (ec[1]!=self.UNKNOWN):
                    continue

                for n in self.edges['nodes'][j]:
                    # don't assume that cells['edges'] is set, either.
                    for c in self.node_to_cells(n):
                        all_c.add(c)

        # Do the actual work
        # don't assume that cells['edges'] is set, either.
        for c in all_c:
            nodes=self.cell_to_nodes(c)
            for i in range(len(nodes)):
                a=nodes[i]
                b=nodes[(i+1)%len(nodes)]
                j=self.nodes_to_edge(a,b)
                if j is None:
                    msg="Failed to find an edge, c=%d, nodes=%d,%d"%(c,a,b) 
                    if on_missing=='error':
                        raise Exception(msg)
                    elif on_missing=='add':
                        print(msg+" -- adding edge")
                        j=self.add_edge(nodes=[a,b])
                    elif on_missing=='delete':
                        print(msg+" -- deleting cell")
                        self.delete_cell(c)
                    continue
                # will have to trial-and-error to get the right
                # left/right sense here.
                if self.edges['nodes'][j,0]==a:
                    self.edges['cells'][j,0]=c
                else:
                    self.edges['cells'][j,1]=c

        return self.edges['cells'][e]

    def make_cell_nodes_from_edge_nodes(self):
        """ some formats (old UnTRIM...) list edges that make up cells, but not
        the nodes.  This method uses cells['edges'] and edges['nodes'] to populate
        cells['nodes']
        """
        for c in self.valid_cell_iter():
            # be sure to ask for unordered, since ordered requires nodes to be
            # present.
            nodes=[]
            js=self.cell_to_edges(c,ordered=False)
            nodes=list( self.edges['nodes'][js[0],:] )

            if nodes[0] in self.edges['nodes'][js[1],:]:
                nodes=nodes[::-1]

            for j in js[1:]:
                ns=self.edges['nodes'][j]
                if ns[0]==nodes[-1]:
                    nodes.append(ns[1])
                else:
                    nodes.append(ns[0])
            assert nodes[-1]==nodes[0]
            nodes=nodes[:-1]
            self.cells['nodes'][c,:len(nodes)]=nodes
            self.cells['nodes'][c,len(nodes):]=self.UNDEFINED

    def make_edges_from_cells(self):
        edge_map = {} # keys are tuples of node indices, mapping to index into new_edges
        new_edges = [] # each entry is [n1,n2,c1,c2].  assume for now that c1 is on the left of the edge n1->n2
        self._node_to_edges=None

        cell_count=0
        for c in self.valid_cell_iter():
            cell_count+=1
            
            for i,(a,b) in enumerate(circular_pairs(self.cell_to_nodes(c))):
                if a<b:
                    k = (a,b)
                else:
                    k = (b,a)
                if k not in edge_map:
                    j = len(new_edges)
                    edge_map[k] = j
                    # we know everything but the opposite cell
                    new_edges.append([a,b,c,-1])
                else:
                    # if it's already in there, then we must be the right-hand side cell
                    j = edge_map[k]
                    new_edges[j][3] = c
                # not 100% sure that this will put the edges in with the expected order
                # this should have edge i immediately CCW from node i.
                self.cells['edges'][c,i] = j

        new_edges = np.array(new_edges)
        self.edges = np.zeros( len(new_edges),self.edge_dtype )
        if len(new_edges):
            self.edges['nodes'] = new_edges[:,:2]
            self.edges['cells'] = new_edges[:,2:4]

    def make_edges_from_cells_fast(self):
        """
        vectorized version.  might be buggy.
        new June 2020
        """
        self._node_to_edges=None
        valid_cells=~self.cells['deleted']

        def pair_iter():
            all_c=np.arange(self.Ncells())

            for face in range(self.max_sides):
                a=self.cells['nodes'][:,face]
                if face+1==self.max_sides:
                    b=self.cells['nodes'][:,0]
                else:
                    b=self.cells['nodes'][:,face+1]
                    b=np.where( b<0, self.cells['nodes'][:,0], b )
                valid=(a>=0)&(~self.cells['deleted'])
                yield (a[valid],b[valid],all_c[valid])

        edge_sets=[]
        for a,b,cell in pair_iter():
            flip=a>b
            new_edges=np.zeros( len(a), [('a',np.int32),
                                         ('b',np.int32),
                                         ('c1',np.int32),
                                         ('c2',np.int32)])
            new_edges['a']=np.where(flip,b,a)
            new_edges['b']=np.where(flip,a,b)
            new_edges['c1']=np.where(flip,-1,cell)
            new_edges['c2']=np.where(flip,cell,-1)

            edge_sets.append(new_edges)
        new_edges=np.concatenate(edge_sets)

        if len(new_edges)==0:
            assert valid_cells.sum()==0
            print("Careful -- no edges found!")
            
        #order=np.argsort( new_edges, order=['a','b'], kind='stable') # 2s
        # 5x faster
        # kind='stable' is only in numpy >=1.15.0
        # 'mergesort' is also stable (and probably internally they are identical)
        orderb=np.argsort( new_edges['b'], kind='mergesort') # 0.3s
        ordera=np.argsort( new_edges['a'][orderb], kind='mergesort' )
        order=orderb[ordera]

        new_edges=new_edges[order]

        # indices of first part of an edge
        breaks=np.r_[False, (np.diff(new_edges['a'])!=0) | (np.diff(new_edges['b'])!=0)]
        edge=np.r_[0,np.nonzero(breaks)[0] ]
        j=np.cumsum(breaks)

        self.edges = np.zeros( j[-1]+1,self.edge_dtype )
        self.edges['nodes'][:,0] = new_edges['a'][edge]
        self.edges['nodes'][:,1] = new_edges['b'][edge]
        self.edges['cells']=-1
        has_left=new_edges['c1']>=0
        has_right=new_edges['c2']>=0
        self.edges['cells'][j[has_left],0]=new_edges['c1'][has_left]
        self.edges['cells'][j[has_right],1]=new_edges['c2'][has_right]

    def refresh_metadata(self):
        """ Call this when the cells, edges and nodes may be out of sync with indices
        and the like.  doesn't force a rebuild, just clears out potentially stale information.
        """
        #self.node_index = None
        #self.edge_index = None
        #self._calc_edge_centers = False
        #self._calc_cell_centers = False
        #self._calc_vcenters = False
        self._node_to_edges = None
        self._node_to_cells = None

    def Nnodes(self):
        """
        total number of allocated nodes -- may include deleted nodes
        """
        return len(self.nodes)
    def Ncells(self):
        """
        total number of allocated cells -- may include deleted cells
        """
        return len(self.cells)
    def Nedges(self):
        """
        total number of allocated edges -- may include deleted edges
        """
        return len(self.edges)

    def Ncells_valid(self):
        return np.sum(~self.cells['deleted'])
    def Nedges_valid(self):
        return np.sum(~self.edges['deleted'])
    def Nnodes_valid(self):
        return np.sum(~self.nodes['deleted'])

    def valid_edge_iter(self):
        for j in range(self.Nedges()):
            if ~self.edges['deleted'][j]:
                yield j
    def valid_node_iter(self):
        for n in range(self.Nnodes()):
            if ~self.nodes['deleted'][n]:
                yield n
    def valid_cell_iter(self):
        """ generator for cell indexes which are not deleted.
        it is safe to delete cells during this call, but not
        to create cells.
        """
        for c in range(self.Ncells()):
            if ~self.cells['deleted'][c]:
                yield c

    def cell_Nsides(self,c):
        return np.sum(self.cells['nodes'][c]>=0)

    def edge_center(self,j):
        return self.nodes['x'][self.edges['nodes'][j]].mean(axis=0)
    def edges_center(self,edges=None):
        """
        edges: sequence of edge indices to compute subset
        """
        if edges is None:
            centers=np.zeros( (self.Nedges(), 2), np.float64)
            valid=~self.edges['deleted']
            centers[valid,:] = self.nodes['x'][self.edges['nodes'][valid,:]].mean(axis=1)
            centers[~valid,:]=np.nan
        else:
            edges=np.asarray(edges)
            centers=np.zeros( (len(edges), 2), np.float64)
            valid=~self.edges['deleted'][edges]
            centers[valid,:] = self.nodes['x'][self.edges['nodes'][edges[valid],:]].mean(axis=1)
            centers[~valid,:]=np.nan

        return centers

    def cells_centroid(self,ids=None,method='py'):
        """
        Calculate cell centroids.  Defaults to faster python method,
        though subsetting with ids is not optimized with the python method.
        """
        if method=='py':
            return self.cells_centroid_py(ids)
        else:
            return self.cells_centroid_shapely(ids=ids)

    def cells_representative_point(self,ids=None):
        if ids is None:
            ids=np.arange(self.Ncells())

        points=np.zeros( (len(ids),2),np.float64)*np.nan

        for ci,c in enumerate(ids):
            if not self.cells['deleted'][c]:
                # 2023-08-25 RH: use coords accessor as direct array conversion
                # deprecated.
                points[ci]=np.array(self.cell_polygon(c).representative_point().coords)[0]
        return points
    
    def cell_coords_subedges(self,c,subedges):
        """
        Coordinate sequence [N,2] pulling sub-edge linestring from
        self.edges[subedges].
        """
        coords=[]
        for j in self.cell_to_edges(c):
            seg_coords=self.edges[subedges][j]
            if self.edges['cells'][j,0]==c:
                pass
            elif self.edges['cells'][j,1]==c:
                seg_coords=seg_coords[::-1,:]
            else:
                assert False
            coords.append(seg_coords[1:,:])
        return np.concatenate(coords)
        
    def cells_centroid_shapely(self,ids=None):
        """
        Calculate cell centroids using shapely/libgeos library.
        Possibly more robust than python code, but 2 orders of magnitude 
        slower.
        """
        if ids is None:
            ids=np.arange(self.Ncells())

        centroids=np.zeros( (len(ids),2),np.float64)*np.nan

        for ci,c in enumerate(ids):
            if not self.cells['deleted'][c]:
                centroids[ci]= np.array(self.cell_polygon(c).centroid)
        return centroids

    def cells_centroid_py(self,ids=None):
        """
        Vectorized python calculation of centroids.  Returns centroids
        [Ncells,{x,y}], with nan for deleted cells.
        if ids is included, return only the values for the given list of
        cells
        """
        A=self.cells_area(sel=ids)
        cxy=np.zeros( (len(A),2), np.float64)

        if ids is None:
            sel=slice(None)
        else:
            sel=ids

        nodes=self.cells['nodes'][sel,:]
        refs=self.nodes['x'][self.cells['nodes'][sel,0]]

        # replace missing nodes with first node
        cnodes=np.where( nodes>=0,
                         nodes,
                         nodes[:,0][:,None] )
        all_pnts=self.nodes['x'][cnodes] - refs[:,None,:]

        i=np.arange(cnodes.shape[1])
        ip1=(i+1)%cnodes.shape[1]

        xA=all_pnts[:,i,:]
        xB=all_pnts[:,ip1,:]
        tmp=xA[:,:,0]*xB[:,:,1] - xB[:,:,0]*xA[:,:,1]

        cxy[:,0] = ( (xA[:,:,0]+xB[:,:,0])*tmp).sum(axis=1)
        cxy[:,1] = ( (xA[:,:,1]+xB[:,:,1])*tmp).sum(axis=1)

        valid=~self.cells['deleted'][sel]
        cxy[valid] /= 6*A[valid,None]
        cxy[valid] += refs[valid,:]

        cxy[~valid,:]=np.nan

        return cxy

    default_cells_center_mode='first3'
    def cells_center(self,refresh=False,mode=None):
        """ calling this method is preferable to direct access to the
        array, since cell centers can possibly be stale if the grid has been
        modified (though no such checking exists yet).

        For now, circumcenter is calculated only from 1st 3 points, even if it's
        a quad.

        refresh: must be True, False, or something slice-like (slice, bitmap, integer array)

        mode: first3 - estimate circumcenter from the first 3 nodes
         sequential - estimate center from all consecutive triples of nodes
        """
        mode=mode or self.default_cells_center_mode
        if refresh is True:
            to_update=slice(None)
            do_update=True
        elif refresh is not False:
            to_update=refresh
            if isinstance(to_update,slice):
                do_update=True
            else:
                to_update=np.asarray(to_update)
                if to_update.dtype==np.bool_:
                    do_update=to_update.sum()
                else:
                    do_update=len(to_update)
        else:
            to_update = np.isnan(self.cells['_center'][:,0]) & (~self.cells['deleted'])
            do_update=to_update.sum()

        # yeah, it's sort of awkward to handle the different ways that refresh
        # can be specified. maybe bitmasks aren't a great approach. doesn't
        # scale that well.
        if do_update: # np.sum(to_update) > 0:
            if mode=='first3':
                p1,p2,p3 = [self.nodes['x'][self.cells['nodes'][to_update,i]] for i in [0,1,2]]
                self.cells['_center'][to_update] = circumcenter(p1,p2,p3)
            elif mode=='sequential':
                for c in np.arange(self.Ncells())[to_update]:
                    points=self.nodes['x'][self.cell_to_nodes(c)]
                    self.cells['_center'][c] = poly_circumcenter(points)

        return self.cells['_center']

    def bounds(self,order='xxyy'):
        b=[self.nodes['x'][:,0].min(),
           self.nodes['x'][:,0].max(),
           self.nodes['x'][:,1].min(),
           self.nodes['x'][:,1].max() ]

        if order=='xxyy':
            return b
        else:
            return [b[0],b[2],b[1],b[3]]

    def edges_normals(self,edges=slice(None),force_inward=False,update_e2c=True,
                      cache=False,update=False):
        """
        Calculate unit normal vectors for all edges, or a subset if edges
        is specified.
        force_inward: for edges with only one adjacent cell, modify the
           sign of the normal such that it is positive towards the adjacent
           cell, i.e. positive into the domain.  Otherwise, all normals
           are positive left-to-right (i.e. from cell 0 to cell 1)

        update_e2c: whether to recalculate edges['cells'] for the required edges.

        cache: if a string, normals are saved on the grid in the given variable.
        if the grid is edited, these are not updated!
        update: only relevant when cache is set. Force recalculation.
        """
        # does not assume the grid is orthogonal - normals are found by rotating
        # the tangent vector
        # I think this is positive towards c1, i.e. from left to right looking
        # from n0 to n1

        # starts as the vector from node1 to node2
        # say c0 was on the left, c1 on the right.  so n0 -> n1 is (0,1)
        # then that is changed to (1,0), then (1,-0)
        # so this pointing left to right, and is in fact pointing towards c1.
        # had been axis=1, and [:,0,::-1]
        # but with edges possibly a single index, make it more general
        if cache and not update and cache in self.edges.dtype.names:
            return self.edges[cache]
        
        normals = np.diff(self.nodes['x'][self.edges['nodes'][edges]],axis=-2)[...,0,::-1]
        normals[...,1] *= -1
        normals /= mag(normals)[...,None]
        if force_inward:
            if update_e2c:
                self.edge_to_cells(e=edges)
            e2c=self.edges['cells'][edges]

            to_flip=(e2c[...,1]<0)&(e2c[...,0]>=0) # c1 is 'outside', c0 is 'inside'
            # This feels a bit sketch when edges is a single index.  Tested with
            # numpy 1.14.0 and it does the right thing
            normals[to_flip] *= -1

        if cache:
            self.add_edge_field(cache,normals,on_exists='overwrite')
            
        return normals

    # Variations on access to topology
    _node_to_cells = None
    def node_to_cells(self,n):
        # almost certainly a sign of an upstream error
        assert n>=0,"Query for cells containing a negative node is not allowed"
        if self._node_to_cells is None:
            self.build_node_to_cells()
        return self._node_to_cells[n]

    def node_to_nodes(self,n):
        """ Return an ndarray of the node indices which share edges with
        node n.
        """
        js = self.node_to_edges(n)
        all_nodes = self.edges['nodes'][js].ravel()
        # return np.setdiff1d(all_nodes,[n]) # significantly slower than lists
        return np.array( [nbr for nbr in all_nodes if nbr!=n] )

    def angle_sort_adjacent_nodes(self,n,ref_nbr=None):
        """
        return array of node indices for nodes connected to n by an
        edge, sorted CCW by angle.
        ref_nbr: if given, roll the indices so that ref_nbr appears first.
        """
        nbrs=self.node_to_nodes(n)
        if len(nbrs)==0:
            return []
        diffs=self.nodes['x'][nbrs] - self.nodes['x'][n]
        angles=np.arctan2(diffs[:,1],diffs[:,0])
        nbrs=nbrs[np.argsort(angles)]
        if ref_nbr is not None:
            i=list(nbrs).index(ref_nbr)
            nbrs=np.roll(nbrs,-i)
        return nbrs

    def build_node_to_cells(self):
        n2c = defaultdict(list)
        for c in range(self.Ncells()):
            if self.cells['deleted'][c]:
                continue
            for cn in self.cell_to_nodes(c):
                n2c[cn].append(c)
        self._node_to_cells = n2c

    _node_to_edges = None
    def node_to_edges(self,n):
        if self._node_to_edges is None:
            self.build_node_to_edges()
        return self._node_to_edges[n]
    def node_degree(self,n):
        return len(self.node_to_edges(n))

    def edge_to_edges(self,e):
        e_adj=[]
        for n in self.edges['nodes'][e]:
            e_adj += list(self.node_to_edges(n))
        return np.unique(e_adj)

    def build_node_to_edges(self):
        n2e = defaultdict(list)
        for e in self.valid_edge_iter():
            for i in [0,1]:
                n2e[self.edges['nodes'][e,i]].append(e)
        self._node_to_edges = n2e

    def nodes_to_edge(self,n1,n2=None):
        """
        return edge index for the edge joining nodes n1,n2
        n1: node index, or if n2 is None, a sequence of 2 node indices
        n2: node index
        """
        if n2 is None:
            n1,n2=n1

        # Some slight "exotic" cases like conceptual meshes
        # and have edges that start/end on the same node.
        #assert n1!=n2,"Duplicate node %d in nodes_to_edge"%n1
        candidates1 = self.node_to_edges(n1)
        if n1!=n2:
            candidates2 = self.node_to_edges(n2)
    
            # about twice as fast to loop this way
            for e in candidates1:
                if e in candidates2:
                    return e
            return None
        else:
            for e in candidates1:
                if ( (self.edges['nodes'][e,0]==n1)
                    and (self.edges['nodes'][e,1]==n2) ):
                    return e
            return None
                
        # # this way has nodes_to_edge taking 3x longer than just the node_to_edges call
        # for e in candidates1:
        #     if n2 in self.edges['nodes'][e]:
        #         return e

    def nodes_to_cell(self,ns,fail_hard=True):
        cells=self.node_to_cells(ns[0])
        for n in ns[1:]:
            if n<0:
                # allow for somebody including missing nodes in the input
                # though assume that all negative node indices are at the
                # end of ns.
                break
            if len(cells)==0:
                break
            cells2=self.node_to_cells(n)
            cells=[c
                   for c in cells
                   if c in cells2]
        if len(cells)==0:
            if fail_hard:
                raise self.GridException("Cell not found")
            else:
                return None
        # shouldn't be possible to get more than one hit.
        assert len(cells)==1

        return cells[0]

    def cell_to_edges(self,c=None,ordered=False,pad=False):
        """ returns the indices of edges making up this cell -
        including trimming to the number of sides for this cell.

        ordered: return edges ordered by the node ordering,
            with the first edge connecting the first two nodes

        pad: pad out to max_sides with -1.
        """
        if ordered:
            e=[]
            # okay to be UNDEFINED, but not UNKNOWN.
            assert np.all(self.cells['nodes'][c]!=self.UNKNOWN)
            nodes=self.cell_to_nodes(c)
            N=len(nodes)

            for na in range(N):
                nb=(na+1)%N
                this_edge=self.nodes_to_edge( nodes[na],nodes[nb] )
                if this_edge is None:
                    self.log.warning("cell %d was missing its edges"%c)
                    this_edge=-1
                e.append(this_edge)
            if pad and N<self.max_sides:
                e.extend([-1]*(self.max_sides-N))
            return np.array(e,np.int32)
        else:
            e = self.cells['edges'][c]
            if np.any( e==self.UNKNOWN ):
                e=self.cell_to_edges(c,ordered=True,pad=True)
                self.cells['edges'][c]=e
            if pad:
                return e
            else:
                return e[e>=0]

    def cell_to_nodes(self,c):
        """ returns nodes making up this cell, including trimming
        to number of nodes in this cell.
        """
        n = self.cells['nodes'][c]
        return n[n>=0]

    def cell_to_cells(self,c,ordered=False,pad=False):
        """ Return adjacent cells for c. if ordered, follow suntans convention for
        order of neighbors.  cells[0] has nodes
        self.cells['nodes'][c,0]
        and
        self.cells['nodes'][c,1]

        if pad is True, add -1 up to max_sides.
        """
        js=self.cell_to_edges(c,ordered=ordered,pad=pad)

        e2c=self.edge_to_cells(js) # make sure it's fresh

        nbrs=[]
        for j,(c1,c2) in zip(js,e2c):
            if j<0:
                nbrs.append(-1)
            elif c1==c:
                nbrs.append(c2)
            else:
                nbrs.append(c1)
        return nbrs

    def cell_to_cell_node_neighbors(self,c):
        """ Return adjacent cells for c sharing at least one node
            Include the cell itself in list returned
        """
        nodes=self.cell_to_nodes(c)

        nbrs = []
        for node in nodes[np.where(nodes >= 0)[0]]:
            n2c=self.node_to_cells(node) # make sure it's fresh
            nbrs += n2c
        nbrs = np.unique(np.asarray(nbrs))

        return nbrs

    def is_boundary_cell(self,c):
        """ True if any of this cells edges lie on the boundary
        (i.e. have only one adjacent cell)
        default (and currently only) behavior is that it doesn't
        pay attention to differences between UNMESHED, UNKNOWN,
        LAND, etc.
        """
        edges=self.cell_to_edges(c)
        return np.any( self.edge_to_cells()[edges] < 0 )
    def is_boundary_edge(self,e):
        return np.any(self.edge_to_cells(e) < 0)
    def is_boundary_node(self,n):
        for j in self.node_to_edges(n):
            if self.is_boundary_edge(j):
                return True
        return False

    def cell_to_adjacent_boundary_cells(self,c):
        """
        returns list of cells which are on the boundary, and have an
        edge adjacent to an edge of c
        """
        j_boundary=[j for j in self.cell_to_edges(c)
                    if self.is_boundary_edge(j)]

        adj_edges=[]
        for j in j_boundary:
            adj_edges+=list(self.edge_to_edges(j))
        adj_edges=filter(lambda jj: self.is_boundary_edge(jj) and jj!=j,adj_edges)
        cells=[c
               for j in adj_edges
               for c in self.edge_to_cells(j) if c>=0 ]
        return cells


    ### Changing topology:
    # probably need to give more thought to the exact semantics here
    # and when operations cascade (like deleting cells neighboring an
    # edge), and when they only perform a single operation.

    # initial design:
    #  delete_<elt>: ignores any dependence.  Marks that element deleted, clears
    #     appropriate fields.
    #  delete_<elt>_cascade: remove dependent entities, too.
    #  add_<elt>: just create that element, nothing sneaky.
    #     add methods take only keyword arguments, corresponding to fields in the dtype.

    def add_or_find_node(self,x,tolerance=0.0,**kwargs):
        """ if a node already exists with a location within tolerance distance
        of x, return its index, otherwise create a new node.
        """
        hit=self.select_nodes_nearest(x)
        if hit is not None:
            dist = mag( x - self.nodes['x'][hit] )
            if dist<=tolerance:
                return hit
        return self.add_node(x=x,**kwargs)

    @listenable
    def add_node(self,**kwargs):
        i=None
        if '_index' in kwargs:
            i=kwargs.pop('_index')
            if i==len(self.nodes):
                i=None # the index we'd get anyway
            else:
                assert i<len(self.nodes)
                assert self.nodes[i]['deleted']
                self.nodes[i]['deleted']=False

        if i is None: # have to extend the array
            # RH 2020-07-16: new code for default values.  maybe works?
            n=self.node_defaults # np.zeros( (), dtype=self.node_dtype)
            self.nodes=array_append(self.nodes,n)
            i=len(self.nodes)-1
        else:
            self.nodes[i]=self.node_defaults

        for k,v in six.iteritems(kwargs):
            # oddly, the ordering of the indexing matters
            self.nodes[k][i]=v

        if self._node_index is not None:
            self._node_index.insert(i, self.nodes['x'][i,self.xxyy] )
        self.push_op(self.unadd_node,i)

        return i

    def unadd_node(self,idx):
        self.delete_node(idx)

    class InvalidEdge(GridException):
        pass

    @listenable
    def add_edge(self,_check_existing=True,_check_degenerate=True,**kwargs):
        """
        Does *not* check topology / planarity
        _check_existing: fail if the edge (or its reverse) already exists
        _check_degenerate: fail if the two nodes are equal
        """
        j=None
        if '_index' in kwargs:
            j=kwargs.pop('_index')
            if j==len(self.edges):
                # this is the index we'd get anyway.
                j=None
            else:
                assert len(self.edges)>j
                assert self.edges[j]['deleted']

        if _check_existing:
            j_exists=self.nodes_to_edge(*kwargs['nodes'])
            if j_exists is not None:
                raise GridException("Edge already exists")

        if j is None:
            e=np.zeros( (),dtype=self.edge_dtype)
            self.edges=array_append(self.edges,e)
            j=len(self.edges)-1

        # default values
        self.edges[j]['cells'][:]=-1
        self.edges[j]['deleted']=False

        for k,v in six.iteritems(kwargs):
            self.edges[k][j]=v

        # most basic checks on edge validity:
        if _check_degenerate:
            if self.edges[j]['nodes'][0]==self.edges[j]['nodes'][1]:
                raise self.InvalidEdge('duplicate nodes')

        if self._node_to_edges is not None:
            n1,n2=self.edges['nodes'][j]
            self._node_to_edges[n1].append(j)
            if n1!=n2:
                self._node_to_edges[n2].append(j)

        self.push_op(self.unadd_edge,j)
        return j

    def unadd_edge(self,j):
        self.delete_edge(j)

    # the delete_* operations require that there are no dependent
    # entities, while the delete_*_cascade operations will check
    # and remove dependent entitites
    @listenable
    def delete_edge(self,j,check_cells=True):
        if check_cells and np.any(self.edges['cells'][j]>=0):
            raise GridException("Edge %d has cell neighbors"%j)
        self.edges['deleted'][j] = True
        if self._node_to_edges is not None:
            n1,n2 = self.edges['nodes'][j]
            self._node_to_edges[n1].remove(j)
            if n1!=n2:
                self._node_to_edges[n2].remove(j)

        self.push_op(self.undelete_edge,j,self.edges[j].copy())

        # special case for undo:
        if j+1==len(self.edges):
            self.edges=self.edges[:-1]

    def undelete_edge(self,j,edge_data):
        d=rec_to_dict(edge_data)
        d['_index']=j
        d['deleted']=False
        self.add_edge(**d)

    def delete_edge_cascade(self,j):
        # This used to add recalc=True, but that actually
        # forces recalculation of *all* edges, not just j.
        # If that becomes a problem, need to root out where
        # edges['cells'] gets corrupted, and not just blindly
        # recalculated all the time.
        c1,c2=self.edge_to_cells(j)
        if c1>=0:
            self.delete_cell(c1)
        if c2>=0 and c1!=c2:
            # rare -- but there can be a degenerate edge poking into a cell
            # interior.
            self.delete_cell(c2)
        self.delete_edge(j)

    def merge_edges(self,edges=None,node=None,_check_existing=True):
        """ Given a pair of edges sharing a node,
        with no adjacent cells or additional edges,
        remove/delete the nodes, combined the edges
        to a single edge, and return the index of the
        resulting edge.
        _check_existing: True: usual check that the newly created
          edge does not already exist. False skips that check. Failing
          this test leaves the grid in a partially updated state!
        """
        if edges is None:
            edges=self.node_to_edges(node)
            assert len(edges)==2
        if node is None:
            Na=self.edges['nodes'][edges[0]]
            Nb=self.edges['nodes'][edges[1]]
            for node in Na:
                if node in Nb:
                    break
            else:
                raise self.GridException("Edges %s do not share a node"%(edges))
        A,C=edges
        B=node
        # which side is which?
        if self.edges['nodes'][A,0] == B:
            Ab=0
        else:
            Ab=1
        if self.edges['nodes'][C,0] == B:
            Cb=0
        else:
            Cb=1

        # safety checks - respective sides of the edges should be compatible.
        # left side cells, in the sense of looking from A to C
        assert self.edges['cells'][A,1-Ab] == self.edges['cells'][C,Cb]
        assert self.edges['cells'][A,Ab] == self.edges['cells'][C,1-Cb]

        # cell/edge invariants do not hold for a brief moment
        # this could be a problem if modify_cell tries to update a lookup
        # for edges.  May have to revisit.
        for c in self.edges['cells'][A]:
            if c>=0: # it's a real cell
                c_nodes=[n
                         for n in self.cell_to_nodes(c)
                         if n!=B ]
                # Marks the edge information as stale. Just for safety --
                # we patch it up below.
                self.modify_cell(c,nodes=c_nodes,edges=[self.UNKNOWN])

        # Edge A will be the one to keep
        # modify_edge knows about changes to nodes
        new_nodes=[ self.edges['nodes'][A,1-Ab],
                    self.edges['nodes'][C,1-Cb] ]
        if Ab==0: # take care to preserve orientation
            new_nodes=new_nodes[::-1]

        # A bit sneaky, but rather than removing the cell and adding it back in,
        # just disconnect edge C from the cell so that delete_edge does not complain.
        # are there other places to update this?
        # self.edges['cells'][C,:]=-1
        # if modify_cell were smarter this wouldn't be an issue.
        # as it stands this may not undo correctly
        self.delete_edge(C,check_cells=False)
        # expanding modify_edge into a delete/add allows
        # a ShadowCDT to maintain valid state
        # self.modify_edge(A,nodes=new_nodes)
        # be careful to copy A's entries, as they will get overwritten
        # during the delete/add process.
        edge_data=rec_to_dict(self.edges[A].copy())
        # similar to above.
        #self.edges['cells'][A,:]=-1
        self.delete_edge(A,check_cells=False)
        self.delete_node(B)
        edge_data['nodes']=new_nodes
        self.add_edge(_index=A,_check_existing=_check_existing,**edge_data)
        for c in edge_data['cells']:
            if c>=0:
                self.modify_cell(c,edges=self.cell_to_edges(edge_data['cells'][0], ordered=True))
        return A
    def split_edge_basic(self,j,**node_args):
        """
        The opposite of merge_edges, take an existing edge and insert
        a node into the middle of it.
        Does not allow for any cells to be involved.
        Defaults to midpoint.
        Returns index of new edge and index of new node
        """
        nA,nC=self.edges['nodes'][j]
        assert np.all( self.edge_to_cells(j) < 0 )

        edge_data=rec_to_dict(self.edges[j].copy())

        self.delete_edge(j)

        # choose midpoint as default
        loc_args=dict(x= 0.5*(self.nodes['x'][nA] + self.nodes['x'][nC]))
        loc_args.update(node_args) # but args will overwrite

        nB=self.add_node(**loc_args)
        edge_data['nodes'][1]=nB
        self.add_edge(_index=j,**edge_data)
        # this way we get the same cell marks, too.
        # this helps in tracking marks like UNDEFINED vs. UNPAVED
        edge_data['nodes']=[nB,nC]
        jnew=self.add_edge(**edge_data)
        return jnew,nB

    def split_edge(self,j=None,x=None,split_cells=True,merge_thresh=-1,**node_args):
        """
        Split an edge, optionally with cells, too.

        split_cells: True: split cells, creating two
         or three cells from the original.
        False: just insert the new node into cells
          Note that this may be ignored if self.max_sides
          is not large enough!

        merge_thresh: if non-negative, check new cells for being joined
        with neighbors to make near-orthogonal quads. a threshold of 0.1
        is reasonable.

        returns 3-tuple:
          j_new - the edge created by splitting j
          n_new - new node at the split
          edges_next_split - list of edge indices that could be split next
          (special case for strip of quads)
        """
        # This edge will get a point inserted at the midpoint
        if j is None:
            j=self.select_edges_nearest(x)

        j_nodes=self.edges['nodes'][j].copy()

        c_nbrs=[]
        for ci,c in enumerate(self.edge_to_cells(j)):
            if c<0:
                continue
            nodes=self.cell_to_nodes(c)
            saved=rec_to_dict(self.cells[c])
            self.delete_cell(c)
            c_nbrs.append( dict(nodes=nodes,c=c) )

        kw={}
        if x is not None:
            kw['x']=x
        kw.update(node_args)
        j_new,n_new=self.split_edge_basic(j,**kw)

        # edges that would be the logical next edge to split if this
        # split is propagating across a series of quads. 0,1 or 2
        # edge indexes
        edges_next_split=[]
        for c_nbr in c_nbrs:
            # the new ring of nodes, with n_new in the right spot
            nodes=list(c_nbr['nodes'])
            na_i=nodes.index(j_nodes[0])
            nb_i=nodes.index(j_nodes[1])

            # then na_i,nb_i are in sequence
            if (nb_i-na_i) % len(nodes) == 1:
                new_i=na_i+1
            elif (na_i-nb_i) % len(nodes) == 1:
                new_i=nb_i+1
            else:
                raise Exception("Failed to insert node in order either way")
            nodes[new_i:new_i]=[n_new]

            if not split_cells:
                if len(c_nbr['nodes'])+1 > self.max_sides:
                    print("Will not insert node into cell because max_sides is too small")
                    split_cells=True
                else:
                    # probably ought to copy more stuff from the original
                    self.add_cell(nodes=nodes)
                    continue
            if split_cells:
                # one triangle going forward:
                new_cells=[]
                rolled=(nodes[new_i:]+nodes[:new_i])
                new_cells.append( rolled[:3] ) # tri_fwd
                new_cells.append( rolled[-2:] + rolled[:1]) # tri_rev

                mid=rolled[2:-1]
                if len(mid)>1:
                    new_cells.append(mid+[n_new]) # poly_mid
                    if len(mid)==2: # special case for quads, queue up next splits
                        j_next=self.nodes_to_edge(mid[0],mid[1])
                        if j_next is not None:
                            logging.info("Queueing up next edge for split %d"%j_next)
                            edges_next_split.append(j_next)

            for new_cell in new_cells:
                self.add_cell_and_edges(nodes=new_cell)

        if merge_thresh>=0:
            self.automerge_cells(n_new,thresh=merge_thresh)

        return j_new,n_new,edges_next_split

    def automerge_cells(self,n,thresh=0.1):
        """
        Check cells around n for potential tri+tri=>quad
        merges opposite n.
        This will not merge two cells adjacent to n
        """
        # get half edge from n_new along j_new
        n_nbrs=self.node_to_nodes(n)
        if len(n_nbrs)==0: return

        cc=self.cells_center()
        A=self.cells_area()

        j_to_merge=[]

        # which cells are about to get merged. with 'realistic'
        # values of thresh, this wouldn't be necessary, but this
        # way avoid outright failure if thresh is so loose as to allow
        # multiple merges on the same cell.
        dirty_cells={}

        for i,n_nbr in enumerate(n_nbrs):
            he=self.nodes_to_halfedge(n,n_nbr)

            c=he.cell()
            if c<0 or c in dirty_cells: continue
            if len(self.cell_to_nodes(c))!=3: continue

            # check both cell opposite n, and successive cells adjacent
            # to n
            for he_check in [he,he.fwd()]:
                c_nbr=he_check.cell_opp()
                if c_nbr<0 or c_nbr in dirty_cells: continue
                if len(self.cell_to_nodes(c_nbr))!=3: continue

                ccA=cc[c]
                ccB=cc[c_nbr]
                coinc=mag(ccA-ccB) / np.sqrt( A[c] + A[c_nbr] )
                if coinc<thresh:
                    j=he_check.j
                    j_to_merge.append(j)
                    # record that these cells will be modified to avoid
                    # conflicts
                    dirty_cells[c]=j
                    dirty_cells[c_nbr]=j
                    break #no need to check other he option

        for j in j_to_merge:
            self.log.info("auto-merging j=%d"%j)
            self.merge_cells(j)

    def add_quad_from_edge(self,j,orthogonal='edge'):
        """
        Add a quad extending from the given edge, with some heuristics 
        on where to place the new node.
        returns {'j_next':next edge up for a step}

        orthogonal: 
          'edge': make the new edge perpendicular to the sequence of edges
           we're running along.  If you're paving a long row, this is probably
           better as it avoids the flip-flop trapezoids
          'cell': make the new cell orthogonal.  For a single new quad, this
           will give a perfectly orthogonal cell.
        """
        assert orthogonal in ['edge','cell']
        
        nodes=self.edges['nodes'][j]
        cells=self.edge_to_cells(j)
        if (cells<0).sum()!=1:
            raise self.GridException("Must have exactly one side edge unpaved")

        # he gets the outward facing half-edge
        he=self.halfedge(j,0)
        if he.cell()>=0:
            he=he.opposite()
        assert he.cell()<0

        he_fwd=he.fwd()
        he_rev=he.rev()

        a,b,c,d=abcd=[he_rev.node_rev(),
                      he.node_rev(),
                      he.node_fwd(),
                      he_fwd.node_fwd()]

        pnts=self.nodes['x'][abcd]
        dpnts=np.diff(pnts,axis=0)
        angles=np.arctan2(dpnts[:,1],dpnts[:,0])
        int_angles=np.diff(angles)

        # wrap it to be in [-180,180]
        int_angles=(int_angles+np.pi)%(2*np.pi) - np.pi

        # In creating the new point, the most obvious choices are to
        # make a trapezoid and the remaining faces are symmetric.
        # there is a choice of which edges to make parallel.  The 
        # more common usage is probably adding a row along the
        # length of a channel, so the selected edge is one of the symmetric
        # edges, not the parallel edge

        j_next=None

        min_int_angle=60*np.pi/180.
        if (int_angles[0]>int_angles[1]) and (int_angles[0]>min_int_angle):
            # quad will be a,b,c,N
            # calculate new 'd'
            # start with symmetric trapezoid
            if orthogonal=='edge':
                z=he_rev.rev().node_rev()
                if z==b:
                    orthogonal='cell' # can't do edge, fall through.
                else:
                    # unit vector at point a along which we place the
                    # new node.
                    a_perp=to_unit(he_rev.rev().normal() + he_rev.normal())
                    # distance perpendicular to ab
                    width= np.dot( he_rev.normal(), pnts[2]-pnts[1])
                    a_dist=width/np.dot( a_perp, he_rev.normal())
                    new_x_d=pnts[0]+a_perp*a_dist
            if orthogonal=='cell':
                new_x_d=pnts[2]+pnts[0]-pnts[1] # parallelogram
                para=to_unit(pnts[0]-pnts[1])
                new_x_d-= 2 * para*np.dot(para,pnts[2]-pnts[1])
                
            new_x=new_x_d
            new_n=self.add_node(x=new_x)
            self.add_edge(nodes=[new_n,c])
            j_next=self.add_edge(nodes=[new_n,a])
            self.add_cell(nodes=[a,b,c,new_n])

        elif (int_angles[1]>int_angles[0]) and (int_angles[1]>min_int_angle):
            if orthogonal=='edge':
                e=he_fwd.fwd().node_fwd()
                if e==c:
                    orthogonal='cell' # folds back on itself.  no go.
                else:
                    d_perp=to_unit(he_fwd.fwd().normal() + he_fwd.normal())
                    width=np.dot(he_fwd.normal(), pnts[1]-pnts[2])
                    d_dist=width/np.dot( d_perp, he_fwd.normal())
                    new_x_a=pnts[3]+d_perp*d_dist

            if orthogonal=='cell':
                # quad will be N,b,c,d
                # calculate new 'a'
                new_x_a=pnts[1]+pnts[3]-pnts[2] # parallelogram
                para=to_unit(pnts[3]-pnts[2])
                new_x_a-=2 * para*np.dot(para,pnts[1]-pnts[2])
                
            new_x=new_x_a
            new_n=self.add_node(x=new_x)
            self.add_edge(nodes=[new_n,b])
            j_next=self.add_edge(nodes=[new_n,d])
            self.add_cell(nodes=[new_n,b,c,d])

        return dict(j_next=j_next)

    def merge_cells_by_circumcenter(self,d_min=None, d_min_rel=0.01):
        """
        Merge adjacent cells when circumcenters are within d_min
        of each other, or d/sqrt(Asum) < d_min_rel
        """
        # signed distance
        e2c=self.edge_to_cells()
        c1=e2c[:,0].copy()
        c2=e2c[:,1].copy()
        c1[c1<0]=c2[c1<0]
        c2[c2<0]=c1[c2<0]
        cc=self.cells_center()
        n=self.edges_normals()
        d=((cc[c2] - cc[c1]) * n).sum(axis=1)
        A=self.cells_area()
        L=np.sqrt( A[c1] + A[c2] )

        sel=False
        if d_min is not None:
            sel=sel | (d<=d_min)
        if d_min_rel is not None:
            sel=sel | (d<=d_min_rel * L)

        sel=sel & (c1!=c2)

        hit_side_limit=0
        for j in np.nonzero(sel)[0]:
            if self.edges['deleted'][j]: continue
            if self.cell_Nsides(c1[j]) + self.cell_Nsides(c2[j]) - 1 >self.max_sides:
                hit_side_limit+=1
                continue
            self.merge_cells(j=j)

        if hit_side_limit:
            print("%d edges could not be merged due to max_sides"%hit_side_limit)
    def merge_cells(self,j=None,x=None):
        """
        Given an edge or point near an edge midpoint,
        merge cells on either side and return the new index.
        Raises exception if there are not cells on both sides.
        """
        if j is None:
            j=self.select_edges_nearest(x)

        # the two cells:
        cells=self.edge_to_cells(j)
        if cells.min()<0:
            raise Exception("merge_cells on edge without two neighors")

        # not the fastest, but easy!
        x=self.edge_center(j)
        self.delete_edge_cascade(j)
        c_new=self.add_cell_at_point(x)
        assert c_new is not None,"Might have a max_sides problem"
        return c_new

    def merge_nodes(self,n0,n1):
        """
        Merge or fuse two nodes.  Attempts to merge associated
        topology from n1 to n0, i.e. edges and cells.

        The fields of n1 are lost, and n1 is deleted.

        Functionality here is in progress - not all cases for merging nodes
        are handled.  In particular, it will fail if there is an edge between
        n0 and n1, or if a single cell contains both n0 and n1.
        """
        # -- Sanity checks - does not yet allow for collapsing edges.
        # if they share any cells, would update the cells, but for now
        # just signal failure.
        n0_cells=list(self.node_to_cells(n0))
        n1_cells=list(self.node_to_cells(n1))
        cell_to_edge_cache={}

        for c in n1_cells:
            if c in n0_cells:
                print("cell %d common to both nodes"%c)
                raise GridException("Not ready for merging nodes in the same cell")
                # otherwise record and fix up below

            # while we're looping, cache the edges as they will
            # be mutated along the way.
            cell_to_edge_cache[c]=self.cell_to_edges(c).copy()

        # do they share an edge, but not already fixed in the above stanza?
        j=self.nodes_to_edge(n0,n1)
        if j is not None:
            raise GridException("Not ready for merging endpoints of an edge")

        edge_map={} # index of superceded edge => superceding edge

        # Update edges of n1 to point to n0
        # if that would cause a duplicate edge, then the n1 version is deleted
        n1_edges=list(self.node_to_edges(n1)) # make copy since we'll mutate it
        for j in n1_edges:
            if self.edges['nodes'][j,0]==n1:
                nj=0
            elif self.edges['nodes'][j,1]==n1:
                nj=1
            else:
                assert False # sanity check
            newnodes=self.edges[j]['nodes'].copy()
            newnodes[nj]=n0
            # it's possible that this is an edge which already exists
            jother=self.nodes_to_edge(*newnodes)
            if jother is not None:
                # want to keep jother, delete j.  but is there info on
                # cells which should be brought over?
                edge_map[j]=jother
                # wait to delete j until after cells have been moved to jother.
            else:
                self.log.debug("Modifying edge j=%d"%j)
                self.modify_edge(j,nodes=newnodes)

        # -- Transition any cells.
        for c in n1_cells:
            # update the node list:
            cnodes=self.cell_to_nodes(c).copy()
            nc=list(cnodes).index(n1)
            cnodes[nc]=n0

            # Dangerous to use cell_to_edges, since it may
            # have to consult the edge topology, which is disrupted
            # in the above code.
            # cell_to_edges: first checks cells['edges'], may
            # go to cell_to_nodes(c): that's safe.
            # and   nodes_to_edge
            #     -> node_to_edges, which in turn may consult self.edges['nodes']

            #cedges=self.cell_to_edges(c).copy()
            cedges=cell_to_edge_cache[c]

            for ji,j in enumerate(cedges):
                if j in edge_map:
                    # is this where edges['cells'] should be updated?

                    # sever the edge=>cell pointer, to p
                    # could just set to [-1,-1], but this keeps things very explicit
                    # for debugging
                    j_cells=list(self.edges['cells'][j])
                    j_cells_side=j_cells.index(c)
                    j_cells[ j_cells_side ] = -1
                    self.modify_edge(j,cells=j_cells)

                    # and modify the receiving edge, too
                    jo=edge_map[j]
                    jo_cells=list(self.edges['cells'][jo])
                    # which side of jo?  a bit tedious...
                    if list(self.edges['nodes'][j]).index(n1) == list(self.edges['nodes'][jo]).index(n0):
                        # same orientation
                        jo_cells_side=j_cells_side
                    elif list( self.edges['nodes'][j]).index(n1) == 1-list(self.edges['nodes'][jo]).index(n0):
                        jo_cells_side=1-j_cells_side
                    else:
                        plt.figure(1).clf()
                        self.plot_edges(color='k',lw=0.4)
                        self.plot_edges(mask=[j,jo],color='r',lw=1,labeler='id')
                        self.plot_cells(mask=[c],color='r',alpha=0.3,labeler='id')
                        plt.axis('tight')
                        plt.axis('equal')
                        plt.axis((552453., 552569, 4123965., 4124066.) )
                        raise Exception("Failed in some tedium")
                    if jo_cells[jo_cells_side]>=0:
                        plt.figure(1).clf()
                        self.plot_edges(color='k',lw=0.4)
                        self.plot_edges(mask=[j,jo],color='r',lw=1,labeler='id')
                        self.plot_cells(mask=[c],color='r',alpha=0.3,labeler='id',centroid=True)
                        plt.axis('tight')
                        plt.axis('equal')
                        # plt.axis((552453., 552569, 4123965., 4124066.) )
                        raise Exception("jo_cells[%d]=%s, expected <0. Verify CELL AREA!"%(jo_cells_side,
                                                                        jo_cells[jo_cells_side]))
                    jo_cells[jo_cells_side]=c
                    self.modify_edge(edge_map[j],cells=jo_cells)
                    # yikes.  any chance that worked?

                    cedges[ji]=edge_map[j]

            # maybe this is where we'd update cells['edges'] too?
            self.modify_cell(c,nodes=cnodes,edges=cedges)

        for dead_edge in edge_map:
            self.delete_edge(dead_edge)

        self.delete_node(n1)

    @listenable
    def delete_node(self,n):
        """ opportunistic error checking - if the _node_to_* hashes are
        around make sure they reflect that no dependent entities are around,
        but don't build them just to check. The "contract" here does *not*
        promise to check!
        """
        if self._node_to_edges is not None:
            if len(self._node_to_edges[n])>0:
                print( "Node %d has edges: %s"%(n,self._node_to_edges[n]) )
                raise GridException("Node still has edges referring to it")
            del self._node_to_edges[n]
        if self._node_to_cells is not None:
            if len(self._node_to_cells[n])>0:
                raise GridException("Node still has cells referring to it")
            del self._node_to_cells[n]
        if self._node_index is not None:
            self._node_index.delete(n, self.nodes['x'][n,self.xxyy] )

        self.push_op(self.undelete_node,n,self.nodes[n].copy())

        self.nodes['deleted'][n] = True

        # special case, used for undo, reverts to previous state
        # more completely.
        if len(self.nodes)==n+1:
            self.nodes=self.nodes[:-1]

    def undelete_node(self,n,node_data):
        d=rec_to_dict(node_data)
        d['_index']=n
        self.add_node(**d)


    def delete_node_cascade(self,n):
        """ delete any edges related to this node, then delete this node.
        """
        # list will get mutated - copy preemptively
        for j in list(self.node_to_edges(n)):
            self.delete_edge_cascade(j)
        self.delete_node(n)

    @listenable
    def delete_cell(self,i,check_active=True):
        if check_active and (i>=self.Ncells() or self.cells['deleted'][i]!=False):
            raise Exception("delete_cell(%d) - appears already deleted"%(i))

        # better to go ahead and use the dynamic updates
        # must come before too many modifications, in case we end
        # up recalculating cell center or truncating self.cells
        if self._cell_center_index is not None:
            if self.cell_center_index_point=='circumcenter':
                pnt=self.cells_center()[i]
            else: # centroid
                pnt=self.cells_centroid([i])[0]
            self._cell_center_index.delete(i,pnt[self.xxyy])

        # remove links from edges:
        for j in self.cell_to_edges(i):
            assert j>=0,"Used to test, but this should always be true"
            for lr in [0,1]:
                if self.edges['cells'][j,lr]==i:
                    self.edges['cells'][j,lr]=self.UNMESHED
                    break

        if self._node_to_cells is not None:
            for n in self.cell_to_nodes(i):
                self._node_to_cells[n].remove(i)

        self.push_op(self.undelete_cell,i,self.cells[i].copy())
        
        self.cells['deleted'][i]=True

        # special case for undo:
        if i+1==len(self.cells):
            self.cells=self.cells[:-1]

    def undelete_cell(self,i,cell_data):
        d=rec_to_dict(cell_data)
        d['_index']=i
        self.add_cell(**d)

    def toggle_cell_at_point(self,x,**kw):
        """ if x is inside a cell, delete it.
        if x is inside a potential cell, create it.
        """
        self.log.info("%s: toggle_cell_at_point()"%self)
        c=self.delete_cell_at_point(x)
        self.log.info("%s: toggle_cell_at_point() deletion yielded %s"%(self,c))

        if c is None:
            c=self.add_cell_at_point(x,**kw)
            self.log.info("%s: toggle_cell_at_point() add yielded %s"%(self,c))
        return c
    
    def delete_cell_at_point(self,x):
        c=self.select_cells_nearest(x,inside=True)
        if c is not None:
            self.delete_cell(c)
        return c

    def enclosing_nodestring(self,x,max_nodes=None):
        """
        Given a coordinate pair x, look for a string of nodes and edges
        which form a closed polygon around it.
        max_nodes defaults to self.max_sides.
        Return None if nothing is found, otherwise a list of node indexes.
        """
        if max_nodes is None:
            max_nodes=self.max_sides
        elif max_nodes<0:
            max_nodes=self.Nnodes()

        # lame stand-in for a true bounding polygon test
        edges_near=self.select_edges_nearest(x,count=6)
        potential_cells=self.find_cycles(max_cycle_len=max_nodes,
                                         starting_edges=edges_near)
        pnt=geometry.Point(x)
        for pc in potential_cells:
            poly=geometry.Polygon( self.nodes['x'][pc] )
            if poly.contains(pnt):
                return pc

    def add_cell_at_point(self,x,**kw):
        pc=self.enclosing_nodestring(x,max_nodes=self.max_sides)
        if pc is not None:
            return self.add_cell(nodes=pc,**kw)
        return None

    @listenable
    def add_cell(self,**kwargs):
        """
        Does *not* check topology / planarity.  Assumes that edges already exist
        """
        i=None
        if '_index' in kwargs:
            i=kwargs.pop('_index')
            if i==len(self.cells): # had been self.edges, seems wrong
                # this is the index we'd get anyway.
                i=None
            else:
                assert len(self.cells)>i
                assert self.cells[i]['deleted']

        if i is None:
            c=np.zeros( (),dtype=self.cell_dtype)
            self.cells=array_append(self.cells,c)
            i=len(self.cells)-1
        else:
            pass

        # default values for native fields
        self.cells['_center'][i]=np.nan
        self.cells['_area'][i]=np.nan
        self.cells['edges'][i]=self.UNKNOWN

        for k,v in six.iteritems(kwargs):
            if k in ['edges','nodes']: # may have to make this more generic..
                self.cells[k][i][:len(v)] = v
                self.cells[k][i][len(v):] = self.UNDEFINED # -1
            elif self.cells[k].ndim==2: # catch-all when lengths don't match
                # Need this in cases where there are other per-edge or per-node fields
                # and the source of the data has fewer maxsides than self.
                # Have to punt on the undefined value (though could go with nan if
                # if it's float-valued)
                self.cells[k][i][:len(v)] = v
                self.cells[k][i][len(v):] = self.UNDEFINED # -1
            else:
                self.cells[k][i]=v

        # Avoids issue with bogus value of 'deleted' coming in with kwargs
        self.cells['deleted'][i]=False

        if self._node_to_cells is not None:
            for n in self.cell_to_nodes(i):
                self._node_to_cells[n].append(i)

        if self._cell_center_index is not None:
            if self.cell_center_index_point=='circumcenter':
                cc=self.cells_center()[i]
            else: # centroid
                cc=self.cells_centroid([i])[0]
            self._cell_center_index.insert(i,cc[self.xxyy])

        # updated 2016-08-25 - not positive here.
        # This whole chunk needs testing.
        # maybe some confusion over when edges has to be set
        edges=self.cell_to_edges(i,ordered=True)
        nodes=self.cell_to_nodes(i)

        # if 'edges' not in kwargs: 
        # Been having trouble with calls that edges
        # but it's empty. Safer just to set them.
        self.cells['edges'][i,:len(edges)]=edges
        self.cells['edges'][i,len(edges):]=self.UNDEFINED

        for side in range(len(edges)):
            j=edges[side]
            n1=nodes[side]
            n2=nodes[ (side+1)%len(nodes) ]

            if ( (n1==self.edges['nodes'][j,0]) and
                 (n2==self.edges['nodes'][j,1]) ):
                # this cell is on the 'left' side of the edge
                assert self.edges['cells'][j,0]<0
                # TODO: probably this ought to be using modify_edge
                self.edges['cells'][j,0]=i
            elif ( (n1==self.edges['nodes'][j,1]) and
                   (n2==self.edges['nodes'][j,0]) ):
                # this cell is on the 'right' side of the edge
                assert self.edges['cells'][j,1]<0
                # TODO: probably this ought to be using modify_edge
                self.edges['cells'][j,1]=i
            else:
                print("side: %d j=%d n1=%d  n2=%d  edges[nodes][j]=%s"%
                      (side,j,n1,n2,self.edges['nodes'][j,:]))
                assert False # umbra fails here

        self.push_op(self.unadd_cell,i)

        return i

    def unadd_cell(self,i):
        self.delete_cell(i)

    def add_cell_and_edges(self,nodes,**kws):
        """ convenience wrapper for add_cell which makes sure all
        the edges exist first.
        """
        for a,b in circular_pairs(nodes):
            j=self.nodes_to_edge(a,b)
            if j is None:
                self.add_edge(nodes=[a,b])
        return self.add_cell(nodes=nodes,**kws)

    @listenable
    def modify_cell(self,c,**kws):
        """ largely incomplete.  This will need to
        update any geometry and topology details
        """
        if 'nodes' in kws and self._node_to_cells is not None:
            for n in self.cell_to_nodes(c):
                self._node_to_cells[n].remove(c)

        for k,v in six.iteritems(kws):
            if k in ('nodes','edges'):
                self.cells[k][c,:len(v)]=v
                self.cells[k][c,len(v):]=self.UNDEFINED
            else:
                self.cells[k][c]=v

        if 'nodes' in kws and self._node_to_cells is not None:
            for n in self.cell_to_nodes(c):
                self._node_to_cells[n].append(c)

    @listenable
    def modify_edge(self,j,**kws):
        # likewise, this will have to get smarter about patching up derived
        # geometry and topology

        if 'nodes' in kws and self._node_to_edges is not None:
            for n in self.edges['nodes'][j]:
                self._node_to_edges[n].remove(j)

        for k,v in six.iteritems(kws):
            self.edges[k][j]=v

        if 'nodes' in kws and self._node_to_edges is not None:
            for n in self.edges['nodes'][j]:
                self._node_to_edges[n].append(j)

    @listenable
    def modify_node(self,n,**kws):
        if self._cell_center_index:
            my_cells=self.node_to_cells(n)

            if self.cell_center_index_point=='circumcenter':
                ccs=self.cells_center()[my_cells]
            else:
                ccs=self.cells_centroid(my_cells)

            for c,cc in zip(my_cells,ccs):
                self._cell_center_index.delete(c,cc[self.xxyy])
        else:
            cc=None

        if 'x' in kws and self._node_index is not None:
            self._node_index.delete(n,self.nodes['x'][n][self.xxyy])

        undo={}
        for k,v in six.iteritems(kws):
            # this copy is probably going to lead to heartache.
            undo[k]=copy.copy( self.nodes[k][n] )
            self.nodes[k][n]=v

        # in this case, the reverse operation can be handled by the same method
        # as the forward
        self.push_op(self.modify_node,n,**undo)

        if 'x' in kws and self._node_index is not None:
            self._node_index.insert(n,self.nodes['x'][n][self.xxyy])

        if self._cell_center_index:
            if self.cell_center_index_point=='circumcenter':
                ccs=self.cells_center(refresh=my_cells)[my_cells]
            else: # centroid
                ccs=self.cells_centroid(my_cells)
            for c,cc in zip(my_cells,ccs):
                self._cell_center_index.insert(c,cc[self.xxyy])

    def elide_node(self,n):
        """
        Delete a node, patching up a pair of edges and possibly
        adjacent cells.
        Has not been tested against undo, and many of these operations
        have not been tested against geometry/topology updates
        """

        js=self.node_to_edges(n)
        assert len(js)==2
        # have to copy this, as the original gets modified by delete
        cs=list(self.node_to_cells(n))
        assert len(cs)<=2
        # second edge is totally removed:
        cell_nodes=[self.cell_to_nodes(c) for c in cs]
        for c in cs:
            self.delete_cell(c)
        new_edge_nodes=[nn
                        for nn in self.edges['nodes'][js].ravel()
                        if nn!=n]
        self.delete_edge(js[1])
        self.modify_edge(js[0],nodes=new_edge_nodes)
        for c,nodes in zip(cs,cell_nodes):
            nodes=[nn for nn in nodes if nn!=n]
            self.add_cell(_index=c,nodes=nodes)
        self.delete_node(n)

    def cell_replace_node(self,c,n_old,n_new):
        """ if n_old is part of the given cell, change it to n_new,
        and update any cached mapping.  Doesn't try to change edges or
        do any futher checking
        """
        for ni in range(self.max_sides):
            if self.cells['nodes'][c,ni] == n_old:
                self.cells['nodes'][c,ni] = n_new
                if self._node_to_cells is not None:
                    self._node_to_cells[n_old].remove(c)
                    self._node_to_cells[n_new].append(c)
    def edge_replace_node(self,j,n_old,n_new):
        """ see cell_replace_node
        """
        for ni in [0,1]:
            if self.edges['nodes'][j,ni] == n_old:
                self.edges['nodes'][j,ni] = n_new
                if self._node_to_edges is not None:
                    self._node_to_edges[n_old].remove(j)
                    self._node_to_edges[n_new].append(j)

    #-# higher level topology modifications
    def collapse_short_edges(self,l_thresh=1.0):
        """ edges shorter than the given length are collapsed.
        """
        l = self.edges_length()
        to_collapse = np.nonzero(l<l_thresh)[0]

        for j in to_collapse:
            print( "Collapsing edge",j)
            self.collapse_edge(j)

    def collapse_edge(self,j_del):
        n1,n2 = self.edges['nodes'][j_del]
        # keep the smaller one - shouldn't really matter, but for refined
        # grids, this should keep the original node, and discard the bad
        # center node.
        n_keep = min(n1,n2)
        n_del = max(n1,n2)

        c1,c2 = self.edges['cells'][j_del]
        for eci,c in enumerate([c1,c2]):
            if c<0:
                continue

            if self.cell_Nsides(c)<=3:
                #raise GridException("not implemented")
                return False
            else:
                c_n = list(self.cells['nodes'][c])
                c_n.remove(n_del)
                c_n.append(-1)
                self.cells['nodes'][c] = c_n
                if self._node_to_cells is not None:
                    self._node_to_cells[n_del].remove(c)

                c_e = list(self.cells['edges'][c])
                c_e.remove(j_del)
                c_e.append(-1)
                self.cells['edges'][c] = c_e
            # even though it's about to be deleted, keep this consistent by removing
            # any mention of this cell:
            self.edges['cells'][j_del,eci] = self.UNKNOWN

        self.delete_edge(j_del)

        # take care of the other ones:
        # note that these have to be copied since the original lists will be modified
        # during the loops
        for c in list(self.node_to_cells(n_del)):
            self.cell_replace_node(c,n_del,n_keep)
        for j in list(self.node_to_edges(n_del)):
            self.edge_replace_node(j,n_del,n_keep)

        self.delete_node(n_del)

    #-# Plotting
    def plot_boundary(self,select_by='cells',**kwargs):
        """
        select_by: 'mark' chooses boundary edges by non-zero edge mark.
        'cells' choose boundary edges by a negative cell neighbor
        """
        if select_by=='cells':
            sel=(self.edge_to_cells().min(axis=1)<0)
        else: # 'mark'
            sel=self.edges['mark']>0

        sel=sel&(~self.edges['deleted'])

        return self.plot_edges(mask=sel,**kwargs)

    def node_clip_mask(self,clip):
        return within_2d(self.nodes['x'],clip)

    def plot_nodes(self,ax=None,mask=None,values=None,sizes=20,labeler=None,clip=None,
                   masked_values=None,label_jitter=0.0,text_kw={},
                   **kwargs):
        """ plot nodes as scatter
        labeler: callable taking (node index, node record), return string
        """
        ax=ax or plt.gca()

        if mask is None:
            mask=~self.nodes['deleted']

        if clip is not None: # convert clip to mask
            mask=mask & self.node_clip_mask(clip)

        if masked_values is not None:
            values=masked_values
        elif values is not None:
            if isinstance(values,six.string_types):
                values=self.nodes[values]
            else:
                values=np.asanyarray(values)

            if len(values)==self.Nnodes():
                values=values[mask]

        kwargs['c']=values

        if labeler is not None:
            if labeler=='id':
                labeler=lambda n,rec: str(n)
            elif labeler in self.nodes.dtype.names:
                field=labeler
                labeler=lambda i,r: str(r[field])

            x=self.nodes['x']
            if label_jitter!=0.0:
                x=x+label_jitter*(np.random.random( (self.Nnodes(),2) )-0.5)
            # weirdness to account for mask being indices vs. bitmask
            for n in np.arange(self.Nnodes())[mask]: # np.nonzero(mask)[0]:
                ax.text(x[n,0],x[n,1], labeler(n,self.nodes[n]),**text_kw)

        coll=ax.scatter(self.nodes['x'][mask][:,0],
                        self.nodes['x'][mask][:,1],
                        sizes,
                        **kwargs)
        bounds=[ self.nodes['x'][mask][:,0].min(),
                 self.nodes['x'][mask][:,0].max(),
                 self.nodes['x'][mask][:,1].min(),
                 self.nodes['x'][mask][:,1].max()]
        if (bounds[0]<bounds[1]) and (bounds[2]<bounds[3]):
            request_square(ax,bounds)
        else:
            # in case the bounds are degenerate
            request_square(ax)

        return coll

    def plot_edges(self,ax=None,mask=None,values=None,clip=None,labeler=None,
                   label_jitter=0.0,lw=0.8,return_mask=False,
                   subedges=None,text_kw={},**kwargs):
        """
        plot edges as a LineCollection.
        optionally select a subset of edges with boolean array mask.
        Note that mask is over all edges, even deleted ones, and overrides
          internal masking of deleted edges.
        and set scalar values on edges with values
         - values can have size either Nedges, or sum(mask)
        labeler: function(id,rec) => string for adding text labels.  Specify 'id'
          for the common case of labeling edges by id, or the name of an edge field
          to label by str(field_value)
        lw: defaults to a thin line, usually more useful with grids, instead of 
          modern matplotlib default which is thick for data plots.
        return_mask: return the line collection and the mask array
        subedges: specify a field name (in the future maybe a lambda) for an
         alternative geometry in the form of an [N,2] coord string.

        Returns: LineCollection, and if return_mask is True then also the mask
        """
        ax = ax or plt.gca()

        edge_nodes = self.edges['nodes']
        if mask is None:
            mask = ~self.edges['deleted']

        if values is not None:
            if isinstance(values,six.string_types):
                values=self.edges[values]
            else:
                # asanyarray allows for masked arrays to pass through unmolested.
                values = np.asanyarray(values)

        if clip is not None:
            mask=mask & self.edge_clip_mask(clip)

        edge_nodes = edge_nodes[mask]
        # try to be smart about when to slice the edge values and when
        # they come pre-sliced
        if values is not None and len(values)==self.Nedges():
            values = values[mask]

        segs = self.nodes['x'][edge_nodes]
        if len(segs):
            # Compute bounds before checking segments. Could be bad
            # if at some point segments is valid but edges are not.
            # But more of the logic in here has to change if segments
            # are totally unrelated to the simple edge (spatial clipping).
            bounds=[segs[...,0].min(),
                    segs[...,0].max(),
                    segs[...,1].min(),
                    segs[...,1].max()]
        else:
            bounds=None
        if isinstance(subedges,six.string_types):
            segs = self.edges[subedges][mask]
             
        if values is not None:
            kwargs['array'] = values

        lcoll = LineCollection(segs,lw=lw,**kwargs)

        if labeler is not None:
            if labeler=='id':
                labeler=lambda i,r: str(i)
            elif labeler in self.edges.dtype.names:
                field=labeler
                labeler=lambda i,r: str(r[field])
                
            ec=self.edges_center()
            if label_jitter!=0.0:
                ec=ec+label_jitter*(np.random.random( (self.Nedges(),2) )-0.5)
                
            # weirdness to account for mask being indices vs. bitmask
            for n in np.arange(self.Nedges())[mask]:
                if subedges is not None:
                    arc=self.edges[subedges][n]
                    pnt=0.5*( arc[arc.shape[0]//2,:] + arc[arc.shape[0]//2-1,:])
                else:
                    pnt=ec[n,:]
                ax.text(pnt[0], pnt[1], labeler(n,self.edges[n]),**text_kw)

        ax.add_collection(lcoll)
        if bounds is not None:
            request_square(ax,bounds)

        if return_mask:
            return lcoll,mask
        else:
            return lcoll

    def plot_halfedges(self,ax=None,mask=None,values=None,clip=None,
                       labeler=None,
                       offset=0.2,**kwargs):
        """
        plot a scatter and/or labels, two per edge, corresponding to
        two half-edges (i.e. edges['cells']).

        mask selects a subset of edges with boolean array mask.
        mask is over all edges, even deleted ones, and overrides
          internal masking of deleted edges.
        values: scalar values for scatter.  size  (Nedges,2) or (sum(mask),2)
        labeler: show text label at each location. callable function f(edge_idx,{0,1})
        offset: fraction of edge length to offset the half-edge location
        """
        ax = ax or plt.gca()

        edge_nodes = self.edges['nodes']
        if mask is None:
            mask = ~self.edges['deleted']
        if values is not None:
            values = np.asarray(values)
        if clip is not None:
            mask=mask & self.edge_clip_mask(clip)

        edge_nodes = edge_nodes[mask]

        segs = self.nodes['x'][edge_nodes]
        midpoints = segs.mean(axis=1)
        deltas = segs[:,:,:] - midpoints[:,None,:]
        # rotate by 90
        deltas=offset*deltas[:,:,::-1]
        deltas[:,:,1]*=-1
        offset_points = midpoints[:,None,:] + deltas

        # try to be smart about when to slice the edge values and when
        # they come pre-sliced
        if values is not None and len(values)==self.Nedges():
            values = values[mask]

        if values is not None:
            coll = plt.scatter(offset_points[:,:,0].ravel(),
                               offset_points[:,:,1].ravel(),
                               30,
                               values.ravel())
        else:
            coll = ax.plot(offset_points[:,:,0].ravel(),
                           offset_points[:,:,1].ravel(),
                           '.')

        if labeler is not None:
            # offset_points has already been masked, so use the
            # enumerated ji there, but labeler expects original
            # edge indices, pre-mask, so use j.
            for ji,j in enumerate( np.nonzero(mask)[0] ):
                for side in [0,1]:
                    ax.text( offset_points[ji,side,0],
                             offset_points[ji,side,1],
                             labeler(j,side) )
        return coll

    def fields_to_xy(self,target,node_fields,x0,eps=1e-6):
        """
        Special purpose method to traverse a pair of node-centered
        fields from x0 to find the point x that would linearly interpolate
        those fields to the value of target.

        target: values of node_fields to locate
        x0: starting point

        NB: edges['cells'] must be up to date before calling
        """
        c=self.select_cells_nearest(x0)

        for loop in range(self.Ncells()):
            # if loop>self.Ncells()-10:
            #     import pdb
            #     pdb.set_trace()
                
            c_nodes=self.cell_to_nodes(c)
            M=np.array( [ node_fields[0][c_nodes],
                          node_fields[1][c_nodes],
                          [1,1,1] ] )
            b=[target[0],target[1],1.0]

            weights=np.linalg.solve(M,b)
            if min(weights)<-eps: # not there yet.
                min_w=np.argmin(weights)
                c_edges=self.cell_to_edges(c,ordered=True)# nodes 0--1 is edge 0, ...
                sel_j=c_edges[ (min_w+1)%(len(c_edges)) ]
                edges=self.edges['cells'][sel_j]
                if edges[0]==c:
                    next_c=edges[1]
                elif edges[1]==c:
                    next_c=edges[0]
                else:
                    raise Exception("Fail.")
                if next_c<0:
                    if weights.min()<-1e-5:
                        print("Left triangulation (min weight: %f)"%weights.min())
                        # Either the starting cell didn't allow a simple path
                        # to the target, or the target doesn't fall inside the
                        # grid (e.g. ragged edge)
                        return [np.nan,np.nan]
                    # Clip the answer to be within this cell (will be on an edge
                    # or node).
                    weights=weights.clip(0)
                    weights=weights/weights.sum()
                    break
                c=next_c
                continue
            else:
                weights=weights.clip(0)
                weights=weights/weights.sum()
                break
        else:
            raise Exception("Failed to terminate in fields_to_xy()")
        x=(self.nodes['x'][c_nodes]*weights[:,None]).sum(axis=0)
        return x
    
    def trace_node_contour(self,cval,node_field,pos_side,
                           n0=None,loc0=None,
                           return_full=False):
        """
        Specialized contour tracing:
         Trace a node-centered contour cval, starting from either node n0
         or an arbitrary point p0, and keeping
         the increasing direction of node_field to pos_side of the
         trace.
        
        n0: starting node (node_field[n0]==cval)
        loc0: explicit starting element, including ('point',None,[x,y])

        pos_side: 'left' or 'right'
        cval: value of the contour to trace.
        node_field: value of field on the nodes.

        return_full: False=> return just the array of point locations.
        True=> return a list of [element type, element id, point].
        element_type: 'cell','edge','node'
        element_id: index of the corresponding element.
        point: coordinate for 0-dimensional intersections, else None
        """
        def he_to_point(he):
            """ 
            Return point along given half-edge that intersects the contour
            """
            nbr_a=he.node_fwd()
            nbr_b=he.node_rev()
            alpha=(cval-node_field[nbr_a])/(node_field[nbr_b]-node_field[nbr_a])

            assert alpha>=0
            assert alpha<=1.0

            pnt=(1-alpha)*self.nodes['x'][nbr_a] + alpha*self.nodes['x'][nbr_b]
            return pnt

        if n0 is not None:
            path=[('node',n0,self.nodes['x'][n0])]
        else:
            path=[loc0]

        def oriented_edge_intersection(nbr_a,nbr_b):
            """
            nbr_a,nbr_b: node indices, with nbr_a to the
            right of nbr_b when looking that direction.
            Check orientation and values. If good, add 
            items to path and return True.
            Else return False.
            """
            # This is problematic when hitting a corner
            # that has only 1 triangle.
            # at 5034.  Just came from 5035, and 5033
            # is off to the left.
            # nbr_a=5033, nbr_b=5035
            #  This is looking back into the domain.
            # nbr_a=5035, nbr_b=5033
            #  This is looking out of the domain.

            j=self.nodes_to_edge([nbr_a,nbr_b])
            if j is None:
                return False # that's not into a cell

            # Are we looking in the correct direction?
            if (pos_side=='right') and not (node_field[nbr_a]>node_field[nbr_b]):
                return False # nope
            if (pos_side=='left') and not (node_field[nbr_a]<node_field[nbr_b]):
                return False # nope

            if node_field[nbr_a]==cval:
                if path[-1][0]=='node':
                    n=path[-1][1]
                    path.append( ('edge',self.nodes_to_halfedge(n,nbr_a),None) )
                path.append( ('node',nbr_a,self.nodes['x'][nbr_a]) )
                return True
            elif node_field[nbr_b]==cval:
                if path[-1][0]=='node':
                    n=path[-1][1]
                    path.append( ('edge',self.nodes_to_halfedge(n,nbr_b),None) )
                path.append( ('node',nbr_b,self.nodes['x'][nbr_b]) )
                return True
            elif (node_field[nbr_a]<cval) == (node_field[nbr_b]>cval):
                he=self.nodes_to_halfedge(nbr_b,nbr_a)
                path.append(('cell',he.cell_opp(),None))
                path.append(('edge',he,he_to_point(he)))
                return True
            else:
                return False
            
        for _ in range(self.Nnodes()+self.Nedges()):
            loc=path[-1]
            
            if loc[0]=='node':
                # Check for adjacent nodes, and adjacent cells.
                n=loc[1]
                n_nbrs=self.angle_sort_adjacent_nodes(loc[1])

                # Check for adjacent cell
                # nbrs are in CCW order.
                for nbr_a,nbr_b in zip(n_nbrs,np.roll(n_nbrs,-1)):
                    # In the case of a corner with 1 triangle, possible
                    # that we've wrapped around.  So check area:
                    A=signed_area( self.nodes['x'][ [n,nbr_a,nbr_b] ])
                    if A<0: continue
                    if oriented_edge_intersection(nbr_a,nbr_b):
                        break # and continue OUTER loop
                else:
                    print("didn't get it")
                    # EXIT OUTER loop
                    break 
            elif loc[0]=='edge':
                he=loc[1]
                if he.cell()<0:
                    break # EXIT OUTER loop
                path.append( ('cell',he.cell(),None) )

                n_opp=he.fwd().node_fwd()

                if node_field[n_opp]==cval:
                    path.append( ('node',n_opp,self.nodes['x'][n_opp]) )
                elif (node_field[n_opp]<cval)==(node_field[he.node_fwd()]<cval):
                    # opp and fwd fall on the same side of the contour
                    he_next=he.rev().opposite()
                    path.append( ('edge', he_next, he_to_point(he_next)) )
                elif (node_field[n_opp]<cval)==(node_field[he.node_rev()]<cval):
                    he_next=he.fwd().opposite()
                    path.append( ('edge',he_next,he_to_point(he_next)) )
                else:
                    ax.plot( [pnts[-1][0]],[pnts[-1][1]],'ro')
                    raise Exception("Failed to find a way out of this cell")
            elif loc[0]=='point':
                pnt=loc[2]

                # The point could be coincident with a node, lie on an edge,
                # or fall within a cell.

                # Point in node:
                n=self.select_nodes_nearest(pnt)
                if mag( pnt - self.nodes['x'][n] )<1e-10:
                    # Might want to replace it in path? ... 
                    path[-1] = ('node',n,self.nodes['x'][n])
                    # Might not...
                    # path.append( ('node',n,self.nodes['x'][n]) )
                    continue
                
                # Point in edge:
                j=self.select_edges_nearest(pnt,fast=False)
                seg=self.nodes['x'][self.edges['nodes'][j]]
                # This epsilon includes a little bit of slop for points constructed
                # along a line with UTM-scaled coordinates ( ~ 1e6 )
                if point_segment_distance(pnt,seg)<1e-8:
                    # Still have to orient the half-edge
                    na,nb=self.edges['nodes'][j]

                    # Are we looking in the correct direction?
                    if (pos_side=='right') and (node_field[na]>node_field[nb]):
                        na,nb=nb,na
                    if (pos_side=='left') and (node_field[na]<node_field[nb]):
                        na,nb=nb,na
                    
                    he=self.nodes_to_halfedge(na,nb)
                    # path.append(('edge',he,pnt)) # add... 
                    path[-1]= ('edge',he,pnt) # ... or replace
                    continue

                # Point in cell:
                c=self.select_cells_nearest(pnt,inside=True)
                if c is None:
                    raise Exception("Couldn't figure out how to start")
                c_nodes=self.cell_to_nodes(c)
                for a,b in zip(c_nodes,np.roll(c_nodes,-1)):
                    if oriented_edge_intersection(a,b):
                        break # and continue OUTER loop
                else:
                    break # EXIT OUTER loop
            else:
                raise Exception("Bad element type %s"%loc[0])
        else:
            self.path_fail=path
            raise Exception("Failed to exit trace contour. see path_fail")

        if return_full:
            return path
        else:
            points=[pnt
                    for typ,idx,pnt in path
                    if pnt is not None]
            trace=np.array(points)
            return trace
    
    def scalar_contour(self,scalar,V=10,smooth=True,boundary='reflect',
                       return_segs=False):
        """ Generate a collection of edges showing the contours of a
        cell-centered scalar.

        V: either an int giving the number of contours which will be
        evenly spaced over the range of the scalar, or a sequence
        giving the exact contour values.

        smooth: control whether one pass of 3-point smoothing is
        applied.

        boundary:
          'reflect' assumes zero gradient at boundaries, such that
             contours will never fall on a boundary.
          numeric value: apply the given constant as the out-of-domain value.

        returns a LineCollection, or a list of segments if return_segs
        """
        if isinstance(V,int):
            V = np.linspace( np.nanmin(scalar),np.nanmax(scalar),V )

        # bin the scalar values
        disc = np.searchsorted(V,scalar) # nan=>last index

        # Start with the 'reflect" approach for boundaries:
        e2c=self.edge_to_cells()
        nc1 = e2c[:,0].copy() # be sure we don't muck with grid internals
        nc2 = e2c[:,1].copy()
        nc2[nc2<0] = nc1[nc2<0]
        nc1[nc1<0] = nc2[nc1<0]
        disc_nc1=disc[nc1] # per-edge discretized scalar value on 'left'
        disc_nc2=disc[nc2] # per-edge discretized scalar value on 'right'

        if boundary!='reflect':
            disc_boundary=np.searchsorted(V,boundary)
            # Edges with cell 0 outside..
            disc_nc1[ (e2c[:,0]<0) ] = disc_boundary
            disc_nc2[ (e2c[:,1]<0) ] = disc_boundary

        to_show = (disc_nc1!=disc_nc2) & np.isfinite(scalar[nc1]+scalar[nc2])

        segs = self.nodes['x'][ self.edges[to_show]['nodes'], :]

        # goofy work around to prevent extraneous output.
        pm=join_features.progress_message
        def nop(*a,**k):
            pass
        join_features.progress_message=nop
        joined_segs = join_features.merge_lines(segments=segs)
        join_features.progress_message=pm

        # Smooth those out some...
        def smooth_seg(seg):
            seg = seg.copy()
            seg[1:-1,:] = (2*seg[1:-1,:] + seg[0:-2,:] + seg[2:,:])/4.0
            return seg

        if smooth:
            simple_segs = [smooth_seg(seg) for seg in joined_segs]
        else:
            simple_segs = joined_segs

        if return_segs:
            return simple_segs
        else:
            from matplotlib import collections
            ecoll = collections.LineCollection(simple_segs)
            ecoll.set_edgecolor('k')

            return ecoll

    def make_triangular(self,record_original=True):
        """
        Adds edges, splits cells, to make the grid only
        triangles.
        record_original: original cell and edge indices are stored
        on the new cells and edges
        """
        if record_original:
            self.add_cell_field('orig_cell',np.arange(self.Ncells()),
                                on_exists='overwrite')
            self.add_edge_field('orig_edge',np.arange(self.Nedges()),
                                on_exists='overwrite')
        if self.max_sides==3:
            return # nothing to do

        splits=[]
        # like self.add_cell_and_edges, but careful to set
        # orig_edge to -1
        def record_add_cell_and_edges(nodes,**kws):
            for a,b in circular_pairs(nodes):
                j=self.nodes_to_edge(a,b)
                if j is None:
                    self.add_edge(nodes=[a,b],orig_edge=-1)
            return self.add_cell(nodes=nodes,**kws)
        
        for c in self.valid_cell_iter():
            nodes=np.array(self.cell_to_nodes(c))

            if len(nodes)==3:
                continue
            self.delete_cell(c)
            record_add_cell_and_edges(nodes=nodes[ [0,1,2] ], orig_cell=c)
            if len(nodes)>=4:
                record_add_cell_and_edges(nodes=nodes[ [0,2,3] ],orig_cell=c )
            if len(nodes)>=5: # a few of these...
                record_add_cell_and_edges(nodes=nodes[ [0,3,4] ],orig_cell=c )
            assert len(nodes)<6,"was lazy about making this generic"

        self.renumber()

    _mpl_tri=None # (tri,srcs) or None
    def mpl_triangulation(self,cell_mask=None,offset=[0,0],return_sources=False,
                          refresh=True):
        """
        Return a matplotlib triangulation for the cells of the grid.
        Only guarantees that the nodes retain their order

        offset: remove the given coordinates (for centering around 0)
        refresh: force recalculation of any cached state

        cell_mask: either bool array with True for included cells, or
         an array of cell indices.
        """
        cacheable=(cell_mask is None) and (offset[0]==0) and (offset[1]==0)
        if ( cacheable
             and (not refresh)
             and (self._mpl_tri is not None)
        ):
            if return_sources:
                return self._mpl_tri
            else:
                return self._mpl_tri[0]
            
        tris=[] # [ (n1,n2,n3), ...]
        srcs=[] # [ c1, c2, c3, c3, c4, ...]
        
        if cell_mask is None:
            cell_mask=np.nonzero( ~self.cells['deleted'] )[0]
        else:
            cell_mask=np.asarray(cell_mask)
            if np.issubdtype(cell_mask.dtype,np.bool_):
                cell_mask=np.nonzero(cell_mask)[0]

        if self.max_sides>3:
            for c in cell_mask:
                nodes=np.array(self.cell_to_nodes(c))

                # this only works for convex cells
                for i in range(1,len(nodes)-1):
                    tris.append( nodes[ [0,i,i+1] ] )
                    srcs.append(c)

            tris=np.array(tris)
        else:
            tris=self.cells['nodes'][cell_mask]
            srcs=np.nonzero(cell_mask)[0]

        x = self.nodes['x'][:,0]
        y = self.nodes['x'][:,1]
        
        if offset is not None:
            x=x-offset[0]
            y=y-offset[1]
            
        tri=Triangulation(x, y, triangles=tris)

        srcs=np.array(srcs)

        if cacheable:
            self._mpl_tri=(tri,srcs)
            
        if return_sources:
            return tri,srcs
        else:
            return tri

    def contourf_node_values(self,values,*args,**kwargs):
        """
        Plot a smooth contour field defined by values at nodes and topology of cells.

        More involved than you might imagine:
         1. Fabricate a triangular version of the grid
         2.
        """
        ax=kwargs.pop('ax',None) or plt.gca()
        tri_kwargs=kwargs.pop('tri_kwargs',{})
        tri=self.mpl_triangulation(**tri_kwargs)
        return ax.tricontourf(tri,values,*args,**kwargs)
    
    def contour_node_values(self,values,*args,**kwargs):
        """
        Plot a smooth contour field defined by values at nodes and topology of cells.
        """
        ax=kwargs.pop('ax',None) or plt.gca()
        tri_kwargs=kwargs.pop('tri_kwargs',{})
        tri=self.mpl_triangulation(**tri_kwargs)
        return ax.tricontour(tri,values,*args,**kwargs)
    
    def average_matrix(self,f=1.0,normalize='area'):
        """
        Smoothing on the grid.  Returns a sparse matrix suitable for repeated
        application to a cell-centered scalar field, each time replacing
        a cell with the average of its neighbors.

        Assume that grid scale is an okay proxy for diffusion rate, so that
        it's better to just average within the neighborhood rather than compute
        diffusivities.

        This is *not* a proper, finite volume diffusion.  It does not conserve mass.

        f: diffusion factor.  1 means replaces each cell with the average of its neighbors.
          0.5 would be to 50% original value, 50% average of neighbors.

        """
        from scipy import sparse
        from scipy.sparse import linalg

        N=self.Ncells()
        D=sparse.dok_matrix((N,N),np.float64)

        for c in range(self.Ncells()):
            nbrs=np.array( self.cell_to_cells(c) )
            nbrs=nbrs[nbrs>=0]
            D[c,c]=1-f
            for nbr in nbrs:
                D[c,nbr] = f/float(len(nbrs))

        return D.tocsr()

    def smooth_matrix(self,f=0.5,K='scaled',dx='grid',V='grid',A='grid',dt=None):
        """
        Smoothing on the grid following finite volume diffusion.
        Returns a sparse matrix suitable for repeated
        application to a cell-centered scalar field, each time replacing
        a cell with the average of its neighbors.

        f: in the default case, a non-dimensional time step
        dx: either an array of cell spacings, 'grid' to pull cell spacings from the
          grid, or None to use 1.0.
        V: either an array of cell 'volumes', 'grid' to pull cell *area* from the grid, 
          or None to use 1.0.
        A: either an array of flux 'areas', 'grid' to pull edge *length* from the grid,
          or None to use 1.0.
        dt: user supplied time step.
        
        The default choices will create a matrix suitable for smoothing a 2D concentration
        field.  K will be scaled such that coarse regions of the grid have a higher effective
        diffusion coefficient.

        No attempt is made to include depth information -- to properly diffuse a 3D scalar
        field requires passing in the proper depth-inclusive values for V and A.
        """
        from scipy import sparse
        from scipy.sparse import linalg

        Nc=self.Ncells()
        Nj=self.Nedges()
        D=sparse.dok_matrix((Nc,Nc),np.float64)

        e2c=self.edge_to_cells()
        all_j=np.arange(Nj)
        internal=np.all(e2c>=0,axis=1)

        # the pure smoothing case
        # this is already more mass conservative than the simple averaging, as
        # fluxes at least balance.
        if isinstance(dx,np.ndarray):
            pass # user supplied data
        elif dx is None:
            dx=np.ones(Nj,np.float64)
        elif dx=='grid':
            cc=self.cells_center()
            dx=np.ones(Nj,np.float64)
            dx[internal]=mag(cc[e2c[internal,0]] - cc[e2c[internal,1]])
        else:
            raise Exception("did not understand dx argument %s"%str(dx))

        if isinstance(A,np.ndarray):
            pass
        elif A=='dx':
            A=dx
        elif A=='grid':
            A=self.edges_length()
        elif A is None:
            A=np.ones(Nj,np.float64)
        else:
            raise Exception("did not understand A argument %s"%str(A))

        if isinstance(V,np.ndarray):
            pass
        elif V=='grid':
            V=self.cells_area()
        elif V is None:
            V=np.ones(Nc,np.float64)
        else:
            raise Exception("Did not understand V argument %s"%str(V))

        if isinstance(K,np.ndarray):
            pass
        elif K=='scaled':
            K=np.ones(Nj,np.float64)
            # some judgement call here in whether to scale with the average of the
            # volumes, or minimum.
            K[internal]=0.5*dx[internal]*(V[e2c[internal,0]] + V[e2c[internal,1]])/A[internal]
        elif K is None:
            K=np.ones(Nj,np.float64)

        if dt is None:
            dt=float(f)/self.max_sides # eh

        for c in range(self.Ncells()):
            D[c,c]=1

        for j in progress(all_j[internal]):
            nc1,nc2=e2c[j]
            fac=dt*K[j]*A[j]/dx[j]
            D[nc1,nc1] += -fac/V[nc1]
            D[nc2,nc2] += -fac/V[nc2]
            D[nc1,nc2] += fac/V[nc1]
            D[nc2,nc1] += fac/V[nc2]

        for c in range(self.Ncells()):
            if D[c,c]<0:
                print("Matrix is not positive-definite. May be unstable - decrease f.")

        return D.tocsr()

    def edge_clip_mask(self,xxyy,ends=False):
        """
        return a bitmask over edges falling in the boundiny box.
        if ends is True, test against the bbox of the edge, not
        just its center.
        """
        if not ends:
            centers=self.edges_center()
            xmin=xmax=centers[:,0]
            ymin=ymax=centers[:,1]
        else:
            nxy=self.nodes['x'][self.edges['nodes']]
            xmin=nxy[:,:,0].min(axis=1)
            xmax=nxy[:,:,0].max(axis=1)
            ymin=nxy[:,:,1].min(axis=1)
            ymax=nxy[:,:,1].max(axis=1)

        return (xmax>xxyy[0]) & (xmin<xxyy[1]) & \
            (ymax > xxyy[2]) & (ymin<xxyy[3])

    def cell_clip_mask(self,xxyy,by_center=True):
        """
        Calculate boolean mask of cells falling within the bounds xxyy.
        xxyy: [xmin,xmax,ymin,ymax]
        by_center: by default cell centers (circumcenters) are tested against
         the bounds. If False, test the cell envelope against xxyy. For a precise 
         test of the exact cell geometry, use select_cells_intersecting.

        Note that there is some precalculation below which can be slow and is
        not currently cached. As such, if many repeated calls are expected it may
        be *much* faster to deconstruct this method (or update the code here to
        cache xmin,xmax,ymin,ymax).
        """
        if by_center:
            centers=self.cells_center()
            return  (centers[:,0] > xxyy[0]) & (centers[:,0]<xxyy[1]) & \
                (centers[:,1] > xxyy[2]) & (centers[:,1]<xxyy[3])
        else:
            # test cell bounds
            nodes=self.cells['nodes']
            x=np.where( nodes>=0, self.nodes['x'][nodes,0], np.nan )
            y=np.where( nodes>=0, self.nodes['x'][nodes,1], np.nan )

            xmin=np.nanmin(x,axis=1)
            ymin=np.nanmin(y,axis=1)
            xmax=np.nanmax(x,axis=1)
            ymax=np.nanmax(y,axis=1)

            cell_valid=(xmin<xxyy[1])&(xmax>xxyy[0])&(ymin<xxyy[3])&(ymax>xxyy[2])
            return cell_valid

    def tripcolor_cell_values(self,values,ax=None,**kw):
        """
        Plot cell values using matplotlib's tripcolor. The main advantage
        compared to plot_cells is that the result is truly seamless, without having
        to use finite thickness edges.
        """
        tri,sources = self.mpl_triangulation(return_sources=True,refresh=False)
        if ax is None:
            ax=plt.gca()
        return ax.tripcolor(tri, values[sources], **kw)
    
    def plot_cells(self,ax=None,mask=None,values=None,clip=None,centers=False,labeler=None,
                   masked_values=None,ragged_edges=None,
                   centroid=False,subedges=None,**kwargs):
        """
        values: color cells based on the given values.  can also be
          the name of a field in self.cells.
        masked_values: same as values, but just for elements in mask
        centers: scatter plot of cell centers.  otherwise polygon plot
        labeler: f(cell_idx,cell_record) => string for labeling.
        centroid: if True, use centroids instead of centers.  if an array,
          use that as the center point rather than circumcenters or centroids
        ragged_edges: controls how cells with fewer than max_sides edges are handled.
          False: nan-mask extra edges (but edges won't plot correctly), True: pass
          a ragged list of arrays. None: choose based on whether edgecolor is specified.
        subedges: a field on edges that provides an alternate geometry as a linestring 
        [N,2].
        """
        ax = ax or plt.gca()

        if values is not None:
            if isinstance(values,six.string_types):
                values=self.cells[values]
            else:
                # asanyarray allows for masked arrays to pass through unmolested.
                values = np.asanyarray(values)

        if ragged_edges is None:
            ragged_edges='edgecolor' in kwargs

        if mask is None:
            mask=~self.cells['deleted']
        else:
            # force to a bitmask, even though could be inefficient
            mask=np.asarray(mask)
            if np.issubdtype(mask.dtype,np.integer):
                bitmask=np.zeros(self.Ncells(),bool) # np.bool deprecated
                bitmask[mask]=True
                if masked_values is not None:
                    masked_values=masked_values[ np.argsort(mask) ]
                mask=bitmask

        if clip is not None: # convert clip to mask
            mask=mask & self.cell_clip_mask(clip,by_center=False)

        if len(mask)==0 or np.all(~mask):
            return
        
        if values is not None and len(values)==self.Ncells():
            values = values[mask]
        elif masked_values is not None:
            values = masked_values

        if values is not None and not np.issubdtype(values.dtype,np.number):
            # Hack to scalarize categorical data. This will still fail
            # if the type is not comparable.
            uniq = np.unique(values)
            values = np.searchsorted(uniq,values)
            
        if centers or labeler:
            if isinstance(centroid,np.ndarray):
                xy=centroid
            elif centroid:
                xy=self.cells_centroid()
            else:
                xy=self.cells_center()
        else:
            xy=None # unused

        if not centers:
            if values is not None:
                kwargs['array'] = values
            cell_nodes = self.cells['nodes'][mask]

            # do this regardless of settings in order to get bounds.
            polys = self.nodes['x'][cell_nodes]
            missing = cell_nodes<0
            polys[missing,:] = np.nan # seems to work okay for triangles

            if subedges is None:                
                if ragged_edges:
                    # slower, but properly shows edges
                    plot_polys = [ self.nodes['x'][cn[ cn>=0 ]]
                                   for cn in cell_nodes]
                else:
                    plot_polys=polys
            else:
                plot_polys = [self.cell_coords_subedges(c,subedges)
                              for c in np.nonzero(mask)[0]]
                if not isinstance(centroid,np.ndarray) and centroid:
                    # override with representative point
                    xy = np.concatenate( [geometry.Polygon(poly).representative_point().coords
                                          for poly in plot_polys])
                
            coll = PolyCollection(plot_polys,**kwargs)
            ax.add_collection(coll)
            
            # We're
            bounds=[np.nanmin( polys[...,0]),
                    np.nanmax( polys[...,0]),
                    np.nanmin( polys[...,1]),
                    np.nanmax( polys[...,1])]
        else:
            args=[]
            if values is not None:
                args.append(values)
            coll = ax.scatter(xy[mask,0],xy[mask,1],20,*args,**kwargs)
            
            bounds=[np.nanmin( xy[mask,0]),
                    np.nanmax( xy[mask,0]),
                    np.nanmin( xy[mask,1]),
                    np.nanmax( xy[mask,1])]

        if labeler is not None:
            if labeler=='id':
                labeler=lambda i,r: str(i)
            elif labeler in self.cells.dtype.names:
                field=labeler
                labeler=lambda i,r: str(r[field])
                
            for c in np.nonzero(mask)[0]:
                ax.text(xy[c,0],xy[c,1],labeler(c,self.cells[c]))

        
        if (bounds[0]<bounds[1]) and (bounds[2]<bounds[3]):
            request_square(ax,bounds)
        else:
            # in case the bounds are degenerate
            request_square(ax)
                
        return coll

    def tripcolor_cell_values(self,values,ax=None,refresh=False,**kw):
        tri,sources = self.mpl_triangulation(return_sources=True,refresh=refresh)
        if ax is None: ax=plt.gca()

        return ax.tripcolor(tri,values[sources],**kw)
    
    def edges_length(self,sel=None):
        if sel is None:
            lengths=np.full(self.Nedges(),np.nan,np.float64)
            sel=~self.edges['deleted']
            p1 = self.nodes['x'][self.edges['nodes'][sel,0]]
            p2 = self.nodes['x'][self.edges['nodes'][sel,1]]
            lengths[sel]=mag( p2-p1 )
        else:
            p1 = self.nodes['x'][self.edges['nodes'][sel,0]]
            p2 = self.nodes['x'][self.edges['nodes'][sel,1]]
            lengths=mag( p2-p1 )
        return lengths

    def cells_area(self,sel=None,subedges=None):
        """
        sel: list/array of cell indices to calculate.  Can be multidimensional,
          but cannot be a bitmask.
        defaults to cells which have a nan area
        subedges: include sub-edge geometry given by edges[subedges]. Disables updates to _area.
        """
        if subedges is not None:
            areas=np.full(self.Ncells(), np.nan) # could be wasteful...
            if sel is None:
                sel=np.arange(self.Ncells())
                cells=self.valid_cell_iter()
            else:
                cells=sel
            for c in cells:
                coords=self.cell_coords_subedges(c,subedges=subedges)
                areas[c] = signed_area(coords)
            return areas[sel]

        
        if sel is None:
            recalc=np.nonzero( np.isnan(self.cells['_area']) & (~self.cells['deleted']))[0]
        else:
            recalc=np.asarray(sel).ravel()

        for c in recalc:
            self.cells['_area'][c] = signed_area(self.nodes['x'][self.cell_to_nodes(c)])

        if sel is None:
            sel=slice(None)
        return self.cells['_area'][sel]

    #-# Selection methods:
    #  various methods which return a bitmask over cells, edges or nodes
    #  though in some cases it's more efficient to deal with index lists, it's much
    #  easier to compose selections with bitmasks, so there it is.
    #  when implementing these, note that all selections should avoid 'deleted' elements.
    #   unless the selection criteria explicitly includes them.
    def select_edges_by_polyline(self,geom,rrtol=3.0,update_e2c=True,
                                 boundary=True,return_nodes=False):
        """
        same as dfm_grid.polyline_to_boundary_edges:

        Mimic FlowFM boundary edge selection from polyline to edges.
        Identifies boundary edges which would be selected as part of the
        boundary group.

        linestring: [N,2] polyline data, or shapely LineString geometry
        rrtol: controls search distance away from boundary. Defaults to
        roughly 3 cell length scales out from the boundary.

        update_e2c: if True, will call edge_to_cells() first.  This is safest, but
        can be slow.  If the caller can guarantee that edges['cells'] is up to date,
        set this to False to avoid the overhead. When boundary=False, e2c isn't used 
        and this parameter

        boundary: if True follow the DFM intention, limiting the search to boundary
        edges. if False, then this extracts paths within the grid, based on the shortest
        path between points on the linestring

        returns ndarray of edge indices, unless return_nodes is given in which case 
        in-order node indices are returned.
        """
        if isinstance(geom,geometry.LineString):
            linestring=np.array(geom.coords)
        else:
            linestring=np.asanyarray(geom)


        if boundary:
            if update_e2c:
                self.edge_to_cells()
            
            boundary_edges=np.nonzero( np.any(self.edges['cells']<0,axis=1) )[0]
            adj_cells=self.edges['cells'][boundary_edges].max(axis=1)

            adj_centers=self.cells_center()[adj_cells]
            edge_centers=self.edges_center()[boundary_edges]
            cell_to_edge=edge_centers-adj_centers
            cell_to_edge_dist=mag(cell_to_edge)
            outward=-self.edges_normals(edges=boundary_edges,force_inward=True,update_e2c=update_e2c)

            dis=np.maximum( 0.5*np.sqrt(self.cells_area()[adj_cells]),
                            cell_to_edge_dist )
            probes=edge_centers+(2*rrtol*dis)[:,None]*outward
            segs=np.array([adj_centers,probes]).transpose(1,0,2)
            linestring_geom=geometry.LineString(linestring)

            probe_geoms=[geometry.LineString(seg) for seg in segs]

            hits=[idx
                  for idx,probe_geom in enumerate(probe_geoms)
                  if linestring_geom.intersects(probe_geom)]
            edge_hits=boundary_edges[hits]
        else:
            # Map linestring vertices to nodes
            ls_nodes=[self.select_nodes_nearest(p) for p in linestring]
            all_nodes=[]
            edge_hits=[]
            for a,b in zip(ls_nodes[:-1],ls_nodes[1:]):
                if a==b: continue
                edge_hits.extend( self.shortest_path(a,b,return_type='edges') )

        if return_nodes:
            pieces = {} # ending nodes => node string
            def pop_oriented(n): # remove both entries for pieces[n], return ns starting with n
                ns = pieces.pop(n)
                if ns[0]!=n:
                    ns=ns[::-1]
                del pieces[ns[-1]]
                return ns
                
            def add_node_string(ns):
                ns=list(ns)
                if ns[0] in pieces:
                    # flips keep the other end of ns at the other end
                    ns = pop_oriented(ns[0])[::-1] + ns[1:]
                if ns[-1] in pieces:
                    ns = ns[:-1] + pop_oriented(ns[-1])
                pieces[ns[0]]  = ns
                pieces[ns[-1]] = ns
                    
            for j in edge_hits:
                add_node_string(self.edges['nodes'][j])

            if len(edge_hits)==0:
                return []
            else:
                # probably too strict, but caller probably doesn't expect
                # disconnected segments.
                assert len(pieces)==2
                return pieces.popitem()[1]
            return nodes
        
        return edge_hits
    
    def select_edges_intersecting(self,geom,invert=False,mask=slice(None),
                                  by_center=False,as_type='mask'):
        """
        geom: a shapely geometry
        returns: bitmask over edges, with non-deleted, selected edges set and others False.
        if invert is True, select edges which do not intersect the the given geometry.
        mask: bitmask or index array to limit the selection to a subset of edges.
        note that the return value is still a bitmask over the whole set of edges, not just
        those in the mask
        by_center: test the midpoint, rather than the line segment
        """
        sel = np.zeros(self.Nedges(),np.bool_) # initialized to False
        if by_center:
            centers=self.edges_center()
            
        for j in np.arange(self.Nedges())[mask]:
            if self.edges['deleted'][j]:
                continue
            if by_center:
                edge_line = geometry.Point(centers[j])
            else:
                edge_line = geometry.LineString(self.nodes['x'][self.edges['nodes'][j]])
            sel[j] = geom.intersects(edge_line)
            if invert:
                sel[j] = ~sel[j]
                
        if as_type=='indices':
            return np.nonzero(sel)[0]
        else:
            return sel

<<<<<<< HEAD
    def get_cell_polys(self):
        cell_polys = []
        for i,cell in enumerate(self.cells):
            cell_poly = geometry.Polygon(self.nodes['x'][self.cell_to_nodes(i)])
            cell_polys.append(cell_poly)
        return cell_polys

    def area_intersecting(self,polygon,cell_indices):
        """
        polygon: a shapely geometry (region)
        """
        cell_polys = self.get_cell_polys()
        area_int = np.zeros(len(self.cells),np.float64)
        for i in cell_indices:
            area_int[i] = polygon.intersection(cell_polys[i]).area
        return area_int

    def area_in_region(self,polygon,cell_indices):
        """
        polygon: a shapely geometry (region)
        """
        area_sum = 0.0
        area_int = self.area_intersecting(polygon,cell_indices)
        area_sum = sum(area_int[cell_indices])
        return area_sum

    def calc_column_wet_volume_at_wse(self,i,wse,max_depth=999.999):
        # get vectors of area and bed_depth
        area_sub,bed_depth_sub = self.cells['subgrid'][i]
        depth_sub = np.asarray(wse+bed_depth_sub)
        depth_sub = np.clip(depth_sub,0.0,max_depth)
        vol = np.multiply(depth_sub,area_sub)
        vol_column = np.sum(vol)
        return vol_column
        
    def vol_in_region_at_wse(self,polygon,cell_indices,wse=0.0,
                             subgrid=False,max_depth=None):
        """
        polygon: a shapely geometry (region)
        """
        vol_sum = 0.0

        cell_polys = self.get_cell_polys()
        if max_depth is None:
            max_depth = 999.0 # hardwired large number
        area_int = self.area_intersecting(polygon,cell_indices)
        #pdb.set_trace()
        if subgrid:
            vol = np.zeros(len(cell_indices), np.float64)
            for nc,index in enumerate(cell_indices):
                if (area_int[index]/cell_polys[index].area) > 1.000001:
                    print("error in area",nc,index,area_int[index],cell_polys[index].area)
                if (area_int[index]/cell_polys[index].area) < 0.0:
                    print("error in area",nc,index,area_int[index],cell_polys[index].area)
                vol[nc] = self.calc_column_wet_volume_at_wse(index,wse,max_depth)
                vol[nc] = vol[nc]*area_int[index]/cell_polys[index].area
        else:
            depth = self.cells['depth'] + wse
            depth = np.clip(depth,0.0,max_depth)
            vol = np.multiply(area_int[cell_indices],depth[cell_indices])
        vol_sum = np.sum(vol)
        return vol_sum

    def vol_in_region(self,polygon,cell_indices,max_depth=None):
        """
        polygon: a shapely geometry (region)
        """
        vol_sum = 0.0

        if max_depth is None:
            max_depth = 999.0 # hardwired large number
        area_int = self.area_intersecting(polygon,cell_indices)
        depth = self.cells['depth'] + 1.25
        depth = np.clip(depth,0.0,max_depth)
        vol = np.multiply(area_int[cell_indices],depth[cell_indices])
        vol_sum = np.sum(vol)
        return vol_sum

    def cell_polygon(self,c):
        return geometry.Polygon(self.nodes['x'][self.cell_to_nodes(c)])
=======
    def cell_polygon(self,c,subedges=None):
        if subedges is None:
            coords=self.nodes['x'][self.cell_to_nodes(c)]
        else:
            coords=self.cell_coords_subedges(c,subedges=subedges)
        return geometry.Polygon(coords)
>>>>>>> 5ef707f5

    def edge_line(self,e):
        return geometry.LineString(self.nodes['x'][self.edges['nodes'][e]])

    def node_point(self,n):
        return geometry.Point( self.nodes['x'][n] )

    def boundary_linestrings(self,return_nodes=False,sort=False):
        """
        Extract line strings for all boundaries, as determined by
        edges having less than two adjacent cells.

        returns a list of arrays.
        defaults to arrays of xy coordinates
        return_nodes: return arrays of node indices

        sort: order the linestrings by absolute area, with the
         largest having positive CCW area, and all others having
         positive CW area. Does not attempt to resolve pond-on-an-island
         nested boundaries.
        """
        # could be much smarter and faster, directly traversing boundary edges
        # but this way is easy
        e2c=self.edge_to_cells()
        # some grids don't abide by the boundary always being on the "right"
        # so use any()
        boundary_edges=(np.any(e2c<0,axis=1))&(~self.edges['deleted'])

        marked=np.zeros(self.Nedges(),np.bool_)
        lines=[]
        for j in np.nonzero(boundary_edges)[0]:
            if marked[j]:
                continue
            trav=self.halfedge(j,0)
            if trav.cell()>=0:
                trav=trav.opposite()
            assert trav.cell()<0
            start=trav
            this_line_nodes=[trav.node_rev()]
            while 1:
                if marked[trav.j]:
                    print("maybe hit a dead end -- boundary maybe not closed")
                    print("edge centered at %s traversed twice"%(self.edges_center()[trav.j]))
                    #import pdb
                    #pdb.set_trace()
                    raise Exception("Hit a dead end -- boundary maybe not closed."
                                    + "edge centered at %s traversed twice"%(self.edges_center()[trav.j]))
                this_line_nodes.append(trav.node_fwd())
                marked[trav.j]=True
                trav=trav.fwd()
                # in grids with no cell marks, trav test appears
                # unreliable
                if trav==start:
                    break
                if this_line_nodes[-1]==this_line_nodes[0]:
                    print("trav was different, but nodes are the same")
                    break
            lines.append( np.array(this_line_nodes) )
            assert np.all( np.diff(lines[-1])!=0 )
        if sort:
            areas=np.array( [signed_area(self.nodes['x'][l]) for l in lines] )
            order=np.argsort(-np.abs(areas))
            areas=areas[order]
            lines=[ lines[i] for i in order ]
            for i,line in enumerate(lines):
                if (i==0)!=(areas[i]>0):
                    lines[i]=lines[i][::-1]
                    
        if not return_nodes:
            lines=[self.nodes['x'][line] for line in lines]
            
        return lines

    def boundary_polygon_by_edges(self,allow_multiple=False):
        """ return polygon, potentially with holes, representing the domain.
        equivalent to unioning all cell_polygons, but hopefully faster.
        in one test, this method was 3.9 times faster than union.  This is
        certainly depends on the complexity and size of the grid, though.

        allow_multiple: generally the grid is contiguous, and there can only be
         one boundary polygon (possibly with holes).  when multiple polygons
         are found, that is usually interpreted as an error in topology.  allow_multiple
         will instead return a list of polygons.
        """
        lines=self.boundary_linestrings()
        polys,extras=join_features.lines_to_polygons(lines,close_arc=False,single_feature=False)
        if len(polys)>1 and not allow_multiple:
            raise GridException("somehow there are multiple boundary polygons")
        if len(extras)>1:
            raise GridException("not all boundary edges were in a boundary polygon?")
        if allow_multiple:
            return polys
        else:
            return polys[0]

    def boundary_polygon_by_union(self,cells=None):
        """ Compute a polygon encompassing the full domain by unioning all
        cell polygons.
        cells: optionally a sequence or bitmask of cell ids to be used, otherwise
        all non-deleted cells.
        """
        if cells is None:
            cell_geoms = [None]*self.Ncells()
            cells=self.valid_cell_iter()
        else:
            if np.issubdtype(cells.dtype, np.bool_):
                cells=np.nonzero(cells)[0]
            cell_geoms = [None]*len(cells)

        for idx,i in enumerate(cells):
            xy = self.nodes['x'][self.cell_to_nodes(i)]
            cell_geoms[idx] = geometry.Polygon(xy)
        del cell_geoms[(idx+1):]
        #return ops.cascaded_union(cell_geoms)
        # Updated api as of 2022-02-22
        return ops.unary_union(cell_geoms)

    def boundary_polygon(self):
        """ return polygon, potentially with holes, representing the domain.
        This method tries an edge-based approach, but will fall back to unioning
        all cell polygons if the edge-based approach fails.
        """
        try:
            # TODO: why does this fail so often? Is it stale edge_to_cells? 
            return self.boundary_polygon_by_edges()
        except Exception as exc:
            self.log.info('Warning, boundary_polygon() failed using edges!  Trying polygon union method')
            # self.log.warning(exc,exc_info=True)
            return self.boundary_polygon_by_union()

    def area_total(self):
        """
        Total area of the grid cells.  Currently computed by summing per-cell
        areas, though there are more efficient ways (probably).
        """
        return self.cells_area().sum()

    def extract_linear_strings(self,edge_select=None,end_func=None):
        """
        extract contiguous linestrings as sequences of nodes.
        
        end_func: lambda node, [list of edges]: True/False
           test function to say whether the given node should be the end 
           of a linear string.
        """
        # there are at least three choices of how greedy to be.
        #  min: each edge is its own feature
        #  max: extract features as long as possible, and allow for 'T' junctions.
        #  mid: break features at nodes with degree>2.
        # go with mid
        strings=[]
        edge_marks=np.zeros(self.Nedges(), np.bool_)

        def degree2_predicate(n,js):
            """
            returns true if the node n, with selected edges js,
            should be considered an end of a string.
            """
            return len(js)!=2

        if end_func is None:
            end_func=degree2_predicate

        for j0 in self.valid_edge_iter():
            if (edge_select is not None) and (not edge_select[j0]):
                continue
            if edge_marks[j0]:
                continue
            edge_marks[j0]=True

            # trav=tuple(self.edges['nodes'][j])
            node_fwd=self.edges['nodes'][j0,1]
            node_rev=self.edges['nodes'][j0,0]

            node_string=[node_fwd,node_rev]

            for trav in [ (node_fwd,node_rev),
                          (node_rev,node_fwd) ]:
                while 1:
                    js = self.node_to_edges(trav[1])

                    if edge_select is not None:
                        js=[j for j in js if edge_select[j]]

                    # if len(js)!=2:
                    if end_func(trav[1],js):
                        break

                    for j in js:
                        jnodes=self.edges['nodes'][j]
                        if trav[0] not in jnodes:
                            break
                    else:
                        assert False
                        
                    if edge_marks[j]:
                        # possible if we go all the way around a ring.
                        break
                    edge_marks[j]=True
                    nxt=[n for n in jnodes if n!=trav[1]][0]
                    node_string.append(nxt)
                    trav=(trav[1],nxt)
                node_string=node_string[::-1]

            feat_nodes=np.array( node_string )
            strings.append( feat_nodes )
        return strings

    def select_quad_subset(self,ctr,max_cells=None,max_radius=None,node_set=None,
                           return_full=False):
        """
        Starting from ctr, select a contiguous set of nodes connected 
        by quads, up to max_cells and within max_radius of the starting
        point.

        Alternatively, specify a list of node indices in node_set, and the search
        is limited to traversal among that set of nodes.

        if return_full is True, return a single 2D array with node, edge and cell indices.
        [even,even] indices are nodes, [even,odd] and [odd,even] are edges, and [odd,odd]
        are cells.

        Returns (node_idxs,ij)
          node_idxs: array of indices into self.nodes
          ij: cartesian indices for each of those nodes.

        The orientation of ij is arbitrary.  The origin is near ctr (but not
        necessarily that the node closest to ctr is (0,0)
        ij values include negatives
        """
        rotL=np.array( [[0,-1],[1,0]] )
        rotR=np.array( [[0,1],[-1,0]] )

        stack=[]

        node_ij={} # map nodes to their ij index
        visited_cells={} # cell index => the index, 0..3, of its node that has the min i and min j.

        if node_set is None:
            j=self.select_edges_nearest(ctr)
            he=self.halfedge(j,0)
            if he.cell()<0:
                he=he.opposite()
            assert he.cell()>=0
        else:
            n=node_set[0]
            node_set=set(node_set)
            he=None
            for j in self.node_to_edges(n):
                if ( (self.edges['nodes'][j,0] in node_set)
                      and
                     (self.edges['nodes'][j,1] in node_set) ):
                    he=self.halfedge(j,0)
                    if he.cell()<0:
                        he=he.opposite()
                    if he.cell()<0:
                        he=None
                        continue
                    break
            if he is None:
                # could try harder with other nodes..
                print("Failed to find an edge with first node of set.")
                return np.zeros(0,np.int32),np.zeros((0,2),np.int32)
                
        node_ij[ he.node_rev() ] = np.array([0,0])

        # stack is a half edge, meaning visit the cell the half edge is facing.
        # node_ij[node_rev()] is guaranteed to be populated.
        # and dir gives the ij vector for the edge normal (into the new cell)
        # if node_set is given, then both nodes of the half edge are guaranteed to be in node_set
        self.edge_to_cells()

        stack.append( (he, np.array([1,0]) ) )

        cc=self.cells_center()

        while stack:
            he,vecnorm = stack.pop(0)
            c=he.cell()
            if (c in visited_cells) or (c<0):
                continue

            if (max_radius is not None) and (mag(cc[c]-ctr)>max_radius):
                continue

            visited_cells[c]=True

            # Be sure search is breadth first, and we stop
            # with a given count.
            if (max_cells is not None) and (len(visited_cells)>max_cells):
                break

            assert he.node_rev() in node_ij

            if self.cell_Nsides(c)!=4:
                continue

            he_trav=he
            ij_norm=vecnorm
            # node_ij[nrev] may not be saved if nrev isn't valid
            # so traverse ij_rev manually
            ij_rev=node_ij[he.node_rev()]
            
            for i in range(4):
                nrev=he_trav.node_rev()
                nfwd=he_trav.node_fwd()
                ij_fwd=ij_rev + rotR.dot(ij_norm)

                if ((node_set is None) or (nfwd in node_set)):
                    # valid  node
                    if nfwd in node_ij:
                        # probably will have to relax this.
                        assert np.all(node_ij[nfwd]==ij_fwd)
                    else:
                        node_ij[nfwd]=ij_fwd

                    if nrev in node_ij:
                        # both ends of the half edge have ij,
                        # and both are valid.
                        # queue a visit to trav's opposite
                        he_opp=he_trav.opposite()
                        stack.append( (he_opp,-ij_norm) )

                # And move to next face of quad
                he_trav=he_trav.fwd()
                ij_norm=rotL.dot(ij_norm)
                ij_rev=ij_fwd

        node_idxs=np.array( list(node_ij.keys()) )
        ij=np.array( [node_ij[n] for n in node_idxs] )

        if not return_full:
            return node_idxs, ij

        # Convert to full index representation.
        # shift so ij are zero-based.
        ij[:,:] -= ij.min(axis=0)
        rows,cols=ij.max(axis=0) # This will be number of cells
        IJ=-np.ones([2*rows+1,2*cols+1],np.int32)
        for n,n_ij in zip(node_idxs,ij): IJ[2*n_ij[0],2*n_ij[1]]=n
        for i in range(2*rows+1):
            for j in range(2*cols+1):
                if i%2==0 and j%2==0: continue
                if i%2==1 and j%2==0:
                    n1=IJ[i-1,j]
                    n2=IJ[i+1,j]
                    if n1<0 or n2<0: continue
                    IJ[i,j]=self.nodes_to_edge(n1,n2)
                elif i%2==0 and j%2==1:
                    n1=IJ[i,j-1]
                    n2=IJ[i,j+1]
                    if n1<0 or n2<0: continue
                    IJ[i,j]=self.nodes_to_edge(n1,n2)
                else:
                    nodes=np.r_[ IJ[i-1,j-1],
                                IJ[i-1,j+1],
                                IJ[i+1,j-1],
                                IJ[i+1,j+1] ]
                    if np.all(nodes>=0):
                        c = self.nodes_to_cell(nodes,fail_hard=False)
                        if c is not None:
                            IJ[i,j] = c
        return IJ
        
    def select_nodes_boundary_segment(self, coords, ccw=True):
        """
        bc_coords: [ [x0,y0], [x1,y1] ] coordinates, defining
        start and end of boundary segment, traversing CCW boundary of
        grid.

        if ccw=False, then traverse the boundary CW instead of CCW.

        returns [n0,n1,...] nodes along boundary between those locations.

        This does not currently support islands.
        """
        self.edge_to_cells()
        cycle=np.asarray( self.boundary_cycle() )
        #start_n,end_n=[ self.select_nodes_nearest(xy)
        #                for xy in coords]

        nodes=[]
        for xy in coords:
            dists=mag( self.nodes['x'][cycle] - xy)
            nodes.append( cycle[ np.argmin(dists) ] )
        start_n,end_n=nodes
        
        start_i=np.nonzero( cycle==start_n )[0][0]
        end_i=np.nonzero( cycle==end_n )[0][0]

        if start_i<end_i:
            boundary_nodes=cycle[start_i:end_i+1]
        else:
            boundary_nodes=np.r_[ cycle[start_i:], cycle[:end_i]]
        return boundary_nodes

    def select_nodes_intersecting(self,geom=None,xxyy=None,invert=False,as_type='mask'):
        sel = np.zeros(self.Nnodes(),np.bool_) # initialized to False

        assert (geom is not None) or (xxyy is not None)

        if xxyy is not None:
            geom=geometry.box(xxyy[0], xxyy[2],xxyy[1],xxyy[3])

        for n in range(self.Nnodes()):
            if self.nodes['deleted'][n]:
                continue
            test = geom.intersects(self.node_point(n))
            if invert:
                test = ~test
            sel[n] = test
        if as_type!='mask':
            sel=np.nonzero(sel)[0]
        return sel

    def select_cells_intersecting(self,geom,invert=False,as_type="mask",by_center=False,
                                  order=False, return_distance=False):
        """
        geom: a shapely geometry
        invert: select cells which do not intersect.
        as_type: 'mask' returns boolean valued mask, 'indices' returns array of indices
        by_center: if True, test against the cell center.  By default, tests against the
        finite cell.
         if 'centroid', test against the centroid
        order: if True and the input geometry is a linestring, order the cells
         by distance along the linestring. force as_type='indices'
        return_distance: with order -- return the distance along the transect too
        """        
        if geom.geom_type=='LineString' and order:
            as_type='indices'

        if isinstance(as_type,str) and as_type=='mask':
            sel = np.zeros(self.Ncells(),np.bool_) # initialized to False
        else:
            sel = []

        if by_center=='centroid':
            centers=self.cells_centroid()
        elif by_center=='representative':
            centers=self.cells_representative_point()
        elif by_center:
            centers=self.cells_center()

        for c in range(self.Ncells()):
            if self.cells['deleted'][c]:
                continue
            if by_center:
                test=geom.intersects( geometry.Point(centers[c]) )
            else:
                test=geom.intersects( self.cell_polygon(c) )
            if invert:
                test = not test # not in numpy land, so don't invert with ~
            if isinstance(as_type,str) and as_type=='mask':
                sel[c] = test
            else:
                if test:
                    sel.append(c)

        if geom.geom_type=='LineString' and order:                    
            sel=np.array(sel)
            centers=self.cells_center()[sel]
            dist_along=np.array( [geom.project(geometry.Point(center))
                                  for center in centers] )
            ordering=np.argsort(dist_along)
            sel=sel[ordering]
            if return_distance:
                return sel, dist_along[ordering]

        return sel

    def points_to_cells(self,points,method='kdtree'):
        """
        Map a large number of points to the containing cells.
        This can achieve some significant speedups, but much is
        in the details.

        method: 
        'point_index': construct a point index (via gen_spatial_index,
           which is usually based on libspatialindex r-trees), which 
           is then queried per cell, and refined via cell_path.
        'cell_index': build a rectangular index of cell bounding boxes, 
           then iterate over points and query the cell index.
        'cells_nearest':
           iterate and use self.select_cells_nearest. This allows near
           matches, unlike the other methods which require points to fall
           inside the cells
        'kdtree': build a kdtree of the points, query by circumcenter and
           circumradius of each cell, and refine via cell_path.
        'mpl': build a matplotlib triangulation (which is cached on self)
           and matplotlib's TriFinder. This is potentially very fast and
           accurate, assuming matplotlib is available, but has also been
           unstable in some cases, causing python to crash.

        For small inputs, 'cells_nearest' may be fastest, especially if
        a cell index is already built.
        
        For large inputs, kdtree is fast. A test with 500k points and a
        grid with 57k cells:
          point_index: 10.3s
          cell_index: 23.2s
          cells_nearest: 85.9s
          kdtree: 3.3s
        """
        cells=-np.ones(len(points),np.int32)

        if method=='cell_index':
            # and compare to building a finite-rectangle index for
            # the cells
            boxes=np.zeros( (self.Ncells(),4), np.float64)
            paths=[None]*self.Ncells()

            # the setup part:
            for c in range(self.Ncells()):
                p=paths[c]=self.cell_path(c)
                verts=p.vertices
                boxes[c,:]=[verts[:,0].min(), verts[:,0].max(),
                            verts[:,1].min(), verts[:,1].max()]
            cell_index=gen_spatial_index.RectIndex(zip(range(self.Ncells()),
                                                       boxes,
                                                       [None]*self.Ncells()),
                                                   interleaved=False)
            for p,x in progress(enumerate(points)):
                for c in cell_index.intersection([x[0],x[0],x[1],x[1]]):
                    if paths[c].contains_point(x):
                        cells[p]=c
                        break
        elif method=='point_index':
            xxyy=np.c_[points[:,0], points[:,0], points[:,1], points[:,1]]
            # building in one go is several times faster than incremental.
            self.log.info("Building point index (%d points)"%len(points))
            idx=gen_spatial_index.PointIndex(zip(range(len(points)),
                                                 xxyy,
                                                 [None]*len(points)),
                                             interleaved=False)
            self.log.info("Querying point index (%d cells)"%self.Ncells())
            for c in range(self.Ncells()):
                p=self.cell_path(c)
                verts=p.vertices
                box=[verts[:,0].min(), verts[:,0].max(),
                     verts[:,1].min(), verts[:,1].max()]
                for hit in idx.intersection(box):
                    if p.contains_point(points[hit]):
                        cells[hit]=c
        elif method=='cells_nearest':
            for i in progress(range(len(points))):
                # this step is the slowest.
                # inverting the loop to be over cells, and check all points against
                # a single cell at a time was equally slow with 500k points and 50k
                # cells.
                c=self.select_cells_nearest(points[i], inside=False)
                if c is None: continue
                cells[i]=c
        elif method=='kdtree':
            from scipy.spatial import cKDTree
            
            kdt=cKDTree(points)
            cc=self.cells_center()
            radii=mag( cc - self.nodes['x'][self.cells['nodes'][:,0]])
            # A little slop on radius in case cells are not perfectly
            # orthogonal.
            pnts=kdt.query_ball_point(cc,1.05*radii)

            for c,candidates in enumerate(pnts):
                p=self.cell_path(c)
                hits=[cand for cand in candidates 
                      if p.contains_point(points[cand])]
                cells[hits]=c
        elif method=='mpl':
            tri,tsrcs=self.mpl_triangulation(return_sources=True)
            tf=tri.get_trifinder()
            tcells=tf(points[:,0],points[:,1])
            valid=tcells>=0
            cells[valid]=tsrcs[tcells[valid]]
        else:
            raise Exception("bad method %s"%method)
            
        return cells

    def select_cells_by_cut(self,line,start=0,side='left',delta=1.0):
        """
        Split the cells by a linestring.  By default, returns
        a bitmask set to True for cells falling on the "left"
        side of the linestring.

        line: shapely LineString object

        Uses basic graph traversal, and will be faster when start
        is set to a cell index on the smaller side of the linestring.

        delta: size of finite difference used in determining the orientation
        of the cut.
        """
        marks=np.zeros(self.Ncells(),np.bool_)

        def test_edge(j):
            cells=self.edges['cells'][j]
            if cells[0]<0 or cells[1]<0:
                return True # don't traverse
            seg=geometry.LineString( cc[cells] )
            return line.intersects(seg)

        stack=[start]
        count=0

        start_on_left=None

        cc=self.cells_center()
        e2c=self.edge_to_cells()

        while stack:
            count+=1
            if count%5000==0:
                self.log.info("checked on %d/%d edges"%(count,self.Nedges()))

            c=stack.pop()

            marks[c]=True
            for j in self.cell_to_edges(c):
                if test_edge(j):
                    if start_on_left is None:
                        # figure out the orientation
                        cells=e2c[j]
                        if cells[0]>=0 and cells[1]>=0:
                            if cells[0]==c:
                                seg=geometry.LineString( cc[cells] )
                            else:
                                seg=geometry.LineString( cc[cells[::-1]] )
                            orientation=orient_intersection(seg,line)
                            if orientation>0:
                                start_on_left=True
                            else:
                                start_on_left=False
                    continue
                for nbr in self.edges['cells'][j]:
                    # redundant but cheap check on nbr sign.
                    if nbr>=0 and marks[nbr]==0:
                        stack.append(nbr)

        # make sure we eventually had a real edge crossing
        assert start_on_left is not None

        # would like to know which side of the cut we are on...
        # and invert marks if the request was for the other side
        if (side=='left') != (start_on_left==True):
            marks=~marks

        return marks

    ### NB: refreshing indices after modifying the grid is not yet implemented
    #       the scipy KDtree is easy to install, but does not allow for online
    #       changes.  long-term solution may involve libspatialindex/RTree, or
    #       a CGAL-derived index.
    _node_index=None
    def node_index(self):
        if self._node_index is None:
            tuples = [(i,self.nodes['x'][i,self.xxyy],None)
                      for i in range(self.Nnodes())
                      if not self.nodes['deleted'][i] ]
            self._node_index = gen_spatial_index.PointIndex(tuples,interleaved=False)
        return self._node_index

    def select_nodes_nearest(self,xy,count=None,max_dist=None):
        """ count is None: return a scalar, the closest.
        otherwise, even if count==1, return a list
        """
        xy_orig=xy
        xy=np.asarray(xy)
        assert xy.shape==(2,),"select nodes nearest was given '%s'"%str(xy_orig)
        
        real_count=count
        if count is None:
            real_count=1
        hits = self.node_index().nearest(xy[self.xxyy],real_count)

        if isinstance( hits, types.GeneratorType): # usual for recent versions
            results=[]
            for hit in hits:
                results.append(hit)
                if len(results)==real_count:
                    break
            hits=results

        if max_dist is not None:
            hits=[ hit for hit in hits
                   if mag(xy - self.nodes['x'][hit])<=max_dist ]
            
        if count is None:
            if len(hits):
                return hits[0]
            else:
                return None
        else:
            return hits

    def shortest_path(self,n1,n2,return_type='nodes',
                      edge_weight=None,max_return=None,
                      edge_selector=lambda j,direc: True,
                      directed=False,
                      traverse='nodes'):
        """ dijkstra on the edge graph from n1 to n2

        return_type:
          'nodes': list of node indexes
          'edges' or 'sides': array of edge indices
          'cost': just the total cost
        selector: given an edge index and direction, return True if the edge should be considered.
        edge_weight: None: use euclidean distance, otherwise function taking an
          edge index and returning its weight.

        n2 is typically a single node index, but can also be a collection.
        in that case, return values will be a list of (n,value) tuples, in order
        of smallest to largest cost.

        directed is no longer necessary, and edge_weight and edge_selector now always take
        direction (+1 for 'forward' on an edge, -1 for 'backward') as a second argument.  
        For nondirected graphs simply ignore the 
        direction.

        If max_return is not None, it sets the maximum number of nodes in n2 to return.
        If n2 is a single scalar index, then the return value is just the requested value

        traverse:
          'nodes' path is nodes connected by edges.  
          'cells' path is cells connected by edges
            this changes the interpretation of n1,n2 and return_type, such that these
            are all cell indexes instead of node indexes.
        """
        if pq is None:
            raise GridException("shortest_path requires the  priority_queue module.")
        queue = pq.priorityDictionary()
        queue[n1] = [0,None] # distance, predecessor
        done = {} # likewise

        try:
            dests=set(n2) # exception if n2 is a scalar index
            return_scalar=False
        except TypeError:
            dests=set([n2])
            return_scalar=True

        if max_return is None:
            max_return=len(dests)

        results=[] # list of dicts, return values per target node in dests

        if traverse=='cells':
            e2c=self.edge_to_cells()
            # safer than using circumcenters
            x=self.cells_centroid()
        elif traverse=='nodes':
            x=self.nodes['x']
            
        while 1:
            # find the queue-member with the lowest cost:
            if len(queue)==0:
                break
            best = queue.smallest()
            best_cost,pred = queue[best]
            del queue[best]

            done[best] = [best_cost,pred]

            if best in dests:
                # use the key 'n', but if traverse=='cells', that is actually
                # a cell index
                results.append( dict(n=best,cost=best_cost) )
                if len(results)>=max_return:
                    break # done!

            # figure out its neighbors
            nbrs=[] # tuples of nbr node, edge, +1/-1 direction

            if traverse=='nodes':
                for j in self.node_to_edges(n=best):
                    ne1,ne2=self.edges['nodes'][j]
                    if ne1==best and edge_selector(j,1):
                        nbrs.append( (ne2,j,1) )
                    elif edge_selector(j,-1):
                        nbrs.append( (ne1,j,-1) )
            elif traverse=='cells':
                for j in self.cell_to_edges(best):
                    c1,c2=e2c[j]
                    if c1==best and c2>=0 and edge_selector(j,1):
                        nbrs.append( (c2,j,1) )
                    elif c2==best and c1>=0 and edge_selector(j,-1):
                        nbrs.append( (c1,j,-1) )
                        
            for nbr,j,direc in nbrs:
                if nbr in done:
                    continue

                if edge_weight is None:
                    dist = mag( x[nbr] - x[best] )
                else:
                    dist = edge_weight(j,direc)
                if not np.isfinite(dist):
                    continue # second way of ignoring edges

                new_cost = best_cost + dist

                if nbr not in queue:
                    queue[nbr] = [np.inf,None]

                if queue[nbr][0] > new_cost:
                    queue[nbr] = [new_cost,best]

        # update/replace the return values in results based on return_type
        return_values=[] #  (node/cell, <return value>)
        for i,result in enumerate(results):
            if return_type in ['nodes','edges','sides','cells']:
                # reconstruct the path:
                path = [result['n']] # will be a cell if traverse=='cells'
                while 1:
                    pred=done[path[-1]][1]
                    if pred is None:
                        break
                    else:
                        path.append(pred)
                path=np.array(path[::-1]) # reverse it so it goes from n1 to n2
                result['path']=path

            if return_type in ['nodes','cells']:
                return_value=path
            elif return_type in ('edges','sides'):
                if traverse=='nodes':
                    return_value=np.array( [self.nodes_to_edge(path[i],path[i+1])
                                            for i in range(len(path)-1)] )
                elif traverse=='cells':
                    return_value=np.array( [self.cells_to_edge(path[i],path[i+1])
                                            for i in range(len(path)-1)] )
                else:
                    raise Exception("Bad value for traverse: %s"%traverse)
            elif return_type=='cost':
                return_value=done[result['n']][0]
            return_values.append( (result['n'],return_value) )
        if return_scalar:
            return return_values[0][1]
        else:
            return return_values

    def select_cells_along_ray(self,x0,vec):
        """
        From the point x0, march in the direction given by vec
        and report all cells encountered along the way.
        if x0 falls outside the grid return None
        """
        edge_norm=self.edges_normals(cache='norm')
        
        p_dtype=[ ('x',np.float64,2),
                 ('j_last',np.int32),
                 ('c',np.int32)]
        p=np.zeros((),p_dtype)
        p['x']=x0
        p['j_last']=-1 # particle state
        c=self.select_cells_nearest(p['x'],inside=True)
        if c is None:
            return None # starting point is not in grid
        p['c']=c
        path=[p.copy()]

        while True:
            # move point to the boundary of the next cell in
            # the vec direction

            # code taken from pypart/basic.py
            dt=np.inf # 
            j_cross=None
            j_cross_normal=None

            for j in self.cell_to_edges(p['c']):
                if j==p['j_last']:
                    continue # don't cross back
                # get an outward normal:
                normal=edge_norm[j]
                if self.edges['cells'][j,1]==p['c']: # ~checked
                    normal=-normal
                # vector from xy to a point on the edge
                d_xy_n = self.nodes['x'][self.edges['nodes'][j,0]] - p['x']
                # perpendicular distance
                dp_xy_n=d_xy_n[0] * normal[0] + d_xy_n[1]*normal[1]
                assert dp_xy_n>=0 #otherwise sgn probably wrong above

                closing=vec[0]*normal[0] + vec[1]*normal[1]

                #if closing<0: 
                #    continue
                #else:
                dt_j=dp_xy_n/closing
                if dt_j>0 and dt_j<dt:
                    j_cross=j
                    dt=dt_j
                    j_cross_normal=normal

            # Take the step
            delta=vec*dt
            # see if we're stuck
            if mag(delta) / (mag(delta) + mag(p['x'])) < 1e-14:
                print("Steps are too small")
                break

            p['x'] += delta
            p['j_last'] = j_cross

            assert j_cross is not None

            # print "Cross edge"
            e_cells=self.edges['cells'][j_cross]
            if e_cells[0]==p['c']:
                new_c=e_cells[1]
            elif e_cells[1]==p['c']:
                new_c=e_cells[0]
            else:
                assert False

            if new_c<0:
                path.append(p.copy()) # will repeat the cell
                break # done - hit the boundary
            p['c']=new_c
            path.append(p.copy())
        return np.array(path)
        
    def distance_transform_nodes(self,nodes,max_distance=None):
        """
        Akin to image processing distance transform, centered on nodes
        and connceted by edges.
        nodes: a sequence of node indices or a bitmask
        max_distance: stop seaching when distance reaches this threshold.
          This is not currently an efficient implementation, and you will almost
          certainly want to supply max_distance.
        """

        if np.issubdtype(nodes.dtype,np.bool_):
            nodes=np.nonzero(nodes)[0]

        dists=np.zeros(self.Nnodes(),np.float64)
        dists[:]=np.inf
        dists[nodes]=0.0
        #L=15.0

        queue=list(nodes)

        while len(queue):
            n=queue.pop(0)
            nval=dists[n]
            for nbr in self.node_to_nodes(n):
                if dists[nbr]<=nval:
                    continue
                d=mag(self.nodes['x'][n] - self.nodes['x'][nbr])
                if dists[nbr]>nval+d:
                    dists[nbr]=nval+d
                    if (nbr not in queue) and (dists[nbr]<max_distance):
                        queue.append(nbr)
        return dists

        
    def remove_disconnected_components(self,renumber=True):
        """
        Clean up disconnected portions of the grid.  Disconnected
        portions are chosen based on area -- the largest contiguous
        area is kept, and all others removed.

        renumber: if False, skip renumbering afterwards
        """
        node_starts=[]
        boundary_polys=self.boundary_polygon_by_edges(allow_multiple=True)
        areas=[p.area for p in boundary_polys]
        to_keep=np.argmax(areas)
        for i,p in enumerate(boundary_polys):
            if i==to_keep: continue
            pnt=np.array(p.exterior)[0] # grab 1st point
            node_starts.append(self.select_nodes_nearest(pnt))

        stack=node_starts
        while stack:
            n=stack.pop(0)
            if self.nodes['deleted'][n]: continue # already visited
            nbrs=self.node_to_nodes(n)
            self.delete_node_cascade(n) # deleted cells/edges, too
            stack.extend(nbrs)

        if renumber:
            self.renumber()

    def create_dual(self,center='centroid',create_cells=False,
                    remove_disconnected=False,remove_1d=True,
                    extend_to_boundary=False,**grid_kwargs):
        """
        Return a new grid which is the dual of this grid. This
        is robust for triangle->'hex' grids, and provides reasonable
        results for other grids.

        remove_1d: avoid creating edges in the dual which have no
          cell.  This happens when an input cell has all of its nodes
          on the boundary.

        extend_to_boundary: in contrast to remove_1d, this adds 
          edges to these 1d features to make them 2d, more or less
          taking the implied rays and intersecting them with the
          boundary of the original grid.
        """
        if remove_disconnected and not create_cells:
            # anecdotal, but remove_disconnected calls boundary_linestrings,
            # which in turn needs cells.
            raise Exception("Creating the dual without cells is not compatible with removing disconnected")
        gd=UnstructuredGrid(**grid_kwargs)

        if center=='centroid':
            cc=self.cells_centroid()
        else:
            cc=self.cells_center()

        gd.add_node_field('dual_cell',np.zeros(0,np.int32))
        if extend_to_boundary: # expand_boundary:
            gd.add_node_field('dual_edge',np.zeros(0,np.int32))
        gd.add_edge_field('dual_edge',np.zeros(0,np.int32))

        # precalculate mask of boundary nodes
        if remove_1d or extend_to_boundary:
            e2c=self.edge_to_cells()
            boundary_edge_mask=e2c.min(axis=1)<0
            boundary_nodes=np.unique(self.edges['nodes'][boundary_edge_mask])
            boundary_node_mask=np.zeros(self.Nnodes(),np.bool_)
            boundary_node_mask[boundary_nodes]=True
            # below, if a cell's nodes are all True in boundary_node_mask,
            # it will be skipped

        cell_to_dual_node={}
        for c in self.valid_cell_iter():
            # dual_cell is redundant if remove_1d is False.
            if remove_1d:
                nodes=self.cell_to_nodes(c)
                if np.all(boundary_node_mask[nodes]):
                    continue
            node_idx=gd.add_node(x=cc[c],dual_cell=c)
            cell_to_dual_node[c]=node_idx

        e2c=self.edge_to_cells()

        if extend_to_boundary:
            boundary_edge_to_dual_node=-np.ones(self.Nedges(),np.int64)
            edge_center=self.edges_center()
        
        for j in self.valid_edge_iter():
            if e2c[j].min() < 0:
                if extend_to_boundary:
                    # Boundary edges *also* get nodes at their midpoints
                    boundary_edge_to_dual_node[j] = dnj = gd.add_node(x=edge_center[j],
                                                                      dual_edge=j)
                    # And induce a dual edge from the neighboring cell's dual
                    # node to this edge's midpoint
                    dnc=cell_to_dual_node[e2c[j,:].max()]
                    dj=gd.add_edge(nodes=[dnj,dnc],dual_edge=j)
                else:
                    continue # boundary
            elif remove_1d and np.all(boundary_node_mask[self.edges['nodes'][j]]):
                continue # would create a 1D link
            else:
                # Regular interior edge
                dn1=cell_to_dual_node[e2c[j,0]]
                dn2=cell_to_dual_node[e2c[j,1]]

                dj_exist=gd.nodes_to_edge([dn1,dn2]) 
                if dj_exist is None:
                    dj=gd.add_edge(nodes=[dn1,dn2],dual_edge=j)

        if extend_to_boundary:
            # Nodes also imply an edge in the dual -- and maybe even two
            # edges if we want this edge to go through the node
            for n in np.nonzero(boundary_node_mask)[0]:
                jbdry=[j for j in self.node_to_edges(n) if boundary_edge_mask[j]]
                # jbdry could be a multiple of 2 if there are multiple boundaries
                # tangent to each other at n. Not going to handle that right now.
                assert len(jbdry)==2,"Not ready for coincident boundaries"
                dnodes=boundary_edge_to_dual_node[jbdry]
                assert np.all(dnodes>=0)
                gd.add_edge(nodes=dnodes)

        if create_cells:
            # to create cells in the dual -- these map to interior nodes
            # of self.
            max_degree=max(gd.max_sides,10) # could calculate this.
            e2c=self.edge_to_cells()
            if max_degree>gd.max_sides:
                gd.modify_max_sides(max_degree)

            gd.add_cell_field('source_node',np.zeros(gd.Ncells(),np.int32)-1,
                              on_exists='overwrite')

            for n in self.valid_node_iter():
                if n%1000==0:
                    print("%d/%d dual cells"%(n,self.Nnodes())) # not exact
                js=self.node_to_edges(n)
                if np.any(e2c[js,:]<0): # boundary
                    continue
                tri_cells=self.node_to_cells(n) # i.e. same as dual nodes
                dual_nodes=np.array([cell_to_dual_node[c] for c in tri_cells])

                # but those have to be sorted.  sort the tri cell centers, same
                # as dual nodes, relative to tri node
                diffs=gd.nodes['x'][dual_nodes] - self.nodes['x'][n]
                angles=np.arctan2(diffs[:,1],diffs[:,0])
                dual_nodes=dual_nodes[np.argsort(angles)]
                gd.add_cell(nodes=dual_nodes,source_node=n)

            # flip edges to keep invariant that external cells are always
            # second.
            e2c=gd.edge_to_cells()
            to_flip=e2c[:,0]<0
            for fld in ['nodes','cells']:
                gd.edges[fld][to_flip] = gd.edges[fld][to_flip][:,::-1]

            # the original node locations are a more accurate orthogonal
            # center than what we can calculate currently.
            gd.cells['_center']=self.nodes['x'][gd.cells['source_node']]

        if remove_disconnected:
            gd.remove_disconnected_components()

        return gd

    def cells_connected_components(self,edge_mask,cell_mask=None,randomize=True):
        """
        Label the cells of the grid based on connections.
        edge_mask: boolean array, true for edges which should be considered a connection.
        cell_mask: optional boolean array, true for cells which should be considered
          active.  Currently this is taken into account as a post-processing step -
          connectivity is defined based on edges, and inactive cells are trimmed from
          the output.  This may change in the future, though.
        randomize: the returned labels are randomly assigned.  This can help with
          color plotting of the labels by generally creating more contrast between
          adjacent components.

        Returns: labels, masked integer array of size self.Ncells().  Inactive cells
          masked out, other cells labeled with the component to which they belong.

        """
        # further constrain to edges which are not on the boundary
        self.edge_to_cells()
        edge_mask=edge_mask & np.all( self.edges['cells']>=0,axis=1)

        cell_pairs = self.edges['cells'][edge_mask]

        # use scipy graph algorithms to find the connections
        from scipy import sparse
        from scipy.sparse import csgraph

        graph=sparse.csr_matrix( (np.ones(len(cell_pairs)),
                                  (cell_pairs[:,0],cell_pairs[:,1])),
                                 shape=(self.Ncells(),self.Ncells()) )

        n_comps,labels=csgraph.connected_components(graph,directed=False)

        if cell_mask is None:
            cell_mask=np.ones(self.Ncells(), np.bool_)

        labels[~cell_mask]=-1 # mark dry cells as -1
        unique_labels=np.unique( labels[cell_mask] )

        # create an array which takes the original label, maps it to small, sequential
        # label.

        if not randomize:
            new_labels=np.arange(len(unique_labels)) # -1 will be handled separately
        else:
            new_labels=np.argsort(np.random.random(len(unique_labels)))

        mapper=np.zeros( 1+unique_labels.max() ) - 1 # map original labels to compressed labels
        mapper[unique_labels]=new_labels
        labels=mapper[labels]
        labels[~cell_mask] = -1
        labels=np.ma.array(labels,mask=~cell_mask)
        return labels


    _cell_center_index=None
    cell_center_index_point='centroid' # 'centroid' or 'circumcenter'
    def cell_center_index(self):
        """ TODO: this is not wired into the update,listen, etc.
        framework.  Do not use yet for a grid which will be modified.
        """
        if self._cell_center_index is None:
            if self.cell_center_index_point=='circumcenter':
                cc=self.cells_center()
            else:
                cc=self.cells_centroid()
            tuples = [(i,cc[i,self.xxyy],None)
                      for i in range(self.Ncells())
                      if not self.cells['deleted'][i] ]
            self._cell_center_index = gen_spatial_index.PointIndex(tuples,interleaved=False)
        return self._cell_center_index

    def select_edges_nearest(self,xy,count=None,fast=True):
        xy=np.asarray(xy)

        real_count=count
        if count is None:
            real_count=1

        if fast:
            # TODO: maintain a proper edge index
            # For now, brute force it.
            ec=self.edges_center()
            dists=mag(xy-ec)
            dists[self.edges['deleted']]=np.inf
            hits=np.argsort(dists)[:real_count]
        else:
            # actually query against the finite geometry of the edge
            # still not exact, but okay in most cases.  an exact solution
            # will have to wait until exact_delaunay is faster.
            j_near = self.select_edges_nearest(xy,count=real_count*5,fast=True)

            geoms=[geometry.LineString(self.nodes['x'][self.edges['nodes'][j]])
                  for j in j_near]
            P=geometry.Point(xy)

            dists=[g.distance(P) for g in geoms]
            order=np.argsort(dists)
            hits=j_near[order[:real_count]]

        if count is None:
            return hits[0]
        else:
            return hits

    def select_cells_nearest(self,xy,count=None,inside=False,method='auto',
                             subedges=None):
        """
        xy: coordinate to query around
        count: if None, return a single index, otherwise return an array of
          indices (even if count==1)
        inside:
          False => use faster query, but no guarantee that xy is inside the returned cell
          True  => verify that xy is inside the returned cell, may return None.  cannot
           be used with count.  Even with True, the search isn't exhaustive and a really
           bizarre grid might yield erroneous results.  In this case, count is used to
           specify how many cells to test for containing the query point, and the
           return value will be a single index.
          'try' => first try to find a cell containing xy, but if that fails, return the
           'closest' as if inside=False
        method: 
          'cc_index': find candidate cells from cell center index, then check candidates
          'node_index': get candidate cells from nearby nodes
          'auto': heuristic.  If inside is True, try cell centers, fallback to nodes. If
           inside is False, just use cell centers and hope.
        subedges: partial support for sub-edge geometry. Specifies a field on edges with
          coordinates. Only relevant for inside test.
        """
        xy=np.asarray(xy)
        real_count=count
        if count is None:
            real_count=1

        if method=='auto':
            if inside:
                c=self.select_cells_nearest(xy,inside=True,method='cc_index')
                if c is None:
                    c=self.select_cells_nearest(xy,inside=True,method='node_index')
                return c
            else:
                method='cc_index'
            
        if inside:
            # Now use count t
            # assert real_count==1
            # give ourselves a better shot at finding the right cell
            # figure that 10 is greater than the degree of
            # any nodes
            if count is None:
                real_count=10
            count=1

        if method=='cc_index':
            hits = self.cell_center_index().nearest(xy[self.xxyy],real_count)
            if isinstance( hits, types.GeneratorType): # usual for recent versions
                results=[]
                for hit in hits:
                    results.append(hit)
                    if len(results)==real_count:
                        break
                hits=results
        elif method=='node_index':
            cells=set()
            for n in self.select_nodes_nearest(xy,real_count):
                cells.update(self.node_to_cells(n))
            hits=list(cells)

        # this is only necessary with spatial indexes that don't deal with
        # deletion.  bandaid.
        Nc=self.Ncells()
        hits=[hit for hit in hits
              if (hit<Nc) and not self.cells['deleted'][hit]]
                
        if inside: # check whether the point is truly inside the cell
            # -- using shapely to determine contains, may be slower than matplotlib
            #  pnt=geometry.Point(xy[0],xy[1])
            #  for hit in hits:
            #      if self.cell_polygon(hit).contains(pnt):
            # -- using matplotlib to determine contains
            for hit in hits:
                if self.cell_path(hit,subedges=subedges).contains_point(xy):
                    return hit
            if inside=='try':
                return hits[0]
            else:
                return None

        if count is None:
            if len(hits):
                return hits[0]
            else:
                return None
        else:
            return hits

    def point_to_cell(self,xy):
        """ like select_cells_nearest, but verifies that the point
        is inside the cell.
        returns None if the point is not inside a cell
        """
        pnt = geometry.Point(xy)

        for c in self.select_cells_nearest(xy,10):
            if self.cell_polygon(c).intersects(pnt):
                return c
        return None

    def circum_errors(self):
        rel_errors=np.zeros(self.Ncells(),'f8')
        centers = self.cells_center()
        for nsi in range(3,self.max_sides+1):
            sel = (self.cells['nodes'][:,nsi-1]>=0)
            if nsi<self.max_sides:
                sel = sel&(self.cells['nodes'][:,nsi]<0)

            if nsi==3:
                rel_errors[sel]=0.0
                print( "%7d cells with 3 sides."%np.sum(sel) )
            else:
                offsets = self.nodes['x'][self.cells['nodes'][sel,:nsi]] - centers[sel,None,:]
                dists = mag(offsets)
                error = np.std(dists,axis=1) / np.mean(dists,axis=1)
                rel_errors[sel]=error
        return rel_errors

    def report_orthogonality(self):
        # circumcenter errors:
        errs=self.circumcenter_errors(radius_normalized=True)
        print("  Mean circumcenter error: %g"%(errs.mean()) )
        print("  Max circumcenter error: %g"%(errs.max()) )

        # angle errors:
        errs=np.abs( self.angle_errors() ) * 180/np.pi
        sel=np.isfinite(errs)
        print("  Mean angle error: %.2f deg"%( errs[sel].mean() ) )
        print("  Max angle error: %.2f deg"%( errs[sel].max() ) )

    def circumcenter_errors(self,radius_normalized=False,cells=None,
                            cc=None):
        """
        cc: if provided, an up-to-date circumcenter array for the whole
        grid.
        """
        if cells is None:
            cells=slice(None)

        if cc is None:
            centers = self.cells_center()[cells]
        else:
            centers=cc[cells]
        errors=np.zeros( len(self.cells[cells]),'f8')

        for nsi in range(3,self.max_sides+1):
            sel = (self.cells['nodes'][cells,nsi-1]>=0) & (~self.cells['deleted'][cells])
            if nsi<self.max_sides:
                sel = sel&(self.cells['nodes'][cells,nsi]<0)

            if nsi==3:
                pass # print "%7d cells with 3 sides."%np.sum(sel)
            else:
                # A little goofy here trying to calculate just a subset..
                offsets = self.nodes['x'][self.cells['nodes'][cells][sel,:nsi]] - centers[sel,None,:]
                dists = mag(offsets)
                # print "%7d cells with %d sides."%(np.sum(sel),nsi)
                errs=np.std(dists,axis=1)
                if radius_normalized:
                    errs /=np.mean(dists,axis=1)
                errors[sel]=errs
        return errors
    def angle_errors(self):
        centers = self.cells_center()
        e2c=self.edge_to_cells(recalc=True)
        edge_vecs=( self.nodes['x'][ self.edges['nodes'][:,1] ]
                    - self.nodes['x'][ self.edges['nodes'][:,0] ] )
        link_vecs=( centers[e2c[:,1]] -
                    centers[e2c[:,0]] )
        boundary=e2c.min(axis=1)<0
        link_vecs[boundary,:]=np.nan
        dots=( (edge_vecs*link_vecs).sum(axis=1)
               / mag(link_vecs)
               / mag(edge_vecs) )
        angle_err=(np.arccos(dots) - np.pi/2)
        return angle_err
    
    def edge_clearance(self,edges=None,mode='min',cc=None,Ac=None,
                       eps_Ac=1e-5,recalc_e2c=False):
        """
        For each edge, calculate signed distance between
        adjacent circumcenters and the edge center.
        Normalize by sqrt(cell area).
        By default, does *not* recalculate edge_to_cells.

        mode: 'min': return the smallest of the two clearances.
        'double': return half of the signed distance between the two cell
        centers. (half so that the result is same scale as 'min').

        cc,Ac: in performance-critical loops, pass in cc (circumcenters)
        and/or Ac (cell areas). Both should be for the full grid, regardless
        of edges selected.

        eps_Ac: lower bound for areas, to protect against negative areas.
        """
        ec=self.edges_center(edges=edges)

        if edges is not None:
            en=self.edges_normals(edges)
            e_sel=edges
        else:
            en=self.edges_normals()
            e_sel=slice(None)

        if recalc_e2c:
            if edges is not None:
                e2c=self.edge_to_cells(edges)
            else:
                e2c=self.edge_to_cells()
        else:
            e2c=self.edges['cells'][e_sel]

        valid=(e2c[:,:]>=0)
        if cc is None:
            if edges is not None:
                # not really much of a speedup.
                cells=np.unique(e2c[e2c>=0])
                cc=self.cells_center(refresh=cells) # still returns alls
            else:
                cc=self.cells_center()

        cc0=cc[e2c[:,0]]
        cc1=cc[e2c[:,1]]

        d0=((ec-cc0)*en).sum(axis=1)
        d1=((cc1-ec)*en).sum(axis=1)
        d=np.c_[d0,d1]

        if Ac is None:
            Ac=self.cells_area()
        L=np.sqrt(Ac[e2c[:,:]].clip(eps_Ac))

        nd=d/L
        nd[~valid]=np.nan
        nd_double=np.sum(nd,axis=1)

        orig=np.seterr()
        np.seterr(invalid='ignore')
        edge_quality_single=np.nanmin(nd,axis=1)
        np.seterr(**orig)
        
        
        edge_quality_double=nd_double/2
        if (mode=='min') or (mode=='single'):
            edge_quality=edge_quality_single
        elif mode=='double':
            edge_quality=edge_quality_double
        else:
            assert False,"what do you want, friend?"

        return edge_quality
    
    @staticmethod
    def read_pickle(fn):
        with open(fn,'rb') as fp:
            g=pickle.load(fp)
        # Might be an older grid
        g.update_element_defaults()
        return g
        
    @staticmethod
    def from_pickle(fn):
        return UnstructuredGrid.read_pickle(fn)
    
    def write_pickle(self,fn,overwrite=False):
        if os.path.exists(fn) and not overwrite:
            raise Exception("File %s exists, and overwrite is False"%fn)
        with open(fn,'wb') as fp:
            pickle.dump(self,fp,-1)

    def __getstate__(self):
        # Mostly just clear out elements which can be easily recreated,
        # or objects which don't pickle well.
        d=super(UnstructuredGrid,self).__getstate__()

        d['_node_to_edges']=None
        d['_node_to_cells']=None
        d['_node_index'] = None
        d['_cell_center_index'] = None
        d['log']=None

        if 'fp' in d:
            # some readers hang on to a file point and that won't pickle.
            d['fp']=None

        return d
    def __setstate__(self,state):
        self.__dict__.update(state)
        self.init_log()

        logging.debug( "May need to rewire any internal listeners" )

    def init_log(self):
        self.log = logging.getLogger(self.__class__.__name__)

    def write_suntans(self,path,overwrite=False):
        def check(fn):
            if not overwrite:
                assert not os.path.exists(fn),"File %s already exists"%fn
        fn_pnts=os.path.join(path,'points.dat')
        check(fn_pnts)
        with open(fn_pnts,'wt') as fp:
            print( "Writing SUNTANS: %d nodes"%self.Nnodes() )
            for n in range(self.Nnodes()):
                fp.write("%.5f %.5f 0\n"%(self.nodes['x'][n,0],
                                          self.nodes['x'][n,1]))

        ptm_sides=self.edges_as_nodes_cells_mark()
        fn_edges=os.path.join(path,'edges.dat')
        check(fn_edges)
        with open(fn_edges,'wt') as fp:
            for j in range(self.Nedges()):
                fp.write("%d %d %d %d %d\n"%( ptm_sides[j,0],ptm_sides[j,1],
                                              ptm_sides[j,4],
                                              ptm_sides[j,2],ptm_sides[j,3]) )

        fn_cells=os.path.join(path,'cells.dat')
        check(fn_cells)
        with open(fn_cells,'wt') as fp:
            vc=self.cells_center()
            for i in range(self.Ncells()):
                fp.write("%.5f %.5f "%(vc[i,0],vc[i,1])) # voronoi centers
                nodes=self.cell_to_nodes(i)
                assert len(nodes)==3
                fp.write("%d %d %d "%(nodes[0],nodes[1],nodes[2]))
                nbrs=self.cell_to_cells(i,ordered=True)
                fp.write("%d %d %d\n"%(nbrs[0],nbrs[1],nbrs[2]))

    def write_suntans_hybrid(self,path='.',points='points.dat',edges='edges.dat',cells='cells.dat',
                             z_offset=0.0,overwrite=False):
        """
        Write text-based suntans format which can accomodate arbitrary numbers of sides.
        This can be read by Janet.
        z_offset is added to elevations, which are assumed to come in positive-up.
        It doesn't really matter, because depth is not even used here.
        """
        xy=self.nodes['x']
        z=np.zeros(len(xy)) + z_offset
        xyz=np.c_[ xy, z]

        def check(fn):
            if not overwrite:
                assert not os.path.exists(fn),"File %s already exists"%fn

        point_fn=os.path.join(path,points)
        check(point_fn)
        np.savetxt(point_fn,xyz,fmt="%.12e")

        edge_nodes=self.edges['nodes']

        e2c=self.edge_to_cells().copy()
        e2c[e2c<0]=-1

        if 'mark' in self.edges.dtype.names:
            marks=self.edges['mark']
        else:
            log.info("No mark field, setting mark=1 on boundary edges.")
            marks=np.zeros(len(e2c),np.int32)
            marks[e2c[:,1]<0]=1

        edge_fn=os.path.join(path,edges)
        check(edge_fn)

        edge_nnmcc=np.c_[edge_nodes,marks,e2c]
        np.savetxt(edge_fn,edge_nnmcc,fmt='%d')

        cell_fn=os.path.join(path,cells)
        check(cell_fn)
        cc=self.cells_center()

        with open(cell_fn,'wt') as fp:
            for c in range(self.Ncells()):
                nsides=self.cell_Nsides(c)
                txt=["%d %.12e %.12e"%(nsides,cc[c,0],cc[c,1])]

                for n in self.cells['nodes'][c,:nsides]:
                    txt.append(str(n))

                # Important to get the right order
                for nbr in self.cell_to_cells(c,ordered=True):
                    if nbr<0:
                        txt.append("-1")
                    else:
                        txt.append(str(nbr))
                txt.append("\n")
                fp.write(" ".join(txt))

    def write_untrim08(self,fn,overwrite=False):
        """ write this grid out in the untrim08 format.  Since untrim grids have
        some extra fields, this just delegates to the Untrim grid class, converting
        this grid to untrim then writing.
        """
        UnTRIM08Grid(grid=self).write_untrim08(fn,overwrite=overwrite)


    #-# Grid refinement
    # as ugly as it is having this in here, there's not a very clean way to
    # put this sort of code elsewhere, and still be able to call super()
    def global_refine(self,l_thresh=1.0):
        # # Some helper functions - stuffed inside here to avoid
        #  polluting namespace
        def copy_edge_attributes_to_refined(g_orig,g_new):
            """ find edges of g_orig which were subdivided to form edges in g_new,
            then copy relevant attributes to the subdivided edges.  No changes are
            made to edges which are internal to refined cells.

            Note that this copies all non-topology attributes, which may not be
            correct.  Probably have to clean that up after the fact.

            Also copies are shallow - array data will be copied, but if there are
            objects in the arrays, these will not be copied, just referenced.
            """
            def copy_attributes(j_orig,j_new):
                for field,type_ in g_new.edge_dtype:
                    if field not in ['nodes','cells'] and not field.startswith('_'):
                        g_new.edges[field][j_new] = g_orig.edges[field][j_orig]

            # loop through setting edge marks
            #  edges between a midpoint and one of the
            #  endpoints
            for j in range(g_new.Nedges()):
                a,b = g_new.edges['nodes'][j]
                if a>b:
                    a,b = b,a
                # only care about edges where one node is original,
                # the other is a midpoint.
                # there are no edges where both are original, and
                # edges with both as midpoints or with one as a center
                # always internal.
                if a < g_orig.Nnodes() and b>=g_orig.Nnodes() and b<g_orig.Nnodes()+g_orig.Nedges():
                    j_orig = b - g_orig.Nnodes()
                    copy_attributes(j_orig,j)

        def copy_cell_attributes_to_refined(g_orig,g_new):
            def copy_attributes(c_orig,c_new):
                for field,type_ in g_new.cell_dtype:
                    if field not in ['nodes','edges'] and not field.startswith('_'):
                        g_new.cells[field][c_new] = g_orig.cells[field][c_orig]

            for c_new in range(g_new.Ncells()):
                copy_attributes(c_new//4,c_new)

        # Refining:
        # 1. add the new points, first the edge-midpoint, second the cell centers
        new_points = [self.nodes['x'],
                      self.edges_center(),
                      self.cells_center()]
        new_points = np.concatenate( new_points )

        # 2. build up cells, just using the nodes
        new_cells = np.zeros( (4*self.Ncells(),self.max_sides), np.int32) - 1

        for c in self.valid_cell_iter():
            cn = self.cell_to_nodes(c)

            midpoints = []
            for i,(a,b) in enumerate(circular_pairs(cn)):
                j = self.nodes_to_edge(a,b)
                mab = self.Nnodes() + j
                midpoints.append(mab)

            if len(cn)==3: # tri
                for i in range(3):
                    new_cells[4*c+i,:3] = [ midpoints[(i-1)%3], cn[i], midpoints[i]]
                # plus the one in the center:
                new_cells[4*c+3,:3] = midpoints
            elif len(cn)==4: # quad
                n_ctr = self.Nnodes() + self.Nedges() + c
                for i in range(4):
                    new_cells[4*c+i,:4] =  [ midpoints[(i-1)%4], cn[i], midpoints[i], n_ctr]
            else:
                raise Exception("global_refine() can only handle triangles and quads")

        # 3. generic construction of edges from cells
        # try to use the same subclass as the original grid, so we'll have the same
        # fields available.
        # OLD: gr = ug.UnstructuredGrid()
        gr = self.__class__(max_sides=self.max_sides)
        gr.from_simple_data(points = new_points,
                            cells = new_cells)

        gr.make_edges_from_cells()
        copy_edge_attributes_to_refined(self,gr)
        copy_cell_attributes_to_refined(self,gr)

        # Not sure whether it's better to put this here, or in the
        # untrim subclass.  Really the whole approach is specific to
        # orthogonal grids, but so far the only grids using this code
        # are orthogonal.

        # quad centers may be very close to a (typ. LAND) edge
        # this will turn the resulting cells into triangles.
        gr.collapse_short_edges(l_thresh=l_thresh)
        # and drop centers that didn't get used
        gr.delete_naked_nodes()
        # make it nice.
        gr.renumber()

        return gr

    def edges_as_nodes_cells_mark(self):
        """ returns the edges definition int the legacy PTM grid format,
            in the form of an array:
            [left node, right node, left cell, right cell, boundary marker]
        """
        ptm_sides = np.zeros([len(self.edges),5],np.int32)
        ptm_sides[:,0:2] = self.edges['nodes']
        ptm_sides[:,2:4] = self.edges['cells']
        ptm_sides[:,4] = self.edges['mark']
        return ptm_sides

    def write_cells_shp(self,shpname,extra_fields=[],overwrite=False):
        """ extra_fields is a list of lists,
            with either 3 items:
              # this way is obsolete.
              extra_fields[i] = (field_name,field_type, lambda cell_index: field_value)
              field type must be a numpy type - int32,float64, etc.
            or 2 items:
              extra_fields[i] = (field_name,numpy array)
        """
        # assemble a numpy struct array with all of the info
        # seems that having an object references in there is unstable,
        # so pass geometries in a list separately.
        base_dtype =[('poly_id1',np.int32),
                     ('area',np.float64),
                     ('volume',np.float64),
                     ('depth_mean',np.float64)]

        try:
            cell_depths_max = self.cell_depths_max()
            extra_fields.append( ('depth_max',np.float64, lambda i: cell_depths_max[i]) )
        except:
            pass

        for efi in range(len(extra_fields)):
            fname,fdata=extra_fields[efi]
            base_dtype.append( (fname,fdata.dtype) )

        cell_data = np.zeros(self.Ncells(), dtype=base_dtype)

        for efi in range(len(extra_fields)):
            fname,fdata=extra_fields[efi]
            cell_data[fname]=fdata

        self.update_cell_edges()

        cell_geoms = [None]*self.Ncells()

        cell_data['depth_mean'] = self.cell_depths()
        cell_data['area']=self.cells_area()
        cell_data['volume']=cell_data['depth_mean']*cell_data['area']
        cell_data['poly_id1'] = 1+np.arange(self.Ncells())

        for poly_id in range(self.Ncells()):
            if poly_id % 500 == 0:
                print( "%0.2g%%"%(100.*poly_id/self.Ncells()) )

            # older code put this together manually.
            cell_geoms[poly_id]=self.cell_polygon(poly_id)

        print( cell_data.dtype )
        result=wkb2shp.wkb2shp(shpname,input_wkbs=cell_geoms,fields=cell_data,
                               overwrite=overwrite)
        return result

    def write_shore_shp(self,shpname,geom_type='polygon',overwrite=False):
        poly=self.boundary_polygon()
        if geom_type=='polygon':
            geoms=[poly]
        elif geom_type=='linestring':
            geoms=list(poly.boundary.geoms)
        wkb2shp.wkb2shp(shpname,geoms,overwrite=overwrite)

    def init_shp(self,shpname,geom_type):
        drv = ogr.GetDriverByName('ESRI Shapefile')
        if shpname[-4:] == '.shp':
            # remove any matching files:
            if os.path.exists(shpname):
                print( "Removing the old to make way for the new" )
                os.unlink(shpname)

        new_ds = drv.CreateDataSource(shpname)
        srs = osr.SpatialReference()

        # for now, assume that it's UTM Zone 10, NAD83 -
        srs.SetFromUserInput('EPSG:26910')

        base,ext = os.path.splitext(os.path.basename(shpname))

        new_layer = new_ds.CreateLayer(base,srs=srs,geom_type=geom_type)
        return new_ds,new_layer


    def write_edges_shp(self,shpname,extra_fields=[],overwrite=False):
        """ Write a shapefile with each edge as a polyline.
        see write_cells_shp for description of extra_fields
        """
        base_dtype = [('edge_id1',np.int32),
                      ('length',np.float64),
                      ('depth_mean',np.float64)]

        side_depths_mean = self.edge_depths()

        try:
            side_depths_max = self.side_depths_max()
            extra_fields.append( ('depth_max',np.float64, lambda e: side_depths_max[e]) )
        except:
            pass

        for efi in range(len(extra_fields)):
            fname,ftype,ffunc = extra_fields[efi]
            if ftype == int:
                ftype = np.int32
            base_dtype.append( (fname,ftype) )

        edges = self.edges_as_nodes_cells_mark()
        vertices = self.nodes['x']

        edge_data = np.zeros(len(edges), dtype=base_dtype)
        edge_geoms = [None]*len(edges)

        for edge_id in range(edges.shape[0]):
            if edge_id % 5000 == 0:
                print("%0.3g%%"%(100.*edge_id/edges.shape[0]))

            nodes = vertices[edges[edge_id,:2]]
            g = geometry.LineString(nodes)
            edge_geoms[edge_id] = g
            edge_data[edge_id]['length'] = g.length
            edge_data[edge_id]['edge_id1'] = edge_id + 1
            edge_data[edge_id]['depth_mean'] = side_depths_mean[edge_id]

            for fname,ftype,ffunc in extra_fields:
                edge_data[edge_id][fname] = ffunc(edge_id)

        wkb2shp.wkb2shp(shpname,input_wkbs=edge_geoms,fields=edge_data,
                        overwrite=overwrite)

    def write_node_shp(self,*a,**kw):
        """
        see write_nodes_shp.  This function here because of inconsistent naming
        in the past.
        """
        return self.write_nodes_shp(*a,**kw)
    def write_nodes_shp(self,shpname,extra_fields=[],overwrite=False):
        """ Write a shapefile with each node.  Fields will attempt to mirror
        self.nodes.dtype

        extra_fields: goal is similar to write_cells_shp and write_edges_shp,
        but not yet supported.
        """
        assert len(extra_fields)==0 # not yet supported!

        # zero-based index of node (why does write_edge_shp create 1-based ids?)
        base_dtype = [('node_id',np.int32)]

        node_geoms=[geometry.Point( self.nodes['x'][i] )
                    for i in self.valid_node_iter() ]

        node_data=self.nodes[~self.nodes['deleted']].copy()

        # don't need to write all of the original fields out:
        node_data=recarray_del_fields(node_data,['x','deleted'])

        wkb2shp.wkb2shp(shpname,input_wkbs=node_geoms,fields=node_data,
                        overwrite=overwrite)

    def write_ptm_gridfile(self,fn,overwrite=False,subgrid=True):
        """ write this grid out in the ptm grid format.
        subgrid: append cell and edge subgrid data.  this is
        really just faked, with a single sub-element per item.

        2020-12-31: Force update of all cells['edges']. Not clear
         where edges are getting out of order in cells, but it
         happens and in PTM grd file that's bad.
        """
        vertex_hdr = " Vertex Data: vertex_number, x, y"
        poly_hdr = " Polygon Data: polygon_number, number_of_sides,center_x, center_y, center_depth, side_indices(number_of_sides), marker(0=internal,1=open boundary)"
        side_hdr = " Side Data: side_number, side_depth, node_indices(2), cell_indices(2), marker(0=internal,1=external,2=flow boundary,3=open boundary)"

        if not overwrite:
            assert not os.path.exists(fn),"File %s already exists"%fn

        with open(fn,'wt') as fp:
            # write header counts
            fp.write(" Number of Vertices\n")
            fp.write(" %20d\n"%self.Nnodes())
            fp.write(" Number of Polygons\n")
            fp.write(" %20d\n"%self.Ncells())
            fp.write(" Number of Sides\n")
            fp.write(" %20d\n"%self.Nedges())
            fp.write(" NODATA (land) value\n")
            fp.write(" -9999.000000000\n")

            # write vertex info
            fp.write(vertex_hdr+"\n")
            for v in range(self.Nnodes()):
                fp.write(" %10d %16.7f %16.7f\n"%(v+1,
                                                 self.nodes['x'][v,0],
                                                 self.nodes['x'][v,1]))

            # write polygon info
            fp.write(poly_hdr+"\n")
            cell_write_str1 = " %10d %10d %16.7f %16.7f %16.7f "
            try:
                cell_depths = self.cells['cell_depth']
            except ValueError:
                # 2022-05-16 RH: too lazy to chase down who decides the name
                # here. So handle either one.
                cell_depths = self.cells['depth']
            # OLD: Make sure cells['edges'] is set, but don't replace
            #   data if it is already there.
            # 2020-12-31: Some issues with grids having out of order
            #  cells['edges']. Force full update.
            self.update_cell_edges(select='all')
            cc=self.cells_center()
            for c in range(self.Ncells()):
                edges = self.cells['edges'][c,:]
                edges[edges<0] = -1
                edge_str = " ".join( ["%10d"%(s+1) for s in edges] )
                edge_str = edge_str+" %10d\n"%(self.cells['mark'][c])
                nsides = sum(edges>=0)
                # RH: cell_depths is positive:up, but ptm expects positive:down
                #     as far as I can tell.
                fp.write(cell_write_str1%(c+1,
                                          nsides,
                                          cc[c,0],
                                          cc[c,1],
                                          cell_depths[c]))
                fp.write(edge_str)

            # write side info
            fp.write(side_hdr+"\n")
            # likewise, ptm expects edge depths to be positive down.
            edge_depths = self.edges['edge_depth']
            edge_write_str = " %10d %16.7f %10d %10d %10d %10d %10d\n"
            for s in range(self.Nedges()):
                edges = self.edges['cells'][s,:]
                edges[edges<0] = -1
                nodes = self.edges['nodes'][s,:]
                nodes[nodes<0] = -1
                # RH 2019-01-14: flip sign on edge depth.
                # RH 2020-05-23: reverting.  trying to keep 'depth' to mean positive
                #  down, and 'z' to mean positive up.
                fp.write(edge_write_str%(s+1,
                                         edge_depths[s],
                                         nodes[0]+1,
                                         nodes[1]+1,
                                         edges[0]+1,
                                         edges[1]+1,
                                          self.edges['mark'][s]))
            if subgrid:
                Ac=self.cells_area()
                for c in range(self.Ncells()):
                    cell_n_sub=1
                    fp.write("%10d %10d\n"%(c+1,cell_n_sub))
                    fp.write("%15.4f\n"%Ac[c])
                    fp.write("%15.4f\n"%(-cell_depths[c]))
                Le=self.edges_length()
                for s in range(self.Nedges()):
                    edge_n_sub=1
                    fp.write("%10d %10d\n"%(s+1,edge_n_sub))
                    fp.write("%15.4f\n"%Le[s])
                    fp.write("%15.4f\n"%(-edge_depths[s]))

    def cell_depths(self):
        """
        DEPRECATED. 
        Moving away from having unstructured_grid try to infer how depth information
        should be handled.  Instead, users should strive to keep positive-up values in
        'z_*' fields, and positive-down values in 'depth_*'  fields, and where possible
        keep names of fields unique between cells, edges, and nodes to facilitate netcdf
        output.

        Return an array of cell-centered depths.  This *should* be
        a positive:up quantity.
        TODO: make naming consistent so that this is elevation, indicating
        the sign convention.

        Returns all zeros if no edge depth data is found
        """
        try:
            return self.cells['depth']
        except ValueError:
            pass

        try:
            return self._cell_depth
        except AttributeError:
            pass

        return np.zeros(len(self.cells),np.float64)

    def edge_depths(self):
        """
        Return an array of edge-centered depths.  This *should* be
        a positive:up quantity.

        Returns all nan if no edge depth data is found. (used to return
        all zero)
        """
        try:
            return self.edges['depth']
        except ValueError:
            pass

        try:
            return self._edge_depth
        except AttributeError:
            pass

        return np.nan*np.ones(len(self.edges),np.float64)

    #--# generation methods
    def add_rectilinear(self,p0,p1,nx,ny,reverse_cells=False):
        """
        add nodes,edges and cells defining a rectilinear grid.
        nx gives the number of nodes in the x-direction (nx-1 cells)

        reverse_cells: If True, the order of nodes in each cell will be reversed.
          With a typical call where p0<p1, the default behavior creates proper 
          cells with positive area / CCW nodes.  But if the grid is going to be 
          mapped through a reflection, this option allows reversing the nodes.

        returns a dict with nodes=> [nx,ny] array of node indices
           cells=>[nx-1,ny-1] array of cell indices.
           currently does not return edge indices
        """
        assert self.max_sides>=4

        node_ids=np.zeros( (nx,ny), int)-1
        xs=np.linspace(p0[0],p1[0],nx)
        ys=np.linspace(p0[1],p1[1],ny)

        # create the nodes
        if self.Nnodes()>0:
            for xi,x in enumerate(xs):
                for yi,y in enumerate(ys):
                    node_ids[xi,yi] = self.add_node(x=[x,y])
        else: # faster, but untested
            node_ids=np.arange(nx*ny).reshape( (nx,ny) )
            self.nodes=np.zeros( nx*ny, self.node_dtype)
            Y,X=np.meshgrid( ys,xs)
            self.nodes['x'][:,0]=X.ravel()
            self.nodes['x'][:,1]=Y.ravel()

        if self.Ncells()>0:
            cell_ids=np.zeros( (nx-1,ny-1), int)-1
            # slower, but probably plays nicer with existing topology
            for xi in range(nx-1):
                for yi in range(ny-1):
                    nodes=[ node_ids[xi,yi],
                            node_ids[xi+1,yi],
                            node_ids[xi+1,yi+1],
                            node_ids[xi,yi+1] ]
                    if reverse_cells:
                        nodes=nodes[::-1]
                    cell_ids[xi,yi]=self.add_cell_and_edges(nodes=nodes)
        else:
            # Blank canvas - just create all in one go
            cells=np.c_[ node_ids[:-1,:-1].ravel(),
                         node_ids[1:,:-1].ravel(),
                         node_ids[1:,1:].ravel(),
                         node_ids[:-1,1:].ravel() ]
            if reverse_cells:
                cells=cells[:,::-1]
            self.cells=np.zeros(len(cells),self.cell_dtype)
            self.cells[:]=self.cell_defaults
            self.cells['nodes'][:,:4]=cells
            if self.max_sides>4:
                self.cells['nodes'][:,4:]=-1
            self.make_edges_from_cells_fast()
            # May need to flip this:
            cell_ids=np.arange((nx-1)*(ny-1)).reshape( [nx-1,ny-1] )
            self.cells['_center'][:]=np.nan
            self.cells['_area'][:]=np.nan
            
        return {'cells':cell_ids,
                'nodes':node_ids}

    def add_rectilinear_on_line(self,centerline,profile,add_streamwise=True):
        """
        add nodes,edges and cells defining a quad grid.
        centerline: [N,2] centerline points, already at desired resolution.
        profile: function(x,s,perp) => [M] values for lateral spacing.
          x: [x,y] point on centerline
          s: nondimensional location on centerline, 0 to 1
          perp: unit normal perpendicular to left of centerline

        add_streamwise: d_lat,d_long will be set for nodes and cells, holding
         dimensional streamwise coordinates

        returns a dict with nodes=> [nx,ny] array of node indices
           cells=>[nx-1,ny-1] array of cell indices.
           currently does not return edge indices
        """
        assert self.max_sides>=4

        if add_streamwise:
            # so we can track cell's in streamwise coordinates
            zero=np.float64(0)
            self.add_cell_field('d_lat',zero,on_exists='pass')
            self.add_cell_field('d_long',zero,on_exists='pass')
            self.add_node_field('d_lat',zero,on_exists='pass')
            self.add_node_field('d_long',zero,on_exists='pass')

        nx=len(centerline)

        centerline_s=dist_along(centerline)

        center_deltas=centerline[2:]-centerline[:-2]
        center_deltas=np.concatenate( [ center_deltas[:1],
                                        center_deltas,
                                        center_deltas[-1:] ] )
        # left-pointing normals
        center_norms=np.c_[ -center_deltas[:,1], center_deltas[:,0] ]
        center_norms=to_unit(center_norms)

        prof0=profile(x=centerline[0],s=0,perp=center_norms[0])
        ny=len(prof0)
        node_ids=np.zeros( (nx,ny), int)-1
        
        # create the nodes
        for xi in range(nx):
            ctr=centerline[xi]
            s=centerline_s[xi]
            prof=profile(x=ctr,s=s,perp=center_norms[xi])

            for yi in range(ny):
                X=ctr+prof[yi]*center_norms[xi]
                kw={}
                if add_streamwise:
                    kw['d_lat']=prof[yi]
                    kw['d_long']=s
                node_ids[xi,yi] = self.add_node(x=X,**kw)

        cell_ids=np.zeros( (nx-1,ny-1), int)-1

        # create the cells
        for xi in range(nx-1):
            for yi in range(ny-1):
                nodes=[ node_ids[xi,yi],
                        node_ids[xi+1,yi],
                        node_ids[xi+1,yi+1],
                        node_ids[xi,yi+1] ]
                kw={}
                if add_streamwise:
                    kw['d_lat']=self.nodes['d_lat'][nodes].mean()
                    kw['d_long']=self.nodes['d_long'][nodes].mean()
                cell_ids[xi,yi]=self.add_cell_and_edges(nodes=nodes,**kw)

        return {'cells':cell_ids,
                'nodes':node_ids}

    def add_quad_ring(self,r_in,r_out=None,nrows=None,nspokes=None,
                      sides=4,stagger0=0,scale=None):
        """
        Add rings, with option to double resolution, add multiple rows,
        add a triangle-strip or quad strip.
        Interface subject to change.
        """
        if scale is None:
            assert nspokes is not None
            scale=r_in*2*np.pi/nspokes
        tol=0.01*scale
        nspokes=nspokes or int(2*np.pi*r_in/scale)
        theta0=stagger0*2*np.pi/nspokes

        def ring(n,r,stagger=0):
            theta=theta0 + stagger*2*np.pi/n + np.linspace( 0,2*np.pi,n+1 )[:-1]
            return r*np.c_[ np.cos(theta),np.sin(theta)]

        if nrows=='stitch':
            radii=np.linspace(r_in,r_out,2)
        elif nrows is not None:
            radii=np.linspace(r_in,r_out,nrows)
        else:
            radii=[r_in]

        # circumference
        rings=[]
        for ri,r in enumerate(radii):
            if nrows=='stitch' and ri==1:
                pnts=ring(2*nspokes,r)
            elif sides==3:
                pnts=ring(nspokes,r,stagger=0.5*(ri%2))
            else:
                pnts=ring(nspokes,r)
            rings.append(pnts)
        for pnts in rings:
            for a,b in circular_pairs(pnts):
                na=self.add_or_find_node(x=a,tolerance=tol)
                nb=self.add_or_find_node(x=b,tolerance=tol)
                try:
                    if na!=nb:
                        self.add_edge(nodes=[na,nb])
                except self.GridException:
                    pass
        for ra,rb in zip(rings[:-1],rings[1:]):
            if len(ra)==len(rb):
                if sides==4:
                    segss=[ zip(ra,rb)]
                else:
                    segss=[ zip(ra,rb),
                            zip(np.roll(ra,-1,axis=0),rb)]
            else: # stitch
                segss=[ zip(ra,rb[::2]),
                       zip(ra,rb[1::2]),
                       zip(np.roll(ra,-1,axis=0),rb[1::2]) ]
            for segs in segss:
                for pa,pb in segs:
                    na=self.add_or_find_node(x=pa,tolerance=tol)
                    nb=self.add_or_find_node(x=pb,tolerance=tol)
                    try:
                        if na!=nb:
                            self.add_edge(nodes=[na,nb])
                    except self.GridException:
                        pass

    # Half-edge interface
    def halfedge(self,j,orient):
        return HalfEdge(self,j,orient)
    def nodes_to_halfedge(self,n1,n2):
        return HalfEdge.from_nodes(self,n1,n2)
    def node_to_halfedges(self,n):
        return [self.nodes_to_halfedge(n,nbr) 
                for nbr in self.angle_sort_adjacent_nodes(n)]
    def cell_to_halfedge(self,c,i):
        j=self.cell_to_edges(c,ordered=True)[i]
        if self.edges['cells'][j,0]==c:
            return HalfEdge(self,j,0)
        else:
            return HalfEdge(self,j,1)
        
    def cell_to_halfedges(self,c):
        return [HalfEdge(self,j,1-int(self.edges['cells'][j,0]==c))
                for j in self.cell_to_edges(c,ordered=True) if j>=0]

    def cell_containing(self,xy,neighbors_to_test=4):
        """ Compatibility wrapper for select_cells_nearest.  This
        may disappear in the future, depending...
        """
        hit = self.select_cells_nearest(xy, count=neighbors_to_test, inside=True)
        if hit is None:
            return -1
        else:
            return hit

    def cell_path(self,i,subedges=None):
        """
        Return a matplotlib Path object representing the closed polygon of
        cell i
        """
        if subedges is None:
            cell_nodes = self.cell_to_nodes(i)
            return Path(self.nodes['x'][cell_nodes])
        else:
            return Path(self.cell_coords_subedges(i,subedges))

    
class UGrid(UnstructuredGrid):
    def __init__(self,nc=None,grid=None):
        """
        nc: Read from a ugrid netcdf file, or netcdf object
        grid: initialize from existing UnstructuredGrid (though not necessarily an untrim grid)
        *** currently hardwired to use 1st mesh found
        """
        logging.warning("UGrid will be deprecated.  Use UnstructuredGrid.from_ugrid")
        super(UGrid,self).__init__()
        if nc is not None:
            if isinstance(nc,str):
                self.nc_filename = nc
                self.nc = netCDF4.Dataset(self.nc_filename,'r')
            else:
                self.nc_filename = None
                self.nc = nc

            self.meshes = self.mesh_names()
            # hardwired to use 1st mesh found
            self.read_from_nc_mesh(self.meshes[0])
        elif grid is not None:
            self.copy_from_grid(grid)

    def read_from_nc_mesh(self,mesh_name):
        """
        mesh_name: string with ugrid netCDF mesh name
        """
        # read number of nodes, then copy xy locations
        n_nodes = len(self.nc.dimensions['n'+mesh_name+'_node'])
        self.nodes = np.zeros(n_nodes,self.node_dtype)
        self.nodes['x'][:,0] = self.nc.variables[mesh_name+'_node_x'][...]
        self.nodes['x'][:,1] = self.nc.variables[mesh_name+'_node_y'][...]


        n_cells = len(self.nc.dimensions['n'+mesh_name+'_face'])
        self.cells = np.zeros(n_cells,self.cell_dtype)
        self.cells['nodes'] = self.nc.variables[mesh_name+'_face_nodes'][...]
        self._cell_depths = self.nc.variables[mesh_name+'_face_depth'][...]
        self.cells['mark'] = self.nc.variables[mesh_name+'_face_bc'][...]
        self.cells['edges'] =self.nc.variables[mesh_name+'_face_edges'][...]
        self.cells['_center'][:,0] =self.nc.variables[mesh_name+'_face_x'][...]
        self.cells['_center'][:,1] =self.nc.variables[mesh_name+'_face_y'][...]

        # optional cell reads
        self.cells['_area'] = np.nan   # signal stale

        n_edges = len(self.nc.dimensions['n'+mesh_name+'_edge'])
        self.edges = np.zeros(n_edges,self.edge_dtype)
        self.edges['nodes'] = self.nc.variables[mesh_name+'_edge_nodes'][...]
        self.edges['cells'] = self.nc.variables[mesh_name+'_edge_faces'][...]
        self.edges['mark'] = self.nc.variables[mesh_name+'_edge_bc'][...]
        self._edge_depth = self.nc.variables[mesh_name+'_edge_depth'][...]

        self.refresh_metadata()
        self.build_node_to_cells()
        self.build_node_to_edges()

    def data_variable_names(self):
        """ return list of variables which appear to have real data (i.e. not just mesh
        geometry / topology)
        """
        data_names = []
        mesh = self.mesh_names()
        prefix = mesh[0]+'_'
        for vname in self.nc.variables.keys():
            if vname.startswith(prefix):
                if self.nc.dimensions.has_key(vname):
                    continue
                if hasattr(self.nc.variables[vname],'cf_role'):
                    continue
                data_names.append( vname[len(prefix):] )
        return data_names

    def mesh_names(self):
        """
        Find the meshes in the file, based on cf_role == 'mesh_topology'
        """
        meshes = []
        for vname in self.nc.variables.keys():
            try:
                if self.nc.variables[vname].cf_role == 'mesh_topology':
                    meshes.append(vname)
            except AttributeError:
                pass
        return meshes

    _node_cache = None

class UnTRIM08Grid(UnstructuredGrid):
    hdr_08 = '&GRD_2008'
    hdr_old = '&LISTGRD'
    DEPTH_UNKNOWN = np.nan # used when no incoming depth is given, or if incoming depth is nan.

    angle = 0.0
    location = "''" # don't use a slash in here!

    def __init__(self,grd_fn=None,grid=None,extra_cell_fields=[],extra_edge_fields=[],
                 clean=False):
        """
        grd_fn: Read from an untrim .grd file
        grid: initialize from existing UnstructuredGrid (though not necessarily an untrim grid)
        clean: if initializing from another grid and this is True, fix up edge marks, order, and
        orientation to follow conventions.
          This had defaulted to True, but that can be surprising when trying to load both a grid
        and data. 
        """
        # NB: these depths are as soundings - positive down.
        super(UnTRIM08Grid,self).__init__( extra_cell_fields = extra_cell_fields + [('depth_mean',np.float64),
                                                                                    ('depth_max',np.float64),
                                                                                    ('red',np.bool_),
                                                                                    ('subgrid',object)],
                                           extra_edge_fields = extra_edge_fields + [('depth_mean',np.float64),
                                                                                    ('depth_max',np.float64),
                                                                                    ('subgrid',object)] )
        if grd_fn is not None:
            self.read_from_file(grd_fn)
        elif grid is not None:
            self.copy_from_grid(grid)
            if clean:
                self.edges['mark']=self.inferred_edge_marks()
                # Even if the incoming grid had been renumbered(), untrim
                # has a specific order
                self.renumber()

    def Nred(self):
        if 'red' in self.cells.dtype.names:
            # nothing magic - just reads the cell attributes
            return sum(self.cells['red'])
        else:
            # in case somebody deleted the red field.
            return 0

    def renumber_cells_ordering(self): # untrim version
        # not sure about placement of red cells, but presumably something like this:

        # so marked, red cells come first, then marked black cells (do these exist?)
        # then unmarked red, then unmarked black.
        # mergesort is stable, so if no reordering is necessary it will stay the same.
        if 'red' not in self.cells.dtype.names:
            return super().renumber_cells_ordering()

        Nactive = sum(~self.cells['deleted'])
        return np.argsort( -self.cells['mark']*2 - self.cells['red'] + 10*self.cells['deleted'],
                           kind='mergesort')[:Nactive]

    def renumber_edges_ordering_without_delete(self): # untrim version
        # want marks==0, marks==self.FLOW, marks==self.LAND
        mark_order = np.zeros(3,np.int32)
        mark_order[0] = 0 # internal comes first
        mark_order[self.FLOW] = 1 # flow comes second
        mark_order[self.LAND] = 2 # land comes last
        return np.argsort(mark_order[self.edges['mark']],kind='mergesort')

    def renumber_edges_ordering(self): # untrim version
        # want marks==0, marks==self.FLOW, marks==self.LAND
        mark_order = np.zeros(3,np.int32)
        mark_order[0] = 0 # internal comes first
        mark_order[self.FLOW] = 1 # flow comes second
        mark_order[self.LAND] = 2 # land comes last
        Nactive = sum(~self.edges['deleted'])
        return np.argsort(mark_order[self.edges['mark']]+10*self.edges['deleted'],
                          kind='mergesort')[:Nactive]

    def copy(self):
        # Deep copy
        # details of this interface have morphed over time.
        # In theory UnstructuredGrid.copy() do this, and there's no
        # need for a specific untrim version. But having
        # UnstructuredGrid.copy() call a subclass constructor gets into
        # issues when the interface is not standardized. That could be
        # dealt with by requiring subclasses to either support a constructor
        # that allows copying, or to reimplement copy(). Rather than thinking
        # the big thoughts, I'm just overriding copy().
        g=UnTRIM08Grid()
        
        g.cell_dtype=self.cell_dtype
        g.edge_dtype=self.edge_dtype
        g.node_dtype=self.node_dtype

        g.cells=self.cells.copy()
        g.edges=self.edges.copy()
        g.nodes=self.nodes.copy()

        g.cell_defaults=self.cell_defaults.copy()
        g.edge_defaults=self.edge_defaults.copy()
        g.node_defaults=self.node_defaults.copy()

        # Subgrid is stored as references to ragged objects, which
        # need to be copied explicitly
        g.cells['subgrid'] = copy.deepcopy(self.cells['subgrid'])
        g.edges['subgrid'] = copy.deepcopy(self.edges['subgrid'])

        g.refresh_metadata()
        return g
    
    def copy_from_grid(self,grid):
        super(UnTRIM08Grid,self).copy_from_grid(grid)

        # now fill in untrim specific things:
        if isinstance(grid,UnTRIM08Grid):
            for field in ['depth_mean','depth_max','red']:
                if field in self.cells.dtype.names:
                    self.cells[field] = grid.cells[field]
            for field in ['depth_mean','depth_max']:
                if field in self.edges.dtype.names:
                    self.edges[field] = grid.edges[field]

            # Subgrid is separate
            if 'subgrid' in self.cells.dtype.names:
                self.cells['subgrid'] = copy.deepcopy(grid.cells['subgrid'])
            if 'subgrid' in self.edges.dtype.names:
                self.edges['subgrid'] = copy.deepcopy(grid.edges['subgrid'])
            # ideally should be smarter -- if those fields are missing, we should
            # probably revert to non-Untrim specific code below
        else:
            # The tricky part - fabricating untrim data from a non-untrim grid:
            if 'depth' in grid.cells.dtype.names:
                d = grid.cells['depth']
            else:
                d = self.DEPTH_UNKNOWN
            self.cells['depth_mean'] = self.cells['depth_max'] = d

            if 'depth' in grid.edges.dtype.names:
                d = grid.edges['depth']
            else:
                d = self.DEPTH_UNKNOWN
            self.edges['depth_mean'] = self.edges['depth_max'] = d

            self.infer_depths()

    def infer_depths(self):
        """ fill in depth and subgrid depth as much as possible, using
        cell/edge depth information.  If cells have depth but not edges,
        copy cell to edges, or vice versa.  Then fill in subgrid for both
        cells and edges
        """
        self.infer_depths_edges_from_cells()
        self.infer_depths_cells_from_edges()
        self.copy_depths_to_subgrid(depth_stat='depth_mean')

    def infer_depths_edges_from_cells(self):
        """ edge depths are set to shallowest neighboring cell
        """
        sel_edges = np.isnan(self.edges['depth_mean'])

        edge_from_cell = self.cells['depth_mean'][self.edges['cells'][sel_edges]].min(axis=1)
        self.edges['depth_mean'][sel_edges] = edge_from_cell
        self.edges['depth_max'][sel_edges] = edge_from_cell

    def infer_depths_cells_from_edges(self,valid=None):
        """ cell depths are set as max of neighboring edge depth.
        sets cells['depth_mean'] and cells['depth_max']
        both to the max depth of neighboring edge['depth_mean'].

        valid: optional bitmask to consider only a subset of edges
        """
        sel_cells = np.nonzero(np.isnan(self.cells['depth_mean']))[0]
        # iterate, since number of sides varies
        edges = self.cells['edges'][sel_cells]

        edge_depths=self.edges['depth_mean']
        if valid is not None:
            valid_depths=-np.inf*np.ones(self.Nedges())
            valid_depths[valid]=edge_depths[valid]
            edge_depths=valid_depths
        edge_depths=edge_depths[edges]
        edge_depths[edges<0] = -np.inf # to avoid missing edges for triangles

        self.cells['depth_mean'][sel_cells] = edge_depths.max(axis=1)
        self.cells['depth_max'][sel_cells] = self.cells['depth_mean'][sel_cells]

    def copy_mean_depths_to_subgrid(self,overwrite=True,cells=True,edges=True):
        """
        copy all depth_mean values (all edges, all cells), to single-entry
        subgrid.

        thought mostly not implemented yet, the intended meaning of the options:
        overwrite: set to False to skip cells/edges which already have subgrid
        cells: False to skip cells, (not yet: or a bool bitmap to select a subset of cells)
        edges: same as for cells.
        """
        if cells:
            area = self.cells_area()
            depth = self.cells['depth_mean']
            # funny indexing to add unit dimension,
            # and zip to make these into tuples like ([area[0]],[depth[0]])
            for c in range(self.Ncells()):
                if overwrite or self.cells['subgrid'][c]==0:
                    self.cells['subgrid'][c] = (area[c,None],depth[c,None])
        if edges:
            length = self.edges_length()
            depth = self.edges['depth_mean']
            # funny indexing to add unit dimension,
            # and zip to make these into tuples like ([area[0]],[depth[0]])
            for j in range(self.Nedges()):
                if overwrite or self.edges['subgrid'][j]==0:
                    self.edges['subgrid'][j] = (length[j,None],depth[j,None])

    def copy_mean_depths_to_subgrid_outside_polygon(self,polygon_shp,overwrite=True,cells=True,edges=True):
        """
        copy all depth_mean values (all edges, all cells), to single-entry
        subgrid.

        thought mostly not implemented yet, the intended meaning of the options:
        overwrite: set to False to skip cells/edges which already have subgrid
        cells: False to skip cells, (not yet: or a bool bitmap to select a subset of cells)
        edges: same as for cells.
        """

        subgrid_regions = self.read_polygon_shp(polygon_shp)

        if cells:
            area = self.cells_area()
            depth = self.cells['depth_mean']
            # funny indexing to add unit dimension,
            # and zip to make these into tuples like ([area[0]],[depth[0]])
            for c in range(self.Ncells()):
                if overwrite or self.cells['subgrid'][c]==0:
                    cell_nodes = self.cells['nodes'][c]
                    print( cell_nodes )
                    print( self.nodes['x'][cell_nodes] )
                    cell_poly = geometry.Polygon(np.asarray(self.nodes['x'][cell_nodes]))
                    # check for intersection (boolean)
                    intersect = self.check_for_intersection(cell_poly,subgrid_regions)
                    # reset depths OUTSIDE of intersection region
                    if not intersect:
                        self.cells['subgrid'][c] = (area[c,None],depth[c,None])

        if edges:
            length = self.edges_length()
            depth = self.edges['depth_mean']
            # funny indexing to add unit dimension,
            # and zip to make these into tuples like ([area[0]],[depth[0]])
            for j in range(self.Nedges()):
                if overwrite or self.edges['subgrid'][j]==0:
                    edge_nodes = self.edges['nodes'][j]
                    edge_line = geometry.LineString(self.nodes['x'][edge_nodes])
                    # check for intersection (boolean)
                    intersect = self.check_for_intersection(edge_line,subgrid_regions)
                    # reset depths OUTSIDE of intersection region
                    if not intersect:
                        self.edges['subgrid'][j] = (length[j,None],depth[j,None])

    def check_for_intersection(self, geom, regions):

        intersect_sum = 0.0
        for region in regions:
            intersect = geom.intersection(region).area
            if (type(geom) == 'Polygon'):
                intersect_sum += geom.intersection(region).area
            else: # assume line
                intersect_sum += geom.intersection(region).length

        if intersect_sum > 0.0:
            intersect = True
        else:
            intersect = False
        return intersect

    def read_polygon_shp(self,fn):
        ods = ogr.Open(fn)
        layer = ods.GetLayer(0)

        polygons = []

        while 1:
            feat = layer.GetNextFeature()
            if feat is None:
                break
            geo = feat.GetGeometryRef()

            if geo.GetGeometryName() != 'POLYGON':
                raise GridException("All features must be polygons")
            poly = wkb.loads( geo.ExportToWkb() )
            if len(poly.interiors) > 0:
                raise GridException("No support for interior rings")
            polygons.append( poly )

        polygons=polygons

        return polygons

    def overwrite_field(self,cells=None,edges=None,source='depth_max',target='depth_mean'):
        """
        overwrite one field in structure with another

        the initial purpose of this was to overwrite the mean depth with the max
          depth along edges intersected by thalweg line.
        """
        if cells is not None:
            self.cells[target][cells]=self.cells[source][cells]
        if edges is not None:
            self.edges[target][edges]=self.edges[source][edges]

    def copy_depths_to_subgrid(self,cells='missing',edges='missing',depth_stat='depth_mean'):
        """
        copy depth_mean values to single-entry subgrid.

        cells/edges possible values:
          'missing': only fill in subgrid entries which are either 0 or empty lists
          array of integers: select specific elements by index
          array of booleans: select specific elements by bitmask
          False: skip entirely
        """
        def depth_stat_to_subgrid(selector,elements,extent,depth):
            """ slightly confusing generic operation for cells and edges
            selector is 'missing',an index array, or a bitmask array
            elements is self.cells or self.edges
            extent is area or length
            depth is ... depth_mean or depth_max
            """
            if isinstance(selector,str) and selector=='missing':
                overwrite=False
                selector = range(len(elements))
            else:
                overwrite=True
                selector = np.asarray(selector)
                if selector.dtype == np.bool_:
                    selector = np.nonzero( selector )[0]

            # so now selector is iterable, but still doesn't account for deleted elements
            for s in selector:
                if elements['deleted'][s]:
                    continue
                if overwrite or elements['subgrid'][s]==0 or elements['subgrid'][s] == ([],[]):
                    # funny indexing to add unit dimension,
                    # and zip to make these into tuples like ([area[0]],[depth[0]])
                    elements['subgrid'][s] = (extent[s,None],depth[s,None])

        if cells is not False:
            depth_stat_to_subgrid(cells,self.cells,self.cells_area(),self.cells[depth_stat])
        if edges is not False:
            depth_stat_to_subgrid(edges,self.edges,self.edges_length(),self.edges[depth_stat])


    def read_from_file(self,grd_fn):
        """
        read untrim format from the the given filename

        when called, from __init__, self.fp is already pointing
        to the grid file, but nothing has been read
        """
        self.grd_fn = grd_fn
        fp = open(self.grd_fn,'rt')
        hdr = fp.readline().strip() #header &GRD_2008 or &LISTGRD

        if hdr == self.hdr_08:
            print( "Will read 2008 format for grid" )
            n_parms = 11
        elif hdr == self.hdr_old:
            print( "Will read old UnTRIM grid format" )
            n_parms = 10
        else:
            raise Exception("hdr '%s' not recognized"%hdr)

        for i in range(n_parms):  # ignore TNE and TNS in new format files
            l = fp.readline()
            lhs,rhs = l.split('=')
            val = rhs.strip().strip(',')
            varname = lhs.strip()
            print( "%s=%s"%(varname,val) )

            if varname=='NV':
                Nvertices = int(val)
            elif varname=='NE':
                Npolys = int(val)
            elif varname=='NS':
                Nsides = int(val)
            elif varname=='NBC':
                Nboundary_poly = int(val)
            elif varname=='NSI':
                Ninternal_sides = int(val)
            elif varname=='NSF':
                Nflow_sides = int(val)
            elif varname=='NBC':
                Nbc = int(val)
            elif varname=='ANGLE':
                self.angle = float(val)
            elif varname=='LOCATION':
                self.location = val
            elif varname=='NR':  ## these are read, but not used
                Nred = int(val)
            elif varname=='TNE':
                TNE=int(val)
            elif varname=='TNS':
                TNS=int(val)
            # others: HLAND for older fmt.

        while 1:
            s = fp.readline().strip() # header:  /
            if s == '/':
                break

        # We know the size of everything, and can ask UnstructuredGrid to allocate
        # arrays now, with the 'special' meaning that passing an integer means allocate
        # the array of that size, full of zeros.
        # this allocates
        #  self.nodes, self.edges, self.cells
        self.from_simple_data(points = Nvertices,edges = Nsides, cells = Npolys)

        for v in range(Nvertices):
            Cv = fp.readline().split()
            if hdr == self.hdr_08:
                vertex_num = int(Cv.pop(0))
                if vertex_num != v+1:
                    print( "Mismatched vertex numbering: %d != %d"%(vertex_num,v+1) )
            self.nodes['x'][v,0] = float(Cv[0])
            self.nodes['x'][v,1] = float(Cv[1])

        print( "Npolys",Npolys )
        self.cells['edges'] = self.UNKNOWN # initialize all
        self.cells['nodes'] = self.UNKNOWN

        for c in range(Npolys):
            l = fp.readline()
            Cp = l.split()
            if hdr == self.hdr_08:
                poly_num = int(Cp.pop(0))
                if poly_num-1 != c:
                    print( "Mismatched polygon id: %fd != %d"%(poly_num,c+1) )

            numsides = int(Cp[0])

            self.cells['_center'][c,0] = float(Cp[1])
            self.cells['_center'][c,1] = float(Cp[2])

            if hdr == self.hdr_old:
                # vertex index is Cp[3,5,7,9]
                # the others, 4,6,8,10, are edges, right?
                # convert to 0 based indices here

                # This is probably wrong! I think it's actually reading the
                # sides
                self.cells['edges'][c,0] = int(Cp[4]) - 1
                self.cells['edges'][c,1] = int(Cp[6]) - 1
                self.cells['edges'][c,2] = int(Cp[8]) - 1
                # any reason not to just read the nodes directly here?
                # used to rely on copying the sides back to cells['nodes'],
                # but try just reading them directly:
                self.cells['nodes'][c,0] = int(Cp[3]) - 1
                self.cells['nodes'][c,1] = int(Cp[5]) - 1
                self.cells['nodes'][c,2] = int(Cp[7]) - 1

                if numsides == 4:
                    self.cells['edges'][c,3] = int(Cp[10]) - 1
                    self.cells['nodes'][c,3] = int(Cp[9]) - 1
                else:
                    self.cells['edges'][c,3]=self.UNDEFINED
                    self.cells['nodes'][c,3]=self.UNDEFINED

            else:
                for ei in range(numsides):
                    self.cells['nodes'][c,ei] = int(Cp[3+ei]) - 1
                    self.cells['edges'][c,ei] = int(Cp[3+numsides+ei]) - 1
                self.cells['nodes'][c,numsides:]=self.UNDEFINED
                self.cells['edges'][c,numsides:]=self.UNDEFINED

        # choose some large, above-sea-level depth
        self.cells['depth_mean'] = -1000 # not sure this is doing anything...

        for e in range(Nsides):
            Cs = fp.readline().split()
            if hdr == self.hdr_08:
                # side num = int(Cs.pop(0))
                Cs.pop(0)
            elif hdr == self.hdr_old:
                # side depth?
                edge_depth = self.edges['depth_mean'][e] = float(Cs.pop(0))
            self.edges['nodes'][e,0] = int(Cs[0])-1  # vertex indices
            self.edges['nodes'][e,1] = int(Cs[1])-1

            self.edges['cells'][e,0] = int(Cs[2])-1  # cell neighbors
            self.edges['cells'][e,1] = int(Cs[3])-1

            if hdr == self.hdr_old:
                for nc in self.edges['cells'][e]:
                    if nc >= 0 and edge_depth > self.cells['depth_mean'][nc]:
                        self.cells['depth_mean'][nc] = edge_depth

        if hdr==self.hdr_old:
            # old format - have to infer cell nodes from edges
            # self.make_cell_nodes_from_edge_nodes()
            # Not sure why I thought that.  When reading a 2004 file, the nodes
            # were there, although there was a discrepancy between
            # edges['nodes'][ cells['edges'] ]
            # and cells['nodes']
            pass

        # Try to make sense of the marks and red/black:
        self.cells['red'][:Nred] = True
        self.cells['mark'][:Nboundary_poly] = self.BOUNDARY
        self.edges['mark'][:Ninternal_sides] = 0
        self.edges['mark'][Ninternal_sides:Nflow_sides] = self.FLOW
        self.edges['mark'][Nflow_sides:] = self.LAND

        # Bathymetry:
        if hdr == self.hdr_08:
            # make a cheap tokenizer to read floats across lines
            # note that it's up to the user to know that all values from
            # the line are read, and not to get the iterator until you're
            # ready for some values to be read
            def tokenizer():
                while True:
                    for item in fp.readline().split():
                        yield item
            token_gen=tokenizer()
            # py2/py3 compatibility
            def itok(): return int(six.next(token_gen))
            def ftok():
                # Some Janet files come back with ?, presumably for missing depth
                # data
                s=six.next(token_gen).strip()
                if s=='?':
                    return np.nan
                else:
                    return float(s)

            for c in range(Npolys):
                check_c=itok()
                nis    =itok()

                if check_c != c+1:
                    print("ERROR: while reading cell subgrid, cell index mismatch: %s vs. %d"%(c+1,check_c))

                areas = np.array( [ftok() for sg in range(nis)] )
                depths = np.array( [ftok() for sg in range(nis)] )

                self.cells['depth_mean'][c] = np.sum(areas*depths) / np.sum(areas)
                self.cells['_area'][c] = np.sum(areas)
                self.cells['depth_max'][c] = depths.max()
                self.cells['subgrid'][c] = (areas,depths)
            for e in range(Nflow_sides):
                check_e=itok()
                nis=itok()

                if check_e != e+1:
                    print( "ERROR: While reading edge subgrid, edge index mismatch: %s vs. %s"%(e+1,check_e) )

                lengths = np.array( [ftok() for sg in range(nis)] )
                depths =  np.array( [ftok() for sg in range(nis)] )
                if sum(lengths)<=0:
                    if len(lengths)>1:
                        print( "edge %d has bad lengths"%e )
                    else:
                        # sometimes an edge with no subgrid just has a depth,
                        # no lengths, and it's not really necessary
                        pass
                    self.edges['depth_mean'][e] = np.mean(depths)
                else:
                    self.edges['depth_mean'][e] = np.sum(lengths*depths) / sum(lengths)
                self.edges['depth_max'][e]  = depths.max()
                self.edges['subgrid'][e] = (lengths,depths)
            # and land boundaries get zeros.
            for e in range(Nflow_sides,Nsides):
                self.edges['depth_mean'][e] = 0.0
                self.edges['depth_max'][e] = 0.0
                self.edges['subgrid'][e] = ([],[])

    # Some subgrid specific stuff:
    def Nsubgrid_cells(self):
        # equivalent to TNE
        return sum( [len(sg[0]) for sg in self.cells['subgrid'] if sg!=0] )

    def Nsubgrid_edges(self):
        # equivalent to TNS
        # Note that this should not count land cells!
        # just internal and flow edges
        return sum( [len(sg[0])
                     for sg,mark in zip(self.edges['subgrid'],self.edges['mark'])
                     if sg!=0 and mark!=self.LAND] )

    def inferred_edge_marks(self):
        """
        Generate an edge marks array that makes sure any mark=0 edges
        get labelled as land. This does not alter the grid -- just returns
        a mark array. The returned array may be the existing marks if no
        changes are required, so don't modify the array unless you don't
        care about edges['marks'].
        """
        # Force recalc, as otherwise we'll write everything out as LAND.
        e2c=self.edge_to_cells(recalc=True)
        boundary=e2c.min(axis=1)<0
        marks=self.edges['mark']
        sel=(marks==0) & boundary
        if np.any(sel):
            return np.where(sel,self.LAND,marks)
        else:
            # Already consistent
            return marks
    
    def write_untrim08(self,fn,overwrite=False):
        """ write this grid out in the untrim08 format.
        Note that for some fields (red/black, subgrid depth), if this
        grid doesn't have that field, this code will fabricate the data
        and probably not very well.
        """
        if not overwrite:
            assert not os.path.exists(fn),"Output file %s already exists"%fn

        with open(fn,'wt') as fp:
            fp.write(self.hdr_08+"\n")

            n_parms = 11

            # Commonly marks have not been set, but we at least know where
            # boundaries are.
            edge_marks=self.inferred_edge_marks()
            
            Nland = sum(edge_marks==self.LAND)
            Nflow = sum(edge_marks==self.FLOW)
            Ninternal = sum(edge_marks==0)
            Nbc = sum(self.cells['mark'] == self.BOUNDARY)

            # 2018-08-10 RH: reorder this to match how things come
            # out of Janet, in hopes of making this file readable
            # by Janet.
            # 2021-12-01 RH: reorder again?
            fp.write("NV      =%d,\n"%self.Nnodes())
            fp.write("NE      =%d,\n"%self.Ncells())
            fp.write("NR      =%d,\n"%self.Nred())
            fp.write("NS      =%d,\n"%self.Nedges())
            fp.write("NSI     =%d,\n"%Ninternal)
            fp.write("NSF     =%d,\n"%(Ninternal+Nflow))
            fp.write("NBC     =%d,\n"%Nbc)
            fp.write("TNE     =%d,\n"%self.Nsubgrid_cells())
            fp.write("TNS     =%d,\n"%self.Nsubgrid_edges())
            fp.write("ANGLE   =%.4f,\n"%self.angle)
            fp.write("LOCATION=%s\n"%self.location)
            fp.write("/\n")

            for v in range(self.Nnodes()):
                fp.write("%10d %13.4f %15.4f\n"%(v+1,
                                                 self.nodes['x'][v,0],
                                                 self.nodes['x'][v,1]))
            # cell lines are like:
            #  1  4  490549.7527  4176428.3398   31459  30777  31369  31716    3  1  49990 2
            # idx     center_x     center_y      nodes---------------------    edges--------
            #    Nsides

            # Edge lines are like:
            #     49990  31369  31716   1   0
            #     idx    nodes-------   cells-- 0 if boundary
            centers = self.cells_center()

            for c in range(self.Ncells()):
                edges = self.cell_to_edges(c)
                nodes = self.cell_to_nodes(c)

                nsides = len(edges)

                fp.write("%10d %14d %13.4f %17.4f "%(c+1,nsides,centers[c,0],centers[c,1]))
                edge_str = " ".join( ["%14d"%(e+1) for e in edges] )
                node_str = " ".join( ["%14d"%(n+1) for n in nodes] )
                fp.write(node_str+" "+edge_str+"\n")

            e2c=self.edges['cells']
            # During grid generation, may have some -2 or other values here.
            # Make them all 0 in hopes of keeping Janet happy
            e2c1=np.where(e2c>=0,1+e2c,0)
            for e in range(self.Nedges()):
                fp.write("%10d %14d %14d %14d %14d\n"%(e+1,
                                                       self.edges['nodes'][e,0]+1,self.edges['nodes'][e,1]+1,
                                                       e2c1[e,0],e2c1[e,1]))

            # since we have to do this 4 times, make a helper function
            def fmt_wrap_lines(fp,values,fmt="%14.4f ",per_line=10):
                """ write values out to file fp with the given string format, but break
                the lines so no more than per_line values on a line
                ends with a newline
                """
                for i,a in enumerate(values):
                    if i>0 and i%10==0:
                        fp.write("\n")

                    if np.isnan(a): a=self.DEPTH_UNKNOWN
                    
                    if np.isfinite(a):
                        fp.write("%14.4f "%a)
                    else:
                        # Janet maybe prefers '?' over 'nan'
                        fp.write("             ? ")
                fp.write("\n")

            # subgrid bathy
            cA=self.cells_area()
            for c in range(self.Ncells()):
                try:
                    areas,depths = self.cells['subgrid'][c]
                except TypeError:
                    # GIS editing might leave some cells with no subgrid
                    areas=[cA[c]]
                    depths=[0.0]
                    
                nis = len(areas)

                fp.write("%14d %14d\n"%(c+1,nis))
                fmt_wrap_lines(fp,areas)
                fmt_wrap_lines(fp,depths)

            edge_lengths = self.edges_length()

            for e in range(Ninternal+Nflow):
                try:
                    lengths,depths = self.edges['subgrid'][e]
                    nis = len(lengths)
                except TypeError:
                    # GIS editing might leave some edges with no subgrid
                    nis=0
                    
                if nis==0: # causes issues to have nothing here...
                    nis=1
                    lengths=[edge_lengths[e]]
                    depths=[self.DEPTH_UNKNOWN]

                fp.write("%10d %9d\n"%(e+1,nis))
                fmt_wrap_lines(fp,lengths)
                fmt_wrap_lines(fp,depths)

    def global_refine(self):
        """
        UnTRIM specialization for grid refinement
        """
        gr = super(UnTRIM08Grid,self).global_refine()
        gr.infer_depths()
        gr.location = self.location
        gr.angle = self.angle
        gr.cells['red'][:] = True
        return gr

class SuntansGrid(UnstructuredGrid):
    """ Read/write suntans formatted grids
    """
    max_sides=3

    def __init__(self,suntans_path,elev2depth=False):
        logging.warning("SuntansGrid will be deprecated.  Use UnstructuredGrid.read_suntans")
        super(SuntansGrid,self).__init__()
        self.read_from_file(suntans_path)
    def read_from_file(self,suntans_path):
        points=np.loadtxt(os.path.join(suntans_path,'points.dat'))
        points=points[:,:2]

        # node,node,mark,cell,cell
        edges=np.loadtxt(os.path.join(suntans_path,'edges.dat'),
                           dtype=np.int32)
        cell_dtype=[ ('center',np.float64,2),
                     ('nodes',np.int32,3),
                     ('nbrs',np.int32,3) ]
        cells=np.loadtxt(os.path.join(suntans_path,'cells.dat'),
                         dtype=cell_dtype)

        self.from_simple_data(points=points,edges=edges[:,:2],cells=cells['nodes'])
        self.edges['mark']=edges[:,2]
        self.edges['cells']=edges[:,3:5]
        # self.edges['index']=edges[:,5] # not sure the purpose of the last column
        self.cells['_center']=cells['center']
        # assume that the edges are present, and we can figure out cell adjacency
        # from there

class Sms2DM(UnstructuredGrid):
    """
    Handling specific to SMS 2dm files, such as the ones used
    in Bay Delta SCHISM

    Parsing taken from sms2gr3.py, DWR Bay Delta Schism.
    """
    max_sides=3
    def __init__(self,grd_fn,elev2depth=False):
        super(Sms2DM,self).__init__( extra_cell_fields=[('depth',np.float64)],
                                     extra_node_fields=[('depth',np.float64)],
                                     extra_edge_fields=[('depth',np.float64)] )
        self.read_from_file(grd_fn,elev2depth=elev2depth)

    def read_from_file(self,grd_fn,elev2depth=False):
        self.grd_fn = grd_fn

        with open(self.grd_fn,'rt') as fp:
            all_lines = fp.readlines()

        print( "Total lines in input file: %s" % len(all_lines) )

        # E3T <id> <n1> <n2> <n3> <marker>
        elementlines = [line.strip().split()[1:5] for line in all_lines
                        if line.startswith("E3T")]
        nelement = len(elementlines)

        # ND <id> <x> <y> <z>
        nodelines = [line.strip().split()[1:5] for line in all_lines[nelement:]
                     if line.startswith("ND")]
        nnode  = len(nodelines)
        last_possible_node = nnode + nelement

        # none of these in bay_delta_74.2dm
        nodestrlines = [line.strip() for line in all_lines[last_possible_node:]
                        if line.startswith("NS")]
        nnodestrlines = len(nodestrlines)

        # none of these in bay_delta_74.2dm
        boundlines = [line.strip()
                      for line in all_lines[last_possible_node+nnodestrlines:]
                      if line.startswith("BC")]

        print( "N nodes: %s" % nnode )
        print( "N element: %s" % nelement )

        # allocates the arrays:
        self.from_simple_data(points=nnode,cells=nelement)

        for i,nodeinfo in enumerate(nodelines):
            xyz=[float(x) for x in nodeinfo[1:]]
            self.nodes['x'][i,:] = xyz[:2]
            self.nodes['depth'][i]= xyz[2]
            node_id = int(nodeinfo[0])
            assert node_id == (i+1)
        if elev2depth:
            self.nodes['depth'][:] *= -1
        #else:  # this isn't defined in the original code.
        #    adjust_height(nodes)

        for i,eleminfo in enumerate(elementlines):
            elem_id, n0, n1, n2 = [int(x) for x in eleminfo]
            self.cells['nodes'][i,:3] = n0,n1,n2
        # collectively make those 0-based:
        self.cells['nodes'][:,:3] -= 1
        if self.max_sides>3:
            self.cells['nodes'][:,3:] = self.UNDEFINED # all triangles

        # additional aspects of the file are not yet implemented.

        # boundnodestrings = []
        # boundid = []
        # startnew = True
        # for line in nodestrlines:
        #     if startnew:
        #         latest = []
        #         boundnodestrings.append(latest)
        #         startnew = False
        #     items = [int(x) for x in line.split()[1:]]
        #     if items[-2] < 0:
        #         startnew = True
        #         items[-2] *= -1
        #         latest += items[0:-1]
        #         boundid.append(items[-1])
        #     else:
        #         latest += items
        # nboundsegs = len(boundnodestrings)

        # bc_regex = re.compile(r"""BC\s+\d+\s+\"(land|open|island)\"\s+(\d+).*\nBC_DEF\s+\d+\s+\d+\s+\"(.*)\"\s+\d+\s+\"(.*)\".*""")

        # boundary_defs = {}
        # for m in bc_regex.finditer(string.join(boundlines,"\n")):
        #     btype = m.group(1)
        #     bdef_id = int(m.group(2))
        #     assert m.group(3) == "name"
        #     name = m.group(4)
        #     boundary_defs[bdef_id] = (bdef_id,btype,name)

        # boundaries = []

        # for line in boundlines:
        #     if line.startswith("BC_VAL"):
        #         items = string.split(line)[1:]
        #         entity_id, def_id, param_id = [int(x) for x in items[1:-1]]
        #         name = items[-1]
        #         boundary_def = boundary_defs[def_id]
        #         bc = Boundary(name, boundary_def[1], np.array(boundnodestrings[entity_id-1], dtype = "int"))
        #         boundaries.append(bc)



class PtmGrid(UnstructuredGrid):
    def __init__(self,grd_fn):
        super(PtmGrid,self).__init__( extra_cell_fields=[('depth',np.float64)],
                                      extra_edge_fields=[('depth',np.float64)] )

        self.read_from_file(grd_fn)

    def read_from_file(self,grd_fn):
        self.grd_fn = grd_fn
        # 2021-01-06: Had trouble on windows in python 2 using
        # text mode. Seems that fp.tell() and fp.seek() are not
        # consistent. In binary mode, we'll get /r/n line endings
        # if the file turns out to have been written on windows,
        # but readline() and strip() will handle this okay.
        self.fp = open(self.grd_fn,'rb')

        while True:
            line = self.fp.readline()
            if line == b'':
                break
            line = line.strip()

            if line.find(b'Number of Vertices')>= 0:
                Nvertices = int(self.fp.readline().strip())
            elif line.find(b'Number of Polygons')>=0:
                Npolys = int(self.fp.readline().strip())
            elif line.find(b'Number of Sides')>=0:
                Nsides = int(self.fp.readline().strip())
            elif line.find(b'NODATA (land) value')>=0:
                nodata_value = float(self.fp.readline().strip())
            elif line.find(b'Vertex Data:') >= 0:
                vertex_data_offset = self.fp.tell()
                for i in range(Nvertices):
                    self.fp.readline()
            elif line.find(b'Polygon Data:') >= 0:
                polygon_data_offset = self.fp.tell()
                for i in range(Npolys):
                    self.fp.readline()
            elif line.find(b'Side Data:') >= 0:
                side_data_offset = self.fp.tell()
                for i in range(Nsides):
                    self.fp.readline()
            else:
                pass # print "Skipping line: ",line

        # allocate
        self.from_simple_data(points=Nvertices,edges=Nsides,cells=Npolys)

        self.read_vertices(vertex_data_offset)
        self.read_polygons(polygon_data_offset)
        self.read_sides(side_data_offset)
        self.update_cell_nodes()

    def read_vertices(self,vertex_data_offset):
        print( "Reading vertices" )
        self.fp.seek(vertex_data_offset)

        for i in range(self.Nnodes()):
            line = self.fp.readline().split()
            self.nodes['x'][i,:] = [float(s) for s in line[1:]]

    def read_polygons(self,polygon_data_offset):
        print( "Reading polygons" )

        self.fp.seek(polygon_data_offset)

        self.cells['nodes'][:,:] = -1
        self.cells['edges'][:,:] = -1

        # polygons stored as indices into edge array,
        # and triangles have the 4th index set to -1
        # grd numbers polygons starting with 1, so these
        # indices will be off by 1.

        for i in range(self.Ncells()):
            line = self.fp.readline().split()
            # polygon_number, number_of_sides,center_x, center_y, center_depth,
            #   side_indices(number_of_sides), marker(0=internal,1=open boundary)
            poly_id = int(line[0])
            nsides_this_poly = int(line[1])
            self.cells['depth'][i] = float(line[4])

            # grab all of the edge indices:
            self.cells['edges'][i,:nsides_this_poly] = [int(s)-1 for s in line[5:5+nsides_this_poly]]

    def read_sides(self,side_data_offset):
        print( "Reading sides" )
        # Side Data: side_number, side_depth, node_indices(2), cell_indices(2),
        #    marker(0=internal,1=external,2=flow boundary,3=open boundary)

        self.fp.seek(side_data_offset)

        # store nodeA,nodeB, cell1,cell2, marker
        for i in range(self.Nedges()):
            line = self.fp.readline().split()
            side_id = int(line[0])
            self.edges['depth'][i] = float(line[1])
            self.edges['nodes'][i,:] = [int(s)-1 for s in line[2:4]]
            self.edges['cells'][i,:] = [int(s)-1 for s in line[4:6]]
            self.edges['mark'][i] = int(line[6])


class RgfGrid(UnstructuredGrid):
    """
    Read structured (curvilinear) Delft3D grids
    """
    max_sides=4
    class GrdTok(object):
        def __init__(self,grd_fn):
            self.fp=open(grd_fn,'rt')
            self.buff=None # unprocessed data
        def read_key_value(self):
            key,value = self.try_read_key_value()
            assert key is not None
            return key,value
        
        def try_read_key_value(self):
            while self.buff is None:
                self.buff=self.fp.readline().strip()
                if self.buff[0]=='*':
                    self.buff=None
            if '=' not in self.buff:
                return None,None
            key,value=self.buff.split('=',1)
            self.buff=None
            key=key.strip()
            value=value.strip()
            return key,value
        def read_token(self):
            while self.buff is None:
                self.buff=self.fp.readline().strip()
                if self.buff[0]=='*':
                    self.buff=None
            parts=self.buff.split(None,1)
            if len(parts)==0:
                self.buff=None
                return None
            if len(parts)==1:
                self.buff=None
                return parts[0]
            if len(parts)==2:
                self.buff=parts[1]
                return parts[0]
            raise Exception("not reached")

    def __init__(self,grd_fn,dep_fn='infer',enc_fn='infer'):
        super(RgfGrid,self).__init__()
        
        tok=self.GrdTok(grd_fn)

        metadata={
            'Missing Value':np.nan, # probably could find a better default
            'Coordinate System':None # probably not the right string
        }
        
        while 1: # read key-value pairs
            key,value = tok.try_read_key_value()
            if key is not None:
                metadata[key] = value
            else:
                break
        #_,coord_sys=tok.read_key_value()
        #_,missing_val=tok.read_key_value()
        missing_val=float(metadata['Missing Value'])

        m_count=int(tok.read_token())
        n_count=int(tok.read_token())
        [tok.read_token() for _ in range(3)] # docs say they aren't used

        xy=np.zeros( (n_count,m_count,2), np.float64)

        def read_coord():
            v=float(tok.read_token())
            if v==missing_val:
                return np.nan
            else:
                return v

        for comp in [0,1]:
            for row in range(n_count):
                tok.read_token()  # ETA=
                row_num=int(tok.read_token())
                assert row_num==row+1

                for col in range(m_count):
                    xy[row,col,comp]=read_coord()

        self.add_node_field('row',np.zeros(0,np.int32))
        self.add_node_field('col',np.zeros(0,np.int32))
        self.add_cell_field('row',np.zeros(0,np.int32))
        self.add_cell_field('col',np.zeros(0,np.int32))

        # Add nodes:
        node_idxs=np.zeros( (n_count,m_count), np.int32)-1
        cell_idxs=np.zeros( (n_count-1,m_count-1), np.int32)-1

        for row in range(n_count):
            for col in range(m_count):
                if np.isfinite(xy[row,col,0]):
                    node_idxs[row,col]=self.add_node(x=xy[row,col],row=row,col=col)

        # Add cells, filling in edges as needed
        for row in range(n_count-1):
            for col in range(m_count-1):
                nodes=[ node_idxs[row,col],
                        node_idxs[row,col+1],
                        node_idxs[row+1,col+1],
                        node_idxs[row+1,col] ]
                if np.any(np.array(nodes)<0): continue
                cell_idxs[row,col]=self.add_cell_and_edges(nodes=nodes,row=row,col=col)

        # Fast lookup -- but might become stale...
        self.rowcol_to_node=node_idxs
        self.rowcol_to_cell=cell_idxs
        self.grd_filename=grd_fn

        if dep_fn=='infer':
            dep_fn=grd_fn.replace('.grd','.dep')
        if dep_fn is not None:
            self.read_depth(dep_fn)

        if enc_fn=='infer':
            enc_fn=grd_fn.replace('.grd','.enc')
        if enc_fn is not None:
            self.read_enclosure(enc_fn)

    def read_depth(self,dep_fn):
        # And the depth file?
        # Hmm - have a staggering issue.  This file is 1 larger.
        # docs say that the grd file has coordinates for the "depth points".
        # maybe depth is given at nodes, but "depth points" is like arakawa
        # C, and cell-centered?

        dep_data=np.fromfile(dep_fn,sep=' ')
        dep2d=dep_data.reshape( (self.rowcol_to_node.shape[0]+1,
                                 self.rowcol_to_node.shape[1]+1) )
        # Seems like the staggering is off, but when I try to average down to
        # the number of nodes I have, the values are bad.  Suggests that even though
        # the depth data is 1 larger in each coordinate direction, it is still just
        # node centered (or at least centered on what I have claimed to be nodes...)
        #dep2d_centered=0.25*(dep2d[1:,1:] + dep2d[:-1,:-1] + dep2d[1:,:-1] + dep2d[:-1,1:])
        dep2d_centered=dep2d[:-1,:-1]
        dep_node_centered=dep2d_centered[ self.nodes['row'], self.nodes['col']]

        self.add_node_field('depth_node',dep_node_centered)
        self.add_cell_field('depth_cell',self.interp_node_to_cell(dep_node_centered))
        
    def read_enclosure(self,enc_fn):
        """
        Read the enclosure file. Saves the list of row/col indices, 0-based,
        to self.enclosure.

        Note that this is just for logical comparisons on the
        grid, not for geographic representation. The range of indices is 1 greater
        than the grid indices for nodes and 2 greater than grid indices for cells.
        This is because the vertices of the enclosure are on "ghost" cell centers
        outside the actual domain. 
        """
        with open(enc_fn,'rt') as fp:
            ijs=[]
            for line in fp:
                line=line.strip().split('*')[0]
                if not line: continue
                row,col=[int(s) for s in line.split()]
                ijs.append( [row,col] )
        self.enclosure=np.array(ijs)-1

def cleanup_dfm_multidomains(grid):
    """
    Given an unstructured grid which was the product of DFlow-FM
    multiple domains stitched together, fix some of the extraneous
    geometries left behind.
    Grid doesn't have to have been read as a DFMGrid.

    Cell indices are preserved, but node and edge indices are not.
    """
    grid.log.debug("Regenerating edges")
    grid.make_edges_from_cells()
    grid.log.debug("Removing orphaned nodes")
    grid.delete_orphan_nodes()
    grid.log.debug("Removing duplicate nodes")
    grid.merge_duplicate_nodes() # this can delete edges
    
    # To avoid downstream errors when the 'deleted' flags
    # are not handled, renumber.
    
    grid.log.debug("Renumbering nodes")
    grid.renumber_nodes()
    grid.log.debug("Renumbering edges") 
    grid.renumber_edges()
    
    grid.log.debug("Extracting grid boundary")
    return grid

<|MERGE_RESOLUTION|>--- conflicted
+++ resolved
@@ -6183,7 +6183,6 @@
         else:
             return sel
 
-<<<<<<< HEAD
     def get_cell_polys(self):
         cell_polys = []
         for i,cell in enumerate(self.cells):
@@ -6262,16 +6261,12 @@
         vol_sum = np.sum(vol)
         return vol_sum
 
-    def cell_polygon(self,c):
-        return geometry.Polygon(self.nodes['x'][self.cell_to_nodes(c)])
-=======
     def cell_polygon(self,c,subedges=None):
         if subedges is None:
             coords=self.nodes['x'][self.cell_to_nodes(c)]
         else:
             coords=self.cell_coords_subedges(c,subedges=subedges)
         return geometry.Polygon(coords)
->>>>>>> 5ef707f5
 
     def edge_line(self,e):
         return geometry.LineString(self.nodes['x'][self.edges['nodes'][e]])
