--- conflicted
+++ resolved
@@ -426,11 +426,8 @@
     face_v_vname=None
     face_eta_vname=None
     face_depth_vname=None
-<<<<<<< HEAD
     edge_normal_vnames=None # (x-normal,y-normal)
-=======
     layer_vname=None
->>>>>>> 2cc59798
 
     def __init__(self,nc,mesh_name=None,**kw):
         """
