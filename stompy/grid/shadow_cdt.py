--- conflicted
+++ resolved
@@ -159,12 +159,7 @@
                 log.info("init_from_grid: %d/%d"%(n,g.Nnodes()))
             # skip over deleted points:
             if ~g.nodes['deleted'][n]:
-<<<<<<< HEAD
-                # self.dt_insert(n)
-                self.after_add_node(g,'dt_insert',n)
-=======
                 self.dt_insert(n)
->>>>>>> b44ea4a3
         
         # Edges:
         for ji,j in enumerate(g.valid_edge_iter()):
@@ -388,18 +383,11 @@
         pass # no checks quite yet
     def after_add_node(self,g,func_name,return_value,**k):
         n=return_value
-        my_k={}
         # re: _index
-        # xy=k['x']
         self.dt_insert(n)
         
-<<<<<<< HEAD
-        xy=g.nodes['x'][n] # k['x']
-
-=======
     def dt_insert(self,n):
         xy=self.g.nodes['x'][n]
->>>>>>> b44ea4a3
         pnt = Point_2( xy[0], xy[1] )
         assert self.g.nodes['vh'][n] in [0,None]
         vh = self.g.nodes['vh'][n] = self.DT.insert(pnt)
