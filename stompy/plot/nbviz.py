# -*- coding: utf-8 -*-
"""
Created on Thu Aug  4 05:00:18 2022

@author: rusty
"""
import os
import time
import matplotlib.pyplot as plt
import numpy as np
from . import plot_utils
from .. import utils
from ..grid import unstructured_grid, multi_ugrid

from ipywidgets import Button, Layout, jslink, IntText, IntSlider, AppLayout, Output
import traitlets as tl
import ipywidgets as widgets

# NBViz: top level. holds a list of datasets, list of layers
#    manages the top level widget layout.
# Layer is a combination of a dataset, a variable or expression name,
#    and a plotter.  
# Dataset: roughly a netcdf file. 
#   has a list of meshes, in the VisIt sense. 
#   has a list of variables. Each variable has dimensions.
# Not yet clear on how dimensions and sliders should be managed.
#  Would like to support a default where dimensions are manipulated
#  at the dataset level, shared across layers based on that dataset.
#  But flexible enough to share a dimension slider across datasets, 
#  or have dimension sliders specific to a layer.
# Maybe this can use the observe methods?
# Probably best to separate Layer, which is more like plot-type, from
# PlotVar. It's really plotvar that needs to know dimensions.

# TODO:
#  Allow passing a grid into the NBViz constructor for a UGDataset.
#  Work around not having nc_meta. Maybe a local implementation with heuristics?

# Expressions:
#   Does not seem sufficient to rely on dask here.
#   Allow for expressions to add/remove dimensions, so
#     depth_average (remove layer dimension)
#     tidal_harmonics (remove time, add constituent)
#   could be implemented as expressions.
#   probably have TemplateExpression, and BoundExpression.
#   BoundExpression [for now] is attached to a dataset, and includes
#     any information on binding the expression inputs to the other
#     variables of the Dataset.
#   TemplateExpression, maybe in the future, is the recipe, useful for automatically
#     creating bound expressions.

#   Don't worry too much at this point about predicting whether a combination
#   will work.

# Halfway through adding a text plot. Need to show broader set of variables.

class Fig:
    """ Manages a single matplotlib figure
    """
    num=None
    figsize=(9.25,7)
    def __init__(self,**kw):
        utils.set_keywords(self,kw)        
        self.fig,self.ax=plt.subplots(num=self.num,clear=1,figsize=self.figsize)
        self.ax.set_adjustable('datalim')

        self.caxs=[]
                   
    def get_cax(self):
        # Colorbars. This will need to be more dynamic, with some way for
        # plots to request colorbar axis, and dispose of it later.      
        n_cax=len(self.caxs)
        cax=self.fig.add_axes([0.9,0.1+0.3*n_cax,0.02,0.25])
        self.caxs.append(cax)
        return cax
    def redraw(self):
        self.fig.canvas.draw()        
    def save_frame(self,fn):
        fn=os.path.abspath(fn)
        print("Saving to %s"%fn)
        self.fig.savefig(fn)
    def do_tight_layout(self):
        self.fig.tight_layout()

class Dataset:
    """
    Generic unstructured_grid / xarray plotting
    for jupyter notebook
    """
    def __init__(self,**kw):
        utils.set_keywords(self,kw)
        
    def add_layer(self,variable):
        raise Exception("overload")        

class BoundExpression:
    name=None
    dims=None

    def __init__(self,name,dims,func,**kw):
        self.name=name
        self.dims=dims
        self.func=func
        utils.set_keywords(self,kw)

    def evaluate(self,src,dims):
        return self.func(src,dims)


class UGDataset(Dataset):
    # ccoll=None
    # cell_var=None
    # ecoll=None
    # edge_var=None
    # ncoll=None
    # node_var=None
    
    def __init__(self,ds,grid=None,**kw):
        super().__init__(**kw)
        self.ds=ds
        if isinstance(ds,multi_ugrid.MultiUgrid):
            grid=ds.grid
        if grid is None:
            grid=unstructured_grid.UnstructuredGrid.read_ugrid(ds)            
        self.grid=grid
        self.nc_meta = self.grid.nc_meta
        self.nc_meta['vector_dimension']='xy' # ad-hoc
        self.ds['xy']=('xy',), [0,1] # not sure we're ready for labels here
        
        # select field to plot for cells:
        self.dim_selectors=dict(time=self.ds.dims['time']-5)
        #self.set_cell_var('eta')
        self.expressions=[]

        self.add_automatic_expressions()
    def add_automatic_expressions(self):
        cell_vars=self.available_cell_vars(include_virtual=False)
        
        # need more generic expression handling.
        if ('eta' in cell_vars) and ('bed_elev' in cell_vars):
            def depth_func(src,dims):
                return src('eta',dims) - src('bed_elev',dims)

            self.expressions.append(
                BoundExpression(name='depth',dims=('time','face'),
                                func=depth_func))

        east_vel=None
        north_vel=None
        for v in cell_vars:
            long_name=self.ds[v].attrs['long_name'].lower()
            if long_name=='eastward water velocity component':
                east_vel=v
            elif long_name=='northward water velocity component':
                north_vel=v
                
        if (east_vel is not None) and (north_vel is not None):
            vec_dim=self.nc_meta['vector_dimension'] # 'xy'
            def make_velocity(src,dims):
                return xr.concat( [src(east_vel,dims), src(north_vel,dims)], dim=vec_dim)
            self.expressions.append( BoundExpression(name='velocity_cell',
                                                     dims=self.ds[east_vel].dims+('xy',),
                                                     func=make_velocity))
            def make_speed(src,dims):
                return np.sqrt( src(east_vel,dims)**2 + src(north_vel,dims)**2)
            print("Speed dims: ", self.ds[east_vel].dims)
            # xarray gives time, Nk, Nc
            self.expressions.append( BoundExpression(name='speed_cell',
                                                     dims=self.ds[east_vel].dims,
                                                     func=make_speed))

    def available_vars(self):
        # To show when creating a new plot
        return self.available_cell_vars() + self.available_edge_vars() # + ...

    def create_layer(self,variable,plot_type='pseudocolor'):
        # The plot type / geometry type confusion needs refactoring.
        if plot_type=='text':
            return UGTextLayer(variable)
        elif plot_type=='pseudocolor':
            if variable in self.available_cell_vars():
                return UGCellLayer(self,variable)
            elif variable in self.available_edge_vars():
                return UGEdgeLayer(self,variable)
            else:
                print("Not sure how to handle variable for layer: ",variable)
                return None
        elif plot_type=='quiver':
            if variable in self.available_cell_vector_vars():
                return UGCellQuiverLayer(self, variable)
            else:
                print("Not sure how to handle variable for layer: ",variable)
                return None


    def available_cell_vector_vars(self,include_virtual=True):
        vec_dim = self.nc_meta.get('vector_dimension','N/A')
        return self.available_cell_vars(include_virtual=include_virtual,
                                        dim_filter=lambda dims: vec_dim in dims)
    
    def available_cell_vars(self,include_virtual=True,dim_filter=lambda dims: True):
        """
        this includes expressions, though maybe that could be opt-out with
        a flag.
        """
        meta=self.nc_meta
        cell_vars=[]
        for v in self.ds:
            dims=self.ds[v].dims
            if (meta['face_dimension'] in dims) and dim_filter(dims):
                cell_vars.append(v)
        if include_virtual:
            for v in self.expressions:
                dims=v.dims
                if (meta['face_dimension'] in dims) and dim_filter(dims):
                    cell_vars.append(v.name)
                    
        # also should filter out variables that are known to be
        # part of the grid definition.
        return cell_vars

    def available_edge_vars(self):
        meta=self.nc_meta
        edge_vars=[]
        for v in self.ds:
            if meta['edge_dimension'] in self.ds[v].dims:
                edge_vars.append(v)
        # also should filter out variables that are known to be
        # part of the grid definition.
        return edge_vars
    
    def select_cell_data(self,variable,dims):
        # can probably drop the specialization here
        for expr in self.expressions:
            if expr.name==variable:
                return expr.evaluate(self.select_data,dims)
        return self.select_data(variable,dims)
    
    def var_dims(self,v):
        for expr in self.expressions:
            if expr.name==v:
                return expr.dims
        else:
            return self.ds[v].dims
    def select_data(self,varname,dims):
        v=self.ds[varname]
        isels={k:dims[k]
               for k in dims
               if k in v.dims}
        if len(isels):
            v=v.isel(**isels)
        return v
    
class Layer(tl.HasTraits):
    # dimensions that this layer would accept from global dimensions.
    # maps dimension name (only guaranteed unique to this layer), to xr.DataArray
    # coordinate. 
    free_dims = tl.Dict()
    @property
    def label(self):
        return str(id(self))
    
    def layer_edit_pane(self):
        return widgets.VBox([widgets.Label("Edit layer")])

class UGLayer(Layer):
    def __init__(self,ds,variable):
        self.ds=ds
        self.variable=variable
        self.global_dims=None # uninitialized.
        self.local_dims=None # uninitialized.        
    @property
    def label(self):
        return self.variable

    def grid_meta(self):
<<<<<<< HEAD
        return self.ds.nc_meta
=======
        return self.ds.grid.nc_meta
>>>>>>> ade08d37

    def update_free_dims(self):
        changed=False
        for dim in self.local_dims:
            if dim not in self.free_dims:
                self.free_dims[dim] = self.ds.ds[dim] # can we just publish these as xr data arrays?
                changed=True
        for dim in list(self.free_dims):
            if dim not in self.local_dims:
                del self.free_dims[dim]
                changed=True

    def update_global_dims(self,dims):
        # This part needs some help. signalling
        # that a global dimension has changed.
        # It's up to the layer to decide whether it cares, handle local dim changes, etc.
        
        # dims: dim => index
        # If any of the dims that control this layer have changed,
        # fetch new data and update the plot.
        update_plot=False
        self.global_dims=dims # may not need to keep this
        for k in self.local_dims:
            if k in dims and self.local_dims[k]!=dims[k]:
                update_plot=True
                self.local_dims[k]=dims[k]
        if update_plot:
            self.update_arrays()
            self.redraw() # maybe too proactive

    update_clims=True # autoscale colorbar when coordinates change
        
    def init_local_dims(self,defaults={}):
        self.local_dims={} # NB: possible that defaults==self.local_dims.
        #ds=self.ds.ds # get the actual xarray dataset
        #grid=self.ds.grid
        grid_meta=self.grid_meta()
        # map meta_dims (like 'face_dimension') to real dimensions (like 'mesh2d_Face')
        plot_dims=[grid_meta.get(k,k) for k in self.plot_meta_dims]
        
        for dim in self.ds.var_dims(self.variable):
            if dim not in plot_dims: # !=grid_meta['face_dimension']:
                # use a default dim if given, otherwise punt with 0.
                self.local_dims[dim]=defaults.get(dim,0)
        # Update the advertised list of dimensions
        self.update_free_dims()

class UGTextLayer(UGLayer):
    """
    Show a text label (e.g. for time)
    """
    text=None
    def init_plot(self,Fig):
        # okay if it is an empty dict, just not None
        assert self.local_dims is not None
        
        self.Fig=Fig
        data=self.get_data()
        self.text=self.Fig.ax.text(0.05,0.99,str(data),transform=self.Fig.ax.transAxes,
                                   va='top')

    def get_data(self):
        return self.ds.select_data(self.variable,self.local_dims)
    
    def available_vars(self):
        # to show options for changing the variable of an existing layer
        # will need to also be smarter about updating self.dims, in case
        # new variable has different dimensions. 
        return self.ds.available_vars()
    
class UGCellLayer(UGLayer):
    """
    pseudocolor plot of cell-centered values for unstructured grid
    dataset.
    """
    ccoll=None
    update_clims=True # autoscale colorbar when coordinates change

    # Dimensions which are covered by the plot itself
    plot_meta_dims=['face_dimension']

    def __init__(self,*a,**k):
        super().__init__(*a,**k)
        # local_dims will have all of the dimensions that have to be constrained
        # in order for the plot to render. when global dim updates come in, the layer
        # can choose to let those override local_dims.

        self.init_local_dims()
<<<<<<< HEAD
        
=======

>>>>>>> ade08d37
    def init_plot(self,Fig):
        # okay if it is an empty dict, just not None
        assert self.local_dims is not None
        
        self.Fig=Fig
        data=self.get_data()
        self.ccoll=self.ds.grid.plot_cells(values=np.ones_like(data),lw=0.4,edgecolor='face',
                                           cmap='turbo',ax=self.Fig.ax)
        self.ccoll.set_array(data) # does this help?
        
        self.cax=self.Fig.get_cax()
        self.ccbar=plot_utils.cbar(self.ccoll,cax=self.cax)
        self.Fig.ax.axis('equal') # somehow lost the auto zooming. try here.
        
    def get_data(self):
        return self.ds.select_cell_data(self.variable,self.local_dims)
    
    def redraw(self):
        if self.Fig is not None and self.ccoll is not None:
            self.Fig.redraw()
            
    def update_arrays(self):
        # Would like to be smarter -- have callers figure out who
        # should be updated, and this just becomes the final draw 
        # call. probably keep a list of layers, broadcast dim
        # changes, and let layers notify of update.
        if self.ccoll is not None:
            data=self.get_data()
            self.ccoll.set_array(data)
            if self.update_clims:
                self.ccoll.set_clim(np.nanmin(data), np.nanmax(data))
    
    def available_vars(self):
        # to show options for changing the variable of an existing layer
        # will need to also be smarter about updating self.dims, in case
        # new variable has different dimensions. 
        return self.ds.available_cell_vars()
    
    def layer_edit_pane(self):
        vbox=super().layer_edit_pane()
        
        var_selector = widgets.Dropdown(options=self.available_vars(),
                                        value=self.variable,
                                        description='Var:')
        var_selector.observe(self.on_change_var, names='value')

        def set_update_clims(change):
            self.update_clims=change['new']
        update_clims=widgets.Checkbox(value=True,description='Update clim',
                                      style = {'description_width': 'initial'},
                                      layout=Layout(width="40%"))
        update_clims.observe(set_update_clims, names='value')
        vbox.children += (var_selector,update_clims)

        return vbox # widgets.VBox([var_selector,update_clims])

    def on_change_var(self,change):
        self.set_variable(change['new'])
        
    def set_variable(self,v):
        if v==self.variable: return
        self.variable=v
        # May need to adjust dimensions
        self.init_local_dims(defaults=self.local_dims)
        # This feels a bit too early. Would be nice to be more JIT.
        if self.ccoll is not None:
            data=self.get_data()
            self.ccoll.set_array(data)
            self.ccoll.set_clim(np.nanmin(data), np.nanmax(data))
            #self.ccoll.norm.autoscale(data)
            self.Fig.redraw()


class UGCellQuiverLayer(UGLayer):
    coll=None

    # Dimensions which are covered by the plot itself
    plot_meta_dims=['face_dimension','vector_dimension']

    def __init__(self,*a,**k):
        super().__init__(*a,**k)
        self.init_local_dims()
        
    def init_plot(self,Fig):
        # okay if it is an empty dict, just not None
        assert self.local_dims is not None
        
        self.Fig=Fig
        data=self.get_data()
        ax=self.Fig.ax
        cc=self.ds.grid.cells_center()
        # TODO: make zorder reflect order in the UI, and provide buttons to move
        # items around.
        self.coll=ax.quiver(cc[:,0],cc[:,1],data[...,0],data[...,1],zorder=3)

    def get_data(self):
        # force components to be last
        data=self.ds.select_cell_data(self.variable,self.local_dims)
        dims=data.dims
        vec_dim=self.grid_meta()['vector_dimension']
        new_dims=[d for d in dims if d!=vec_dim] + [vec_dim]
        return data.transpose(*new_dims)
    
    def redraw(self):
        if self.Fig is not None and self.coll is not None:
            self.Fig.redraw()
            
    def update_arrays(self):
        if self.coll is not None:
            self.coll.remove()
            self.init_plot(self.Fig)
    
    def available_vars(self):
        return self.ds.available_cell_vector_vars()
    
    def layer_edit_pane(self):
        vbox=super().layer_edit_pane()
        
        var_selector = widgets.Dropdown(options=self.available_vars(),
                                        value=self.variable,
                                        description='Var:')
        var_selector.observe(self.on_change_var, names='value')

        vbox.children += (var_selector,)
        return vbox

    def on_change_var(self,change):
        self.set_variable(change['new'])
        
    def set_variable(self,v):
        if v==self.variable: return
        self.variable=v
        # May need to adjust dimensions
        self.init_local_dims(defaults=self.local_dims)
        # This feels a bit too early. Would be nice to be more JIT.
        if self.coll is not None:
            self.update_arrays()
            self.Fig.redraw()
            
class UGEdgeLayer(UGLayer):
    """
    pseudocolor plot of edge-centered values for unstructured grid
    dataset.
    """
    ecoll=None
    update_clims=True # autoscale colorbar when coordinates change

    def __init__(self,*a,**k):
        super().__init__(*a,**k)
        # local_dims will have all of the dimensions that have to be constrained
        # in order for the plot to render. when global dim updates come in, the layer
        # can choose to let those override local_dims.

        self.init_local_dims()
        
    def init_local_dims(self,defaults={}):
        self.local_dims={} # NB: possible that defaults==self.local_dims.
        ds=self.ds.ds # get the actual xarray dataset
        for dim in ds[self.variable].dims:
            if dim!=self.ds.nc_meta['edge_dimension']:
                # use a default dim if given, otherwise punt with 0.
                self.local_dims[dim]=defaults.get(dim,0)
        # Update the advertised list of dimensions
        self.update_free_dims()
        
    def init_plot(self,Fig):
        # okay if it is an empty dict, just not None
        assert self.local_dims is not None
        
        self.Fig=Fig
        self.ecoll=self.ds.grid.plot_edges(values=self.get_data(),
                                           cmap='turbo',ax=self.Fig.ax)
        self.cax=self.Fig.get_cax()
        self.ccbar=plot_utils.cbar(self.ecoll,cax=self.cax)
        self.Fig.ax.axis('equal') # somehow lost the auto zooming. try here.
        
    def get_data(self):
        return self.ds.select_data(self.variable,self.local_dims)
    
    def redraw(self):
        if self.Fig is not None and self.ecoll is not None:
            self.Fig.redraw()
            
    def update_arrays(self):
        # Would like to be smarter -- have callers figure out who
        # should be updated, and this just becomes the final draw 
        # call. probably keep a list of layers, broadcast dim
        # changes, and let layers notify of update.
        if self.ecoll is not None:
            data=self.get_data()
            self.ecoll.set_array(data)
            if self.update_clims:
                self.ecoll.set_clim(np.nanmin(data), np.nanmax(data))
    
    def available_vars(self):
        # to show options for changing the variable of an existing layer
        # will need to also be smarter about updating self.dims, in case
        # new variable has different dimensions. 
        return self.ds.available_edge_vars()
    
    def layer_edit_pane(self):
        var_selector = widgets.Dropdown(options=self.available_vars(),
                                        value=self.variable,
                                        description='Var:')
        var_selector.observe(self.on_change_var, names='value')
        return var_selector

    def on_change_var(self,change):
        self.set_variable(change['new'])
        
    def set_variable(self,v):
        if v==self.variable: return
        self.variable=v

        # May need to adjust dimensions
        self.init_local_dims(defaults=self.local_dims)
        
        # This feels a bit too early. Would be nice to be more JIT.
        if self.ecoll is not None:
            data=self.get_data()
            self.ecoll.norm.autoscale(data)
            self.ecoll.set_array(data)
            self.Fig.redraw()

# use while debugging to see how layouts are working
def create_expanded_button(description, button_style):
    return Button(description=description, button_style=button_style, 
                  layout=Layout(height='auto', width='auto'))

class NBViz(widgets.AppLayout):
    """
    Manage databases, layers, and a plot window.
    This is roughly the top level, but unlike visit there is
    only one window/figure in which results are shown. 
    - May allow that one figure to have multiple axes, so keep
      ax separate
    """
    # Will try just being a subclass of the top-level
    # layout. That will streamline display logic, but
    # not sure what the other implications are.
    active_layer=None
    new_layer="--new--"
    
    def __init__(self,datasets=None,expressions=[]):
        """
        datasets: list of ugrid-ish xr.Dataset
        expressions: expressions to add to first dataset (hack)
        """
        # at the moment datasets can only be ugrid-ish xr.Dataset,
        # to be wrapped in UGDataset
        if datasets is not None:
            self.datasets=[self.data_to_Dataset(d) for d in datasets]
            for expr in expressions:
                self.datasets[0].expressions.append(expr)
        else:
            self.datasets=[]
        assert len(self.datasets)==1,"Not ready for 0 or multiple datasets"
        self.layers=[]
        self.Fig=Fig()
        # May need a display call here to get the figure to show up?
        
        # this will need to get smarter
        # dynamically find out which dimensions are active, 
        # allow for dimensions to be shared or not shared between
        # datasets and layers within datasets.
        # show sliders for active dimensions.
        # and dynamically update min/max for dimensions.
        # For now, this is implicitly just globally shared dimensions, and is hardwired
        # just to time. I think the goal is for each layer to (a) figure out what dimensions
        # it needs, (b) select those for itself in its layer_edit_pane(), and (c) opt in
        # to have that dimension driven by a global dimension.
        # so this would be better named active_global_dims
        self.active_dims={'time':0} # might need to be secondary to global_dims now.
        # But I'm using global_dims to track the coordinates
        self.global_dims={}
        
        # create widgets and call super().__init__
        self.init_layout()

    def data_to_Dataset(self,d):
        " wrap original data of some form in an appropriate NBViz dataset"
        return UGDataset(d)
    
    def init_layout(self):
        ds=self.datasets[0] # DEV

        self.coordinate_pane=self.create_coordinate_pane()
        
        self.layer_selector = widgets.Select(options=[self.new_layer],
                                             description="Layer:")
        self.layer_selector.observe(self.on_layer_change,names='value')
        
        global_controls=self.global_controls_widget()
        
        # so far have failed to use MPL figure as a widget.
        super().__init__(header=self.coordinate_pane,
                         left_sidebar=self.layer_selector,
                         center=self.new_layer_pane(), # create_expanded_button('Center', 'warning'),
                         right_sidebar=global_controls,
                         pane_widths=[5, 5, 5],
                         footer=None)
        # displaying the viz object in the notebook then displays the 
        # widgets.

    def create_coordinate_pane(self):
        """
        Also update active_dims
        """
        coord_widgets=[widgets.Label(f'Coordinates')]

        def on_coord_change(change,dim):
            # Currently all layers will get update_dim for all dimensions.
            self.active_dims[dim]=change['new']
            for layer in self.layers:
                layer.update_global_dims(self.active_dims)
            self.Fig.redraw()
            
        def on_time_change(change):
            # Time also hooks into saving frames
            on_coord_change(change,'time')
            if self.save_enabled.value:
                self.save_frame()

        old_dims=self.active_dims
        self.active_dims={}
        
        for dim in self.global_dims:
            coord=self.global_dims[dim]
            value = self.active_dims[dim] = old_dims.get(dim,0) # default to 0
            vmin=0
            vmax=len(coord)-1 # inclusive
            
            if dim=='time':
                # special handling for 'time'
                self.time_slider = widgets.IntSlider(min=vmin,max=vmax,value=value,
                                                     continuous_update=False)
                self.play = widgets.Play(
                    value=value,
                    min=vmin,
                    max=vmax,
                    step=1,
                    interval=50,
                    description="Press play",
                    disabled=False
                )
                
                widgets.jslink((self.play, 'value'), (self.time_slider, 'value'))
                time_control=widgets.HBox([widgets.Label('Time:'),self.play, self.time_slider])
                coord_widgets.append(time_control)
                self.time_slider.observe(on_time_change, names='value')
            else:
                slider=widgets.IntSlider(min=vmin,max=vmax,value=value)
                row=widgets.HBox([widgets.Label(dim),slider])
                slider.observe(lambda change: on_coord_change(change,dim),'value')
                coord_widgets.append(row)

        return widgets.VBox(coord_widgets)
        
    def global_controls_widget(self):
        # buttons, toggles, etc. that control the global state of the figure
        # so far I'm striking out on getting this layout to work better...
        row_layout= Layout(
            display='flex',
            flex_flow='row',
            justify_content='space-between'
        )

        # Somehow CheckBoxes have a bunch of leading white space...
        # ToggleButtons seem okay, though UX is not quite as good.
        # Might be due to fixed length of descriptions, which can be overridden by
        # using a widget.Label instead.
        style = {'description_width': 'initial'}
        
        show_axes=widgets.Checkbox(value=True,description='Show axes',style=style,
                                   layout=Layout(width="40%"))
        show_axes.observe(self.on_show_axes_change,names='value')
        tight_layout=widgets.Button(description="Tight layout")
        tight_layout.on_click(self.do_tight_layout)
        self.save_enabled=widgets.Checkbox(value=False,description="Save images",
                                           style=style)
                                               
        self.save_path=widgets.Text(value='image-%04d.png',
                                    placeholder='path for saved plots',
                                    disabled=True, layout=Layout(width='60%')
        )
        # might not work - may need to do it python side.
        def cb(change,save_path=self.save_path):
            save_path.disabled=not change['new']
        self.save_enabled.observe(cb,names='value')
        
        vbox=widgets.VBox([widgets.Box([show_axes,
                                        tight_layout],layout=row_layout),
                           widgets.Box([self.save_enabled,
                                        self.save_path],
                                        layout=row_layout)])
        return vbox

    def active_dataset(self):
        return self.datasets[0] # temporary hack.
    def var_options(self):
        return self.active_dataset().available_vars()
    # dummy
    plt_options=['pseudocolor','text','quiver']
    def new_layer_pane(self):
        plt_selector=widgets.Dropdown(options=self.plt_options)
        var_selector=widgets.Dropdown(options=self.var_options())
        button=widgets.Button(description="Add layer")
        def on_new_layer(b):
            self.add_layer(variable=var_selector.value, plot_type=plt_selector.value)
        button.on_click(on_new_layer)
        # How to slim up this thing?
        # width=50% leaves the center pane very wide, but just uses 50%
        # of the area.
        vbox=widgets.VBox([plt_selector,var_selector,button])
        # layout=Layout(width='50%', height='80px'))
        return vbox
    
    def save_frame(self):
        fn_template=self.save_path.value
        fn=fn_template.format(**self.active_dims)
        self.Fig.save_frame(fn)
    def on_show_axes_change(self,change):
        if self.Fig is not None:
            self.Fig.ax.axis(change['new'])
    def do_tight_layout(self,b):
        self.Fig.do_tight_layout()
        
    def add_layer(self,variable,plot_type='pseudocolor',ds=None):
        if ds is None: ds=self.active_dataset()
        
        layer=ds.create_layer(variable,plot_type=plot_type)
        if layer is None:
            print("Could not create layer")
            return
        # will have to be smarter once active_dims actually represents
        # the active layer. and active_dims will probably show all
        # dimensions, but we'll show sliders only for the ones for the
        # active layer.
        self.layers.append(layer)
        layer.observe(self.on_free_dims_change,names=['free_dims'])
        self.on_free_dims_change(None) # 
        layer.update_global_dims(self.active_dims)
        layer.init_plot(self.Fig)
        self.activate_layer(layer)
        self.update_layer_selector()

    def on_free_dims_change(self,change):
        # can extend to be smarter later...
        # For now this is a full update to the dimension widgets
        # Update global_dims, then recreate the coordinate pane
        # also makes sure that active_dims has the right entries
        has_changed=False

        new_global_dims={}

        # Get the full collection across layers
        for layer in self.layers:
            for dim in layer.free_dims:
                # could test for collisions here.
                new_global_dims[dim] = layer.free_dims[dim]
        # Check for updates to existing
        for dim in list(self.global_dims.keys()): # safe for deleting on-the-fly
            if dim not in new_global_dims:
                del self.global_dims[dim] 
                has_changed=True
            elif np.any( new_global_dims[dim] != self.global_dims[dim]):
                self.global_dims[dim] = new_global_dims[dim]
                has_changed=True
        # And newly added dims
        for dim in new_global_dims:
            if dim not in self.global_dims:
                self.global_dims[dim] = new_global_dims[dim]
                has_changed=True
                
        if has_changed:
            print("Will update/create coordinate pane")
            # This part would be nicer if it just updated widgets as needed
            # instead of rebuilding the whole thing.
            self.coordinate_pane=self.create_coordinate_pane()
            self.header = self.coordinate_pane
                
    def on_layer_change(self,change):
        if change['new']==self.new_layer:
            self.center = self.new_layer_pane()
        else:
            self.set_active_layer_from_label(change['new'])
            if self.active_layer is not None:
                self.center = self.active_layer.layer_edit_pane()

    def set_active_layer_from_label(self,label):
        for layer in self.layers:
            if layer.label == label:
                self.active_layer=layer
                return
        self.active_layer=None
        
    def update_layer_selector(self):
        options=[self.new_layer]
        for layer in self.layers:
            options.append(layer.label)
        self.layer_selector.options=tuple(options)
        if self.active_layer is None:
            self.layer_selector.value=self.new_layer
        else:
            self.layer_selector.value=self.active_layer.label

    def activate_layer(self,layer):
        if self.active_layer == layer: return
        self.deactivate_layer()
        self.active_layer=layer

        # I think it works to just directly set these -- the traitlets
        # will take care of the rest?       
        # small problem: setting the options will force a change to the
        # value, and currently that sets a value that doesn't plot (face_node)
        # So disable the callback while changing options:
        # TODO disentangle var_selector and layer_selector
        
        #self.layer_selector.unobserve(self.on_var_change,names='value')
        #self.layer_selector.options=self.active_layer.available_vars()
        #self.layer_selector.value=layer.variable
        #self.layer_selector.observe(self.on_var_change,names='value')

    def deactivate_layer(self):
        self.active_layer=None
        <|MERGE_RESOLUTION|>--- conflicted
+++ resolved
@@ -274,11 +274,7 @@
         return self.variable
 
     def grid_meta(self):
-<<<<<<< HEAD
         return self.ds.nc_meta
-=======
-        return self.ds.grid.nc_meta
->>>>>>> ade08d37
 
     def update_free_dims(self):
         changed=False
@@ -367,11 +363,7 @@
         # can choose to let those override local_dims.
 
         self.init_local_dims()
-<<<<<<< HEAD
-        
-=======
-
->>>>>>> ade08d37
+        
     def init_plot(self,Fig):
         # okay if it is an empty dict, just not None
         assert self.local_dims is not None
