# -*- coding: utf-8 -*-
"""
Created on Thu Aug  4 05:00:18 2022

@author: rusty
"""
import os
import time
import matplotlib.pyplot as plt
import numpy as np
from . import plot_utils
from .. import utils
from ..grid import unstructured_grid, multi_ugrid

from ipywidgets import Button, Layout, jslink, IntText, IntSlider, AppLayout, Output
import traitlets as tl
import ipywidgets as widgets

# NBViz: top level. holds a list of datasets, list of layers
#    manages the top level widget layout.
# Layer is a combination of a dataset, a variable or expression name,
#    and a plotter.  
# Dataset: roughly a netcdf file. 
#   has a list of meshes, in the VisIt sense. 
#   has a list of variables. Each variable has dimensions.
# Not yet clear on how dimensions and sliders should be managed.
#  Would like to support a default where dimensions are manipulated
#  at the dataset level, shared across layers based on that dataset.
#  But flexible enough to share a dimension slider across datasets, 
#  or have dimension sliders specific to a layer.
# Maybe this can use the observe methods?
# Probably best to separate Layer, which is more like plot-type, from
# PlotVar. It's really plotvar that needs to know dimensions.

# TODO:
#  Allow passing a grid into the NBViz constructor for a UGDataset.
#  Work around not having nc_meta. Maybe a local implementation with heuristics?
#  Add in the logic for extra sliders, specifically layer.

class Fig:
    """ Manages a single matplotlib figure
    """
    num=None
    figsize=(9.25,7)
    def __init__(self,**kw):
        utils.set_keywords(self,kw)        
        self.fig,self.ax=plt.subplots(num=self.num,clear=1,figsize=self.figsize)
        self.ax.set_adjustable('datalim')

        self.caxs=[]
                   
    def get_cax(self):
        # Colorbars. This will need to be more dynamic, with some way for
        # plots to request colorbar axis, and dispose of it later.      
        n_cax=len(self.caxs)
        cax=self.fig.add_axes([0.9,0.1+0.3*n_cax,0.02,0.25])
        self.caxs.append(cax)
        return cax
    def redraw(self):
        self.fig.canvas.draw()        
    def save_frame(self,fn):
        fn=os.path.abspath(fn)
        print("Saving to %s"%fn)
        self.fig.savefig(fn)
    def do_tight_layout(self):
        self.fig.tight_layout()

class Dataset:
    """
    Generic unstructured_grid / xarray plotting
    for jupyter notebook
    """
    def __init__(self,**kw):
        utils.set_keywords(self,kw)
        
    def add_layer(self,variable):
        raise Exception("overload")        

class UGDataset(Dataset):
    # ccoll=None
    # cell_var=None
    # ecoll=None
    # edge_var=None
    # ncoll=None
    # node_var=None
    
    def __init__(self,ds,grid=None,**kw):
        super().__init__(**kw)
        self.ds=ds
        if isinstance(ds,multi_ugrid.MultiUgrid):
            grid=ds.grid
        if grid is None:
            grid=unstructured_grid.UnstructuredGrid.read_ugrid(ds)            
        self.grid=grid
        
        # select field to plot for cells:
        self.dim_selectors=dict(time=self.ds.dims['time']-5)
        #self.set_cell_var('eta')
        
    def available_vars(self):
        # To show when creating a new plot
        return self.available_cell_vars() + self.available_edge_vars() # + ...

    def create_layer(self,variable):
        if variable in self.available_cell_vars():
            return UGCellLayer(self,variable)
        elif variable in self.available_edge_vars():
            return UGEdgeLayer(self,variable)
        else:
            print("Not sure how to handle variable for layer: ",variable)
            return None

    def available_cell_vars(self):
        meta=self.grid.nc_meta
        cell_vars=[]
        for v in self.ds:
            if meta['face_dimension'] in self.ds[v].dims:
                cell_vars.append(v)
        # need more generic expression handling.
        if ('eta' in cell_vars) and ('bed_elev' in cell_vars):
            cell_vars.append('depth')
        # also should filter out variables that are known to be
        # part of the grid definition.
        return cell_vars

    def available_edge_vars(self):
        meta=self.grid.nc_meta
        print("Checking for edge vars")
        print(f"edge dimension: {meta['edge_dimension']}")
        edge_vars=[]
        for v in self.ds:
            if meta['edge_dimension'] in self.ds[v].dims:
                edge_vars.append(v)
        # also should filter out variables that are known to be
        # part of the grid definition.
        return edge_vars
    
    def select_cell_data(self,variable,dims):
        if variable == 'depth': # Will get generalized to Expression
            return self.select_data('eta',dims) - self.select_data('bed_elev',dims)
        return self.select_data(variable,dims)
    
    def var_dims(self,v):
        if v=='depth':
            return self.ds['eta'].dims
        else:
            return self.ds[v].dims
    def select_data(self,varname,dims):
        v=self.ds[varname]
        isels={k:dims[k]
               for k in dims
               if k in v.dims}
        if len(isels):
            v=v.isel(**isels)
        return v
    
class Layer(tl.HasTraits):
    # dimensions that this layer would accept from global dimensions.
    # maps dimension name (only guaranteed unique to this layer), to xr.DataArray
    # coordinate. 
    free_dims = tl.Dict()
    @property
    def label(self):
        return str(id(self))
    
    def layer_edit_pane(self):
        return widgets.Label("Edit layer")

class UGLayer(Layer):
    def __init__(self,ds,variable):
        self.ds=ds
        self.variable=variable
        self.global_dims=None # uninitialized.
        self.local_dims=None # uninitialized.
    @property
    def label(self):
        return self.variable

    def update_free_dims(self):
        changed=False
        for dim in self.local_dims:
            if dim not in self.free_dims:
                self.free_dims[dim] = self.ds.ds[dim] # can we just publish these as xr data arrays?
                changed=True
        for dim in self.free_dims:
            if dim not in self.local_dims:
                del self.free_dims[dim]
                changed=True

    def update_global_dims(self,dims):
        # This part needs some help. signalling
        # that a global dimension has changed.
        # It's up to the layer to decide whether it cares, handle local dim changes, etc.
        
        # dims: dim => index
        # If any of the dims that control this layer have changed,
        # fetch new data and update the plot.
        update_plot=False
        self.global_dims=dims # may not need to keep this
        for k in self.local_dims:
            if k in dims and self.local_dims[k]!=dims[k]:
                update_plot=True
                self.local_dims[k]=dims[k]
        if update_plot:
            self.update_arrays()
            self.redraw() # maybe too proactive
                
    
class UGCellLayer(UGLayer):
    """
    pseudocolor plot of cell-centered values for unstructured grid
    dataset.
    """
    ccoll=None
    update_clims=True # autoscale colorbar when coordinates change

    def __init__(self,*a,**k):
        super().__init__(*a,**k)
        # local_dims will have all of the dimensions that have to be constrained
        # in order for the plot to render. when global dim updates come in, the layer
        # can choose to let those override local_dims.

        self.init_local_dims()
        
    def init_local_dims(self,defaults={}):
        self.local_dims={} # NB: possible that defaults==self.local_dims.
        ds=self.ds.ds # get the actual xarray dataset
        grid=self.ds.grid
        for dim in ds[self.variable].dims:
            if dim!=grid.nc_meta['face_dimension']:
                # use a default dim if given, otherwise punt with 0.
                self.local_dims[dim]=defaults.get(dim,0)
        # Update the advertised list of dimensions
        self.update_free_dims()

<<<<<<< HEAD
    def update_free_dims(self):
        changed=False
        for dim in self.local_dims:
            if dim not in self.free_dims:
                self.free_dims[dim] = self.ds.ds[dim] # can we just publish these as xr data arrays?
                changed=True
        for dim in list(self.free_dims):
            if dim not in self.local_dims:
                del self.free_dims[dim]
                changed=True
        #if changed:
        #    print("UGCellLayer: free dims changed")
        
=======
>>>>>>> 86a8c4b7
    def init_plot(self,Fig):
        # okay if it is an empty dict, just not None
        assert self.local_dims is not None
        
        self.Fig=Fig
        #self.ccoll=self.ds.grid.plot_cells(values=self.get_data(),
        #                                   cmap='turbo',ax=self.Fig.ax)
        data=self.get_data()
        self.ccoll=self.ds.grid.plot_cells(values=np.ones_like(data),
                                           cmap='turbo',ax=self.Fig.ax)
        self.ccoll.set_array(data) # does this help?
        
        self.cax=self.Fig.get_cax()
        self.ccbar=plot_utils.cbar(self.ccoll,cax=self.cax)
        self.Fig.ax.axis('equal') # somehow lost the auto zooming. try here.
        
    def get_data(self):
        return self.ds.select_cell_data(self.variable,self.local_dims)
    
    def redraw(self):
        if self.Fig is not None and self.ccoll is not None:
            self.Fig.redraw()
    def update_arrays(self):
        # Would like to be smarter -- have callers figure out who
        # should be updated, and this just becomes the final draw 
        # call. probably keep a list of layers, broadcast dim
        # changes, and let layers notify of update.
        if self.ccoll is not None:
            data=self.get_data()
            self.ccoll.set_array(data)
            if self.update_clims:
                self.ccoll.set_clim(np.nanmin(data), np.nanmax(data))
    
    def available_vars(self):
        # to show options for changing the variable of an existing layer
        # will need to also be smarter about updating self.dims, in case
        # new variable has different dimensions. 
        return self.ds.available_cell_vars()
    
    def layer_edit_pane(self):
        var_selector = widgets.Dropdown(options=self.available_vars(),
                                        value=self.variable,
                                        description='Var:')
        var_selector.observe(self.on_change_var, names='value')
        return var_selector

    def on_change_var(self,change):
        self.set_variable(change['new'])
        
    def set_variable(self,v):
        if v==self.variable: return
        print("set_variable: ",v)
        self.variable=v

        # May need to adjust dimensions
        self.init_local_dims(defaults=self.local_dims)
        
        # This feels a bit too early. Would be nice to be more JIT.
        if self.ccoll is not None:
            data=self.get_data()
            self.ccoll.norm.autoscale(data)
            self.ccoll.set_array(data)
            self.Fig.redraw()

    
class UGEdgeLayer(UGLayer):
    """
    pseudocolor plot of edge-centered values for unstructured grid
    dataset.
    """
    ecoll=None
    update_clims=True # autoscale colorbar when coordinates change

    def __init__(self,*a,**k):
        super().__init__(*a,**k)
        # local_dims will have all of the dimensions that have to be constrained
        # in order for the plot to render. when global dim updates come in, the layer
        # can choose to let those override local_dims.

        self.init_local_dims()
        
    def init_local_dims(self,defaults={}):
        self.local_dims={} # NB: possible that defaults==self.local_dims.
        ds=self.ds.ds # get the actual xarray dataset
        grid=self.ds.grid
        for dim in ds[self.variable].dims:
            if dim!=grid.nc_meta['edge_dimension']:
                # use a default dim if given, otherwise punt with 0.
                self.local_dims[dim]=defaults.get(dim,0)
        # Update the advertised list of dimensions
        self.update_free_dims()
        
    def init_plot(self,Fig):
        # okay if it is an empty dict, just not None
        assert self.local_dims is not None
        
        self.Fig=Fig
        self.ecoll=self.ds.grid.plot_edges(values=self.get_data(),
                                           cmap='turbo',ax=self.Fig.ax)
        self.cax=self.Fig.get_cax()
        self.ccbar=plot_utils.cbar(self.ecoll,cax=self.cax)
        self.Fig.ax.axis('equal') # somehow lost the auto zooming. try here.
        
    def get_data(self):
        return self.ds.select_data(self.variable,self.local_dims)
    
    def redraw(self):
        if self.Fig is not None and self.ecoll is not None:
            self.Fig.redraw()
            
    def update_arrays(self):
        # Would like to be smarter -- have callers figure out who
        # should be updated, and this just becomes the final draw 
        # call. probably keep a list of layers, broadcast dim
        # changes, and let layers notify of update.
        if self.ecoll is not None:
            data=self.get_data()
            self.ecoll.set_array(data)
            if self.update_clims:
                self.ecoll.set_clim(np.nanmin(data), np.nanmax(data))
    
    def available_vars(self):
        # to show options for changing the variable of an existing layer
        # will need to also be smarter about updating self.dims, in case
        # new variable has different dimensions. 
        return self.ds.available_edge_vars()
    
    def layer_edit_pane(self):
        var_selector = widgets.Dropdown(options=self.available_vars(),
                                        value=self.variable,
                                        description='Var:')
        var_selector.observe(self.on_change_var, names='value')
        return var_selector

    def on_change_var(self,change):
        self.set_variable(change['new'])
        
    def set_variable(self,v):
        if v==self.variable: return
        self.variable=v

        # May need to adjust dimensions
        self.init_local_dims(defaults=self.local_dims)
        
        # This feels a bit too early. Would be nice to be more JIT.
        if self.ecoll is not None:
            data=self.get_data()
            self.ecoll.norm.autoscale(data)
            self.ecoll.set_array(data)
            self.Fig.redraw()
            

# use while debugging to see how layouts are working
def create_expanded_button(description, button_style):
    return Button(description=description, button_style=button_style, 
                  layout=Layout(height='auto', width='auto'))

class NBViz(widgets.AppLayout):
    """
    Manage databases, layers, and a plot window.
    This is roughly the top level, but unlike visit there is
    only one window/figure in which results are shown. 
    - May allow that one figure to have multiple axes, so keep
      ax separate
    """
    # Will try just being a subclass of the top-level
    # layout. That will streamline display logic, but
    # not sure what the other implications are.
    active_layer=None
    new_layer="--new--"
    
    def __init__(self,datasets=None):
        # at the moment datasets can only be ugrid-ish xr.Dataset,
        # to be wrapped in UGDataset
        if datasets is not None:
            self.datasets=[self.data_to_Dataset(d) for d in datasets]
        else:
            self.datasets=[]
        assert len(self.datasets)==1,"Not ready for 0 or multiple datasets"
        self.layers=[]
        self.Fig=Fig()
        # May need a display call here to get the figure to show up?
        
        # this will need to get smarter
        # dynamically find out which dimensions are active, 
        # allow for dimensions to be shared or not shared between
        # datasets and layers within datasets.
        # show sliders for active dimensions.
        # and dynamically update min/max for dimensions.
        # For now, this is implicitly just globally shared dimensions, and is hardwired
        # just to time. I think the goal is for each layer to (a) figure out what dimensions
        # it needs, (b) select those for itself in its layer_edit_pane(), and (c) opt in
        # to have that dimension driven by a global dimension.
        # so this would be better named active_global_dims
        self.active_dims={'time':0} # might need to be secondary to global_dims now.
        # But I'm using global_dims to track the coordinates
        self.global_dims={}
        
        # create widgets and call super().__init__
        self.init_layout()

    def data_to_Dataset(self,d):
        " wrap original data of some form in an appropriate NBViz dataset"
        return UGDataset(d)
    
    def init_layout(self):
        ds=self.datasets[0] # DEV

        self.coordinate_pane=self.create_coordinate_pane()
        
        self.layer_selector = widgets.Select(options=[self.new_layer],
                                             description="Layer:")
        self.layer_selector.observe(self.on_layer_change,names='value')
        
        global_controls=self.global_controls_widget()
        
        # so far have failed to use MPL figure as a widget.
        super().__init__(header=self.coordinate_pane,
                         left_sidebar=self.layer_selector,
                         center=self.new_layer_pane(), # create_expanded_button('Center', 'warning'),
                         right_sidebar=global_controls,
                         pane_widths=[5, 5, 5],
                         footer=None)
        # displaying the viz object in the notebook then displays the 
        # widgets.

    def create_coordinate_pane(self):
        """
        Also update active_dims
        """
        coord_widgets=[widgets.Label(f'Coordinates')]

        def on_coord_change(change,dim):
            # Currently all layers will get update_dim for all dimensions.
            self.active_dims[dim]=change['new']
            for layer in self.layers:
                layer.update_global_dims(self.active_dims)
            self.Fig.redraw()
            
        def on_time_change(change):
            # Time also hooks into saving frames
            on_coord_change(change,'time')
            if self.save_enabled.value:
                self.save_frame()

        old_dims=self.active_dims
        self.active_dims={}
        
        for dim in self.global_dims:
            coord=self.global_dims[dim]
            value = self.active_dims[dim] = old_dims.get(dim,0) # default to 0
            vmin=0
            vmax=len(coord)-1 # inclusive
            
            if dim=='time':
                # special handling for 'time'
                self.time_slider = widgets.IntSlider(min=vmin,max=vmax,value=value)
                self.play = widgets.Play(
                    value=value,
                    min=vmin,
                    max=vmax,
                    step=1,
                    interval=50,
                    description="Press play",
                    disabled=False
                )
                
                widgets.jslink((self.play, 'value'), (self.time_slider, 'value'))
                time_control=widgets.HBox([widgets.Label('Time:'),self.play, self.time_slider])
                coord_widgets.append(time_control)
                self.time_slider.observe(on_time_change, names='value')
            else:
                slider=widgets.IntSlider(min=vmin,max=vmax,value=value)
                row=widgets.HBox([widgets.Label(dim),slider])
                slider.observe(lambda change: on_coord_change(change,dim),'value')
                coord_widgets.append(row)

        return widgets.VBox(coord_widgets)
        
    def global_controls_widget(self):
        # buttons, toggles, etc. that control the global state of the figure
        # so far I'm striking out on getting this layout to work better...
        row_layout= Layout(
            display='flex',
            flex_flow='row',
            justify_content='space-between'
        )

        # Somehow CheckBoxes have a bunch of leading white space...
        # ToggleButtons seem okay, though UX is not quite as good.
        # Might be due to fixed length of descriptions, which can be overridden by
        # using a widget.Label instead.
        style = {'description_width': 'initial'}
        
        show_axes=widgets.Checkbox(value=True,description='Show axes',style=style,
                                   layout=Layout(width="40%"))
        show_axes.observe(self.on_show_axes_change,names='value')
        tight_layout=widgets.Button(description="Tight layout")
        tight_layout.on_click(self.do_tight_layout)
        self.save_enabled=widgets.Checkbox(value=False,description="Save images",
                                           style=style)
                                               
        self.save_path=widgets.Text(value='image-%04d.png',
                                    placeholder='path for saved plots',
                                    disabled=True, layout=Layout(width='60%')
        )
        # might not work - may need to do it python side.
        def cb(change,save_path=self.save_path):
            save_path.disabled=not change['new']
        self.save_enabled.observe(cb,names='value')
        
        vbox=widgets.VBox([widgets.Box([show_axes,
                                        tight_layout],layout=row_layout),
                           widgets.Box([self.save_enabled,
                                        self.save_path],
                                        layout=row_layout)])
        return vbox

    def active_dataset(self):
        return self.datasets[0] # temporary hack.
    def var_options(self):
        return self.active_dataset().available_vars()
    # dummy
    plt_options=['pseudocolor','quiver']
    def new_layer_pane(self):
        plt_selector=widgets.Dropdown(options=self.plt_options)
        var_selector=widgets.Dropdown(options=self.var_options())
        button=widgets.Button(description="Add layer")
        button.on_click(lambda b: self.add_layer(var_selector.value))
        # How to slim up this thing?
        # width=50% leaves the center pane very wide, but just uses 50%
        # of the area.
        vbox=widgets.VBox([plt_selector,var_selector,button])
        # layout=Layout(width='50%', height='80px'))
        return vbox
    
    def save_frame(self):
        fn_template=self.save_path.value
        fn=fn_template.format(**self.active_dims)
        self.Fig.save_frame(fn)
    def on_show_axes_change(self,change):
        if self.Fig is not None:
            self.Fig.ax.axis(change['new'])
    def do_tight_layout(self,b):
        self.Fig.do_tight_layout()
        
    def add_layer(self,variable,ds=None):
        if ds is None: ds=self.active_dataset()
        
        layer=ds.create_layer(variable)
        if layer is None:
            print("Could not create layer")
            return
        # will have to be smarter once active_dims actually represents
        # the active layer. and active_dims will probably show all
        # dimensions, but we'll show sliders only for the ones for the
        # active layer.
        self.layers.append(layer)
        layer.observe(self.on_free_dims_change,names=['free_dims'])
        self.on_free_dims_change(None) # 
        layer.update_global_dims(self.active_dims)
        layer.init_plot(self.Fig)
        self.activate_layer(layer)
        self.update_layer_selector()

    def on_free_dims_change(self,change):
        # can extend to be smarter later...
        # For now this is a full update to the dimension widgets
        # Update global_dims, then recreate the coordinate pane
        # also makes sure that active_dims has the right entries
        has_changed=False

        new_global_dims={}

        # Get the full collection across layers
        for layer in self.layers:
            for dim in layer.free_dims:
                # could test for collisions here.
                new_global_dims[dim] = layer.free_dims[dim]
        # Check for updates to existing
        for dim in list(self.global_dims.keys()): # safe for deleting on-the-fly
            if dim not in new_global_dims:
                del self.global_dims[dim] 
                has_changed=True
            elif new_global_dims[dim] != self.global_dims[dim]:
                self.global_dims[dim] = new_global_dims[dim]
                has_changed=True
        # And newly added dims
        for dim in new_global_dims:
            if dim not in self.global_dims:
                self.global_dims[dim] = new_global_dims[dim]
                has_changed=True
                
        if has_changed:
            print("Will update/create coordinate pane")
            # This part would be nicer if it just updated widgets as needed
            # instead of rebuilding the whole thing.
            self.coordinate_pane=self.create_coordinate_pane()
            self.header = self.coordinate_pane
                
    def on_layer_change(self,change):
        if change['new']==self.new_layer:
            self.center = self.new_layer_pane()
        else:
            self.set_active_layer_from_label(change['new'])
            if self.active_layer is not None:
                self.center = self.active_layer.layer_edit_pane()

    def set_active_layer_from_label(self,label):
        for layer in self.layers:
            if layer.label == label:
                self.active_layer=layer
                return
        self.active_layer=None
        
    def update_layer_selector(self):
        options=[self.new_layer]
        for layer in self.layers:
            options.append(layer.label)
        self.layer_selector.options=tuple(options)
        if self.active_layer is None:
            self.layer_selector.value=self.new_layer
        else:
            self.layer_selector.value=self.active_layer.label

    def activate_layer(self,layer):
        if self.active_layer == layer: return
        self.deactivate_layer()
        self.active_layer=layer

        # I think it works to just directly set these -- the traitlets
        # will take care of the rest?       
        # small problem: setting the options will force a change to the
        # value, and currently that sets a value that doesn't plot (face_node)
        # So disable the callback while changing options:
        # TODO disentangle var_selector and layer_selector
        
        #self.layer_selector.unobserve(self.on_var_change,names='value')
        #self.layer_selector.options=self.active_layer.available_vars()
        #self.layer_selector.value=layer.variable
        #self.layer_selector.observe(self.on_var_change,names='value')

    def deactivate_layer(self):
        self.active_layer=None
        <|MERGE_RESOLUTION|>--- conflicted
+++ resolved
@@ -233,22 +233,6 @@
         # Update the advertised list of dimensions
         self.update_free_dims()
 
-<<<<<<< HEAD
-    def update_free_dims(self):
-        changed=False
-        for dim in self.local_dims:
-            if dim not in self.free_dims:
-                self.free_dims[dim] = self.ds.ds[dim] # can we just publish these as xr data arrays?
-                changed=True
-        for dim in list(self.free_dims):
-            if dim not in self.local_dims:
-                del self.free_dims[dim]
-                changed=True
-        #if changed:
-        #    print("UGCellLayer: free dims changed")
-        
-=======
->>>>>>> 86a8c4b7
     def init_plot(self,Fig):
         # okay if it is an empty dict, just not None
         assert self.local_dims is not None
