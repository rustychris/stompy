from __future__ import division
from __future__ import print_function
from builtins import str
from builtins import zip
from builtins import range
from builtins import object

import time
import matplotlib
from matplotlib.collections import LineCollection
from matplotlib.transforms import Transform,Affine2D
import matplotlib.transforms as transforms
from matplotlib import collections, path
import matplotlib.patheffects as pe
import matplotlib.pyplot as plt
from matplotlib.patches import Rectangle
from matplotlib.tri import Triangulation
from matplotlib import ticker

import numpy as np
from .. import utils
from six import string_types

try:
    import xarray as xr
except ImportError:
    xr="XARRAY NOT AVAILABLE"

def pick_points(n):
    """
    convenience function for getting coordinates from the plot:
    this is not much better than plt.ginput().  you should 
    probably just use that.
    """
    count = [0]
    pick_points.results = np.zeros( (n,2), float64)

    fig = plt.gcf()
    cid = None
    
    def click_handler(event):
        print('button=%d, x=%d, y=%d, xdata=%f, ydata=%f'%(
            event.button, event.x, event.y, event.xdata, event.ydata))
        if event.xdata:
            pick_points.results[count[0]] = [event.xdata, event.ydata]
            count[0] += 1
            if count[0] >= n:
                fig.canvas.mpl_disconnect(cid)
            
    cid = fig.canvas.mpl_connect('button_press_event', click_handler)

# A rehash of pick_points:
def ax_picker(ax):
    fig = ax.figure
    
    if hasattr(ax,'pick_cids'):
        for cid in ax.pick_cids:
            fig.canvas.mpl_disconnect(cid)

    def init_picked():
        ax.picked = zeros( (0,4), float64)
        ax.pick_start = None
    init_picked()
    
    def on_press(event):
        if fig.canvas.toolbar.mode != '':
            return
        if event.button==1 and event.xdata:
            ax.pick_start = [event.xdata,event.ydata]
        elif event.button==3:
            print(ax.picked)
            init_picked()
    def on_release(event):
        if fig.canvas.toolbar.mode != '':
            return
        if event.xdata and ax.pick_start is not None:
            new_pnt = np.array([ax.pick_start[0],event.xdata,ax.pick_start[1],event.ydata])
            ax.picked=utils.array_append( ax.picked,new_pnt )

    cid_p = fig.canvas.mpl_connect('button_press_event', on_press)
    cid_r = fig.canvas.mpl_connect('button_release_event', on_release)
    ax.pick_cids = [cid_p,cid_r]

def draw_polyline(ax=None,remove=True):
    """
    rough and ready interface to capture a polyline in a plot window.
    left clicks add a point, right click ends.  returns the points in
    a numpy array.
    """
    ax=ax or plt.gca()
    fig=ax.get_figure()

    collecting=[1]
    pick_points=[]

    line=ax.plot([],[],'r-o')[0]

    def click_handler(event):
        if fig.canvas.toolbar.mode != '':
            return
        print('button=%d, x=%d, y=%d, xdata=%f, ydata=%f'%(
            event.button, event.x, event.y, event.xdata, event.ydata))

        if event.button==1 and event.xdata:
            pick_points.append( [event.xdata,event.ydata] )
            x=[p[0] for p in pick_points]
            y=[p[1] for p in pick_points]
            line.set_xdata(x)
            line.set_ydata(y)
        elif event.button==3:
            print("Done collecting points")
            collecting[0]=0

    cid = fig.canvas.mpl_connect('button_press_event', click_handler)
    while collecting[0]:
        plt.pause(0.01)
    fig.canvas.mpl_disconnect(cid)
    if remove:
        ax.lines.remove(line)
        plt.draw()
    return np.array(pick_points)

    

def plotyy( x1, y1, x2, y2, color1='b', color2='g', fun=None, **kwargs ):
    """
    A work-alike of the Matlab (TM) function of the same name.  This
    places two curves on the same axes using the same x-axis, but
    different y-axes.

    Call signature::

    ax, h1, h2 = plotyy( x1, y2, x2, y2, color1='b', color2='g',
                         fun=None, **kwargs )

    color1 and color2 are the colors to make respective curves and y-axes.

    fun is the function object to use for plotting.  Must accept calls
    of the form fun(x,y,color='color',**kwargs).  Typically, something
    like plot, semilogy, semilogx or loglog.  If *None*, defaults to
    pyplot.plot.

    **kwargs is any list of keyword arguments accepted by fun.

    ax is a 2 element list with the handles for the first and second
    axes.  h1 is the handle to the first curve, h2 to the second
    curve.

    NOTE that this function won't scale two curves so that y-ticks are
    in the same location as the Matlab (TM) version does.
    """
    if fun == None: fun = plot

    ax1 = plt.gca()
    ax1.clear()

    # Get axes location
    try:
        rect = ax1.get_position().bounds
    except AttributeError:
        rect = np.array( ax1.get_position() )
        rect[2:] += rect[:2]

    # Add first curve
    h1 = fun( x1, y1, color=color1, **kwargs )

    # Add second axes on top of first with joined x-axis
    ax2 = plt.twinx(ax1)

    # Plot second curve initially
    h2 = fun( x2, y2, color=color2, **kwargs )

    # Set axis properties
    plt.setp( ax2.get_xticklabels(), visible=False)

    # Change colors appropriately
    def recolor( obj, col ):
        try: obj.set_color( col )
        except: pass
        try: obj.set_facecolor( col )
        except: pass
        try: obj.set_edgecolor( col )
        except: pass
        try:
            ch = obj.get_children()
            for c in ch:
                recolor( c, col )
        except: pass

    recolor( ax1.yaxis, color1 )
    recolor( ax2.yaxis, color2 )

    plt.draw_if_interactive()

    return ( [ax1,ax2], h1, h2 ) 


# remove parts of the plot that extend beyond the x limits of the
# axis - assumes that the x-data for each line is non-decreasing
def trim_xaxis(ax=None):
    ax = ax or plt.gca()
        
    xmin,xmax,ymin,ymax = ax.axis()
    for line in ax.lines:
        xdata = line.get_xdata()
        ydata = line.get_ydata()

        i_start = np.searchsorted(xdata,xmin) - 1
        if i_start < 0:
            i_start = 0
        i_end = np.searchsorted(xdata,xmax) + 1

        xdata = xdata[i_start:i_end]
        ydata = ydata[i_start:i_end]

        line.set_xdata(xdata)
        line.set_ydata(ydata)
        

def plot_tri(tri,**kwargs):
    # DEPRECATED: matplotlib now has triplot and friends
    # compile list of edges, then create the collection, and plot
    
    ex = tri.x[tri.edge_db]
    ey = tri.y[tri.edge_db]
    edges = np.concatenate( (ex[:,:,newaxis], ey[:,:,newaxis]), axis=2)
    colors = np.ones( (len(edges),4), float32 )
    colors[:,:3] = 0
    colors[:,3] = 1.0
    
    coll = LineCollection(edges,colors=colors)

    ax = plt.gca()
    ax.add_collection(coll)


def scalebar(xy,L=None,aspect=0.05,unit_factor=1,fmt="%.0f",label_txt=None,fractions=[0,0.5,1.0],
             divisions=None,
             ax=None,xy_transform=None,dy=None,lw=0.5,ypad=0.25,
             style='altboxes'):
    """ Draw a simple scale bar with labels - bottom left
    is given by xy.
    xy_transform: units for interpreting xy.  If not given

    The divisions are either inferred from the max length L and fractions of it, or
    by specify a list of lengths in divisions

    ypad: fraction of dy, the bar thickness, to offset text above the bar
    """
    ax = ax or plt.gca()

    if xy_transform is None:
        txt_trans=xy_transform=ax.transData
    else:
        # Still have to pull x scaling from the data axis
        xy_transform=ScaleXOnly(xy_transform,
                                ax.transData,xoffset=xy[0])
        txt_trans=xy_transform
        xy=[0,xy[1]] # x offset now rolled into xy_transform

    if divisions is not None:
        L=divisions[-1]
    else:
        if L is None:
            xmin,xmax,ymin,ymax = ax.axis()
            L = 0.2 * (xmax - xmin)
        divisions=[f*L for f in fractions]

    xmin,ymin = xy
    dx = L
    # This is dangerous, as L is in data coordinates, but y may be in data or
    # axes coordinates depending on what xy_transform was passed in.
    dy = dy or (aspect*L)
    # xmax = xmin + L
    ymax = ymin + dy

    objs = []
    txts = []

    if style in ('boxes','altboxes'):
        # one filled black box:
        objs.append( ax.fill([xmin,xmin+dx,xmin+dx,xmin],
                             [ymin,ymin,ymax,ymax],
                             'k', edgecolor='k',transform=xy_transform,lw=lw) )
        for i in range(len(divisions)-1):
            xleft=xmin+divisions[i]
            xright=xmin+divisions[i+1]
            xlist=[xleft,xright,xright,xleft]

            if style=='altboxes':
                ybot=ymin+0.5*(i%2)*dy
                ytop=ybot+0.5*dy
                # print ybot,ytop
                objs.append( ax.fill(xlist,
                                     [ybot,ybot,ytop,ytop],
                                     'w', edgecolor='k',transform=xy_transform,lw=lw) )
            else:
                if y%2==0:
                    objs.append( ax.fill(xlist,
                                         [ymin,ymin,ymax,ymax],
                                         'w', edgecolor='k',lw=lw,transform=xy_transform) )
    elif style=='ticks':
        # similar to ticks on an axis
        segs=[ [ [xmin,ymin],[xmin+dx,ymin]] ]
        
        for i in range(len(divisions)):
            xleft=xmin+divisions[i]
            segs.append( [ [xleft,ymin],[xleft,ymax]] )
        lcoll=LineCollection(segs,color='k',lw=lw,transform=xy_transform)
        objs.append(lcoll)
        ax.add_collection(lcoll)
        
    baseline=ymax + ypad*dy
    for div in divisions:
        div_txt=fmt%(unit_factor* div)
        txts.append( ax.text(xmin+div,baseline,
                             div_txt,
                             ha='center',
                             transform=txt_trans) )

    # Really would like for the label to be on the same baseline
    # as the fraction texts, and typeset along with the last
    # label, but allowing the number of the last label to be
    # centered on its mark
    if label_txt:
        txts.append( ax.text(xmin+div,baseline," "*len(div_txt) + label_txt,ha='left',
                             transform=txt_trans) )
    return objs,txts
        

def north_arrow(xy,L,ax=None,decl_east=0.0,transform=None,angle=0.0,width=0.1,
                shaft=0.2):
    ax=ax or plt.gca()
    transform=transform or ax.transData

    w=width*L
    s=0.5*shaft*w

    xy=np.asarray(xy)

    pnts=np.array( [[-s,0], # base of arrow
                    [-s,L], # vertical stroke
                    [s+w,0.5*L], # outer hypotenuse
                    [s,0.55*L], # barb
                    [s,0]] )
    tot_rot=angle-decl_east
    pnts=utils.rot(tot_rot*np.pi/180,pnts)
    pnts=pnts+xy

    tip=xy+utils.rot(tot_rot*np.pi/180,np.array( [0,1.02*L] ))

    obj=ax.fill( pnts[:,0],pnts[:,1],'k',transform=transform)
    txt=ax.text(tip[0],tip[1],r" $\mathcal{N}$",transform=transform,ha='center',rotation=tot_rot)
    return obj,txt

def show_slopes(ax=None,slopes=[-5./3,-1],xfac=5,yfac=3):
    ax = ax or plt.gca()
    x = np.median( [l.get_xdata()[-1] for l in ax.lines] )
    y = np.max( [l.get_ydata()[-1] for l in ax.lines] )

    y *= yfac # set the legend above the plotted lines

    xs = np.array([x/xfac,x])

    for s in slopes:
        ys = np.array([y/xfac**s,y])
        ax.loglog(xs,ys,c='0.5')
        plt.annotate("%g"%s,[xs[0],ys[0]])

class LogLogSlopeGrid(object):
    """ draw evenly spaced lines, for now in log-log space, at a given slope.
    y=mx+b
    """
    def __init__(self,ax=None,slopes=[-5/3.],intervals=[10],xmin=None,xmax=None):
        """ Note that intervals is linear!  
        """
        self.ax = ax or plt.gca()
        self.slopes = slopes
        self.intervals = intervals
        self.colls = []
        self.xlog = self.ylog = True
        self.xmin=xmin
        self.xmax=xmax
        self.draw()
    def draw(self):
        for c in self.colls:
            self.ax.collections.remove(c)
        self.colls = []
        xmin,xmax,ymin,ymax = self.ax.axis()
        # allow override
        if self.xmin is not None:
            xmin=self.xmin 
        if self.xmax is not None:
            xmax=self.xmax 
        if self.xlog:
            xmin = np.log(xmin) ; xmax = np.log(xmax)
        if self.ylog:
            ymin = np.log(ymin) ; ymax = np.log(ymax)
            
        for s,interval in zip(self.slopes,self.intervals):
            corners = np.array( [[xmin,ymin],
                                 [xmax,ymin],
                                 [xmax,ymax],
                                 [xmin,ymax]] )
            corner_b = corners[:,1] - s*corners[:,0]

            if self.ylog:
                interval = np.log(interval)
            all_b = np.arange(corner_b.min(),corner_b.max(),interval)
            segs = np.zeros( (len(all_b),2,2), np.float64)
            segs[:,0,0] = xmin
            segs[:,1,0] = xmax
            segs[:,0,1] = s*xmin+all_b
            segs[:,1,1] = s*xmax+all_b
            if self.xlog:
                segs[...,0] = np.exp(segs[...,0])
            if self.ylog:
                segs[...,1] = np.exp(segs[...,1])
                
            coll = LineCollection(segs,color='0.75',zorder=-10)
            self.ax.add_collection(coll)
            self.colls.append(coll)

            
def enable_picker(coll,ax=None,cb=None,points=5):
    """ minimal wrapper for selecting indexes from a collection, like a
    scatter plot.  cb gets the first index chosen, and a handful of kw arguments:
     ax: the axes
     coll: collection
     event: event
     dataxy: data coordinates for the selected item
     
    returns an object which when called always returns the most recent index chosen
    """
    ax = ax or coll.axes # was plt.gca(), then coll.get_axes().  modern is just .axes
    coll.set_picker(points) # should be 5 points

    class dummy(object):
        idx = None
        def __call__(self):
            return self.idx
    my_dummy = dummy()
    def onpick(event):
        if event.artist == coll:
            idx = event.ind[0]
            my_dummy.idx = idx
            if cb:
                if hasattr(coll,'get_offsets'): # for scatter plots
                    dataxy=coll.get_offsets()[idx]
                elif hasattr(coll,'get_xydata'): # for lines
                    dataxy=coll.get_xydata()[idx]
                kws=dict(ax=ax,coll=coll,event=event,dataxy=dataxy)
                print("in onpick: kws:",kws)
                cb(idx,**kws)
            else:
                pass

    my_dummy.cid = ax.figure.canvas.mpl_connect('pick_event',onpick)
    return my_dummy

class tooltipper(object):
    """ similar to enable_picker, but displays a transient text box
    tips: either a callable, called as in enable_picker, which returns the string
     to display, or a list of strings, which will be indexed by idx from the 
     collection.
    tips calling convention: the idx as the first argument, plus keywords:
     ax: the axes
     coll: collection
     event: event
     dataxy: data coordinates for the selected item
     
    persist: if False, then only one tooltip is displayed at a time.  If true,
     each tip can be toggled by clicking the individual item.

    returns an object which when called always returns the most recent index chosen
    """
    last_idx = None
    def __init__(self,coll,tips=None,ax=None,persist=False,points=5):
        ax = ax or coll.axes # older MPL: get_axes() 

        self.ax=ax
        self.coll=coll

        coll.set_picker(points) 

        self.persist=persist
        self.tips=tips
        
        self.texts={} # map index to Text

        self.cid = self.ax.figure.canvas.mpl_connect('pick_event',self.onpick)


    def __call__(self):
        return self.last_idx

    def onpick(self,event):
        coll=self.coll
        ax=self.ax
        if event.artist == coll:
            idx = event.ind[0]

            if idx in self.texts: # toggle off
                ax.texts.remove(self.texts.pop(idx))
                ax.figure.canvas.draw()
                return

            if not self.persist: # also toggle off anybody currently shown
                for k,txt in self.texts.items():
                    ax.texts.remove(txt)
                self.texts={}

            if hasattr(coll,'get_offsets'): # for scatter plots
                xy=coll.get_offsets()[idx]
            elif hasattr(coll,'get_xydata'): # for lines
                xy=coll.get_xydata()[idx]
            else:
                print("Can't figure out xy location!")
                return
            kws=dict(ax=ax,coll=coll,event=event,dataxy=xy)

            if self.tips is None:
                tip_str=str(idx)
            elif isinstance(self.tips,list):
                tip_str=self.tips[idx]
            else:
                tip_str=self.tips(idx,**kws)

            tt_text=ax.text(xy[0],xy[1],tip_str,
                            transform=ax.transData,
                            va='bottom',ha='left',
                            bbox=dict(facecolor=(1.0,1.0,0.5),ec='k',lw=0.5))
            self.texts[idx]=tt_text
            ax.figure.canvas.draw()
            
def gpick(coll,*args,**kwargs):
    """ Given a collection, wait for a pick click, and return the id 
    of the picked object within the collection
    """
    picked_id=[-1]
    def my_cb(idx,**kwarg):
        picked_id[0]=idx
    def on_close(event):
        picked_id[0]=None
    
    fig=coll.get_figure()
    cid=fig.canvas.mpl_connect('close_event', on_close)

    
    picker=enable_picker(coll,cb=my_cb,**kwargs)
    while picked_id[0]==-1:
        plt.pause(0.01)
    fig.canvas.mpl_disconnect(cid)
    fig.canvas.mpl_disconnect(picker.cid)

    return picked_id[0]

def sqrt_scale(mappable,cbar,fmt="%.2f"):
    mappable.set_array(np.sqrt(mappable.get_array()))

    def map_and_fmt(x,pos):
        return fmt%(x**2)
    cbar.formatter = ticker.FuncFormatter(map_and_fmt)
    cbar.update_ticks()

def period_labeler(freq,base_unit='h'):
    assert base_unit=='h' # or fix!
    if freq==0.0:
        return "DC"
    period_h=1./freq
    if period_h>30:
        return "%.2fd"%(period_h/24.)
    elif period_h>1:
        return "%.2fh"%(period_h)
    else:
        return "%.2fm"%(period_h*60)

def period_scale(xaxis,base_unit='h'):
    def flabel(f_per_h,pos):
        return period_labeler(f_per_h,base_unit)
    fmter=FuncFormatter(flabel)
    xaxis.set_major_formatter(fmter)


def pad_pcolormesh(X,Y,Z,ax=None,dx_single=None,dy_single=None,
                   fallback=True,**kwargs):
    """ Rough expansion of X and Y to be the bounds of
    cells, rather than the middles. Reduces the shift error
    in the plot.
    dx_single: if there is only one sample in x, use this for width
    dy_single: if there is only one sample in y, use this for height
    fallback: if there are nan's in the coordinate data use pcolor instead.
    """
    X_date=np.issubdtype(X.dtype,np.datetime64)
    Y_date=np.issubdtype(Y.dtype,np.datetime64)
    if X_date:
        X = utils.to_dnum(X)
    if Y_date:
        Y = utils.to_dnum(Y)

    if kwargs.get('shading','flat') != 'flat':
        print("pad_pcolormesh is for shading='flat', but shading is set to {kwargs['shading']}")
        
    # Would like to do this
    X,Y,Z = np.broadcast_arrays(X,Y,Z) 
        
    Xpad,Ypad=utils.center_to_edge_2d(X,Y,dx_single=dx_single,dy_single=dy_single)
    if X_date:
        Xpad = utils.to_dt64(Xpad)
    if Y_date:
        Ypad = utils.to_dt64(Ypad)
    ax=ax or plt.gca()
    if fallback and (np.any(np.isnan(Xpad)) or np.any(np.isnan(Ypad))):
        return ax.pcolor(Xpad,Ypad,Z,**kwargs)
    else:
        return ax.pcolormesh(Xpad,Ypad,Z,**kwargs)

def show_slopes(ax=None,slopes=[-5./3,-1],xfac=5,yfac=3):
    ax = ax or plt.gca()
    x = np.median( [l.get_xdata()[-1] for l in ax.lines] )
    y = np.max( [l.get_ydata()[-1] for l in ax.lines] )

    y *= yfac # set the legend above the plotted lines

    xs = np.array([x/xfac,x])

    for s in slopes:
        ys = np.array([y/xfac**s,y])
        ax.loglog(xs,ys,c='0.5')
        plt.annotate("%g"%s,[xs[0],ys[0]])

        
# interactive log-log slope widget:
class Sloper(object):
    def __init__(self,ax=None,slope=-5./3,xfac=5,yfac=3,xlog=True,ylog=True,x=None,y=None):
        self.slope = slope
        self.ax = ax or plt.gca()
        if x is None:
            x = np.median( [l.get_xdata()[-1] for l in self.ax.lines] )
        if y is None:
            y = np.max( [l.get_ydata()[-1] for l in self.ax.lines] )

        y *= yfac # set the legend above the plotted lines

        self.xlog = xlog
        self.ylog = ylog

        xs = np.array([x/xfac,x])
        ys = np.array([y/xfac**slope,y])

        if self.xlog and self.ylog:
            self.line = self.ax.loglog(xs,ys,c='0.5',picker=5)[0]
        elif not self.xlog and not self.ylog:
            self.line = self.ax.plot(xs,ys,c='0.5',picker=5)[0]

        self.text = self.ax.text(xs[0],1.5*ys[0],"%g"%self.slope,transform=self.ax.transData)
        
        self.ax.figure.canvas.mpl_connect('pick_event',self.onpick)

        self.drag = dict(cid=None,x=None,y=None)

        
    def onpick(self,event):
        thisline = event.artist
        xdata = thisline.get_xdata()
        ydata = thisline.get_ydata()
        ind = event.ind
        print('onpick points:', list(zip(xdata[ind], ydata[ind])))
        print(' mouse point: ', event.mouseevent.xdata,event.mouseevent.ydata)

        cid = self.ax.figure.canvas.mpl_connect('button_release_event',self.drag_end)

        if self.drag['cid'] is not None:
            self.ax.figure.canvas.mpl_disconnect(self.drag['cid'])
            
        self.drag = dict(cid=cid,x=event.mouseevent.xdata,y=event.mouseevent.ydata)

    yoff = 1.5
    def update_text_pos(self):
        x = self.line.get_xdata()[0]
        y = self.line.get_ydata()[0]
        self.text.set_x(x)
        if self.ylog:
            self.text.set_y(self.yoff*y)
        else:
            self.text.set_y(self.yoff+y)
        
    def drag_end(self,event):
        print("drag end")
        self.ax.figure.canvas.mpl_disconnect(self.drag['cid'])
        xdata = self.line.get_xdata()
        ydata = self.line.get_ydata()
        
        if self.xlog:
            xdata *= event.xdata / self.drag['x']
        else:
            xdata += (event.xdata - self.drag['x'])
        if self.ylog:
            ydata *= event.ydata / self.drag['y']
        else:
            ydata += event.ydata - self.drag['y']
        self.line.set_xdata(xdata)
        self.line.set_ydata(ydata)
        self.update_text_pos()
        event.canvas.draw()


def function_contours(f=lambda x,y: x-y,ax=None,Nx=20,Ny=20,V=10,
                      fmt=None):
    """ Cheap way to draw contours of a function and label them.
    Just evaluates the function on a grid and calls contour
    """
    ax = ax or plt.gca()
    xxyy = ax.axis()
    x = np.linspace(xxyy[0],xxyy[1],Nx)
    y = np.linspace(xxyy[2],xxyy[3],Ny)
    X,Y = np.meshgrid(x,y)
    Z = f(X,Y)
    ctr = plt.contour(X,Y,Z,V,colors='k')
    if fmt:
        ax.clabel(ctr,fmt=fmt)
        
    return ctr


def bode(G,f=np.arange(.01,100,.01),fig=None):
    fig = fig or plt.figure()
    jw = 2*np.pi*f*1j
    y = np.polyval(G.num, jw) / np.polyval(G.den, jw)
    mag = 20.0*np.log10(abs(y))
    phase = np.arctan2(y.imag, y.real)*180.0/np.pi % 360

    plt.subplot(211)
    #plt.semilogx(jw.imag, mag)
    plt.semilogx(f,mag)
    plt.grid()
    plt.gca().xaxis.grid(True, which='minor')

    plt.ylabel(r'Magnitude (db)')

    plt.subplot(212)
    #plt.semilogx(jw.imag, phase)
    plt.semilogx(f,phase)
    plt.grid()
    plt.gca().xaxis.grid(True, which='minor')
    plt.ylabel(r'Phase (deg)')
    plt.yticks(np.arange(0, phase.min()-30, -30))

    return mag, phase

# Courtesy http://stackoverflow.com/questions/41597177/get-aspect-ratio-of-axes
# Mad Physicist
from operator import sub
def get_aspect(ax):
    # Total figure size
    figW, figH = ax.get_figure().get_size_inches()
    # Axis size on figure
    bnds=ax.get_position()
    w=bnds.width
    h=bnds.height
    # _, _, w, h = =ax.get_position()

    # Ratio of display units
    disp_ratio = (figH * h) / (figW * w)
    # Ratio of data units
    # Negative over negative because of the order of subtraction
    data_ratio = sub(*ax.get_ylim()) / sub(*ax.get_xlim())

    return disp_ratio / data_ratio


def annotate_line(l,s,norm_position=0.5,offset_points=10,ax=None,
                  buff=None,flip=True,clip=True,**kwargs):
    """
    line: a matplotlib line object
    s: string to show
    norm_position: where along the line, normalized to [0,1]
    offset_points: how to offset the text baseline relative to the line.
    buff: options to draw a buffer around text. foreground, linewidth
    clip: trim the line coordinates to points within current axis.
    """
    ax=ax or plt.gca()

    x,y = l.get_data()

    if clip:
        try:
            clip[3]
        except:
            clip=ax.axis()
        sel=utils.within_2d(np.c_[x,y], clip)
        x=x[sel]
        y=y[sel]
    deltas = np.sqrt(np.diff(x)**2 + np.diff(y)**2)
    deltas = np.concatenate( ([0],deltas) )
    dists = np.cumsum(deltas)
    abs_position = norm_position*dists[-1]
    if norm_position < 0.99:
        abs_position2 = (norm_position+0.01)*dists[-1]
    else:
        abs_position2 = (norm_position-0.01)*dists[-1]

    x_of_label = np.interp(abs_position,dists,x)
    y_of_label = np.interp(abs_position,dists,y)
    asp=get_aspect(ax)
    dx = np.interp(abs_position2,dists,x) - x_of_label
    dy = np.interp(abs_position2,dists,y) - y_of_label

    if flip and dx<0:
        dx=-dx
        dy=-dy
        
    angle = np.arctan2(asp*dy,dx)*180/np.pi

    perp = np.array([-dy,dx])
    perp = offset_points * perp / utils.mag(perp)

    settings=dict(xytext=perp, textcoords='offset points',
                  rotation=angle,xycoords=l.get_transform(),
                  ha='center',va='center')
    
    settings.update(kwargs)

    if buff is not None:
        settings['path_effects']=[pe.withStroke(**buff)]
    t=ax.annotate(s,[x_of_label,y_of_label],**settings)
    return t

def klabel(k,txt,color='0.5',ax=None,y=None,**kwargs):
    ax = ax or plt.gca()
    ax.axvline(k,color=color)
    args=dict(rotation=90,va='bottom',ha='right',
              color=color)
    args.update(kwargs)
    if y is None:
        y=0.02+0.6*np.random.random()
    return ax.text(k,y,txt,
                   transform=ax.get_xaxis_transform(),
                   **args)


class ScaleXOnly(Transform):
    """ Given a base transform, the x origin is preserved
    but x scaling is taken from a second transformation.
    An optional xoffset is applied to the origin.
    
    Useful for having a scalebar with one side in a consistent
    location in ax.transAxes coordinates, but the length of
    the bar adjusts with the data transformation.
    """
    is_separable=True
    input_dims = 2
    output_dims = 2
    pass_through=True # ?

    def __init__(self,origin,xscale,xoffset=None,**kwargs):
        Transform.__init__(self, **kwargs)
        self._origin=origin
        self._xscale=xscale or 0.0
        self._xoffset=xoffset

        assert(xscale.is_affine)
        assert(xscale.is_separable)
        self.set_children(origin,xscale)
        self._affine = None

    def __eq__(self, other):
        if isinstance(other, ScaleXOnly):
            return (self._origin == other._origin) and (self._xscale==other._xscale) and \
                (self._xoffset == other._xoffset)
        else:
            return NotImplemented
    def contains_branch_seperately(self, transform):
        x,y=self._origin.contains_branch_seperately(transform)
        xs,ys=self._xscale.contains_branch_seperately(transform)
        return (x or xs,y)
    @property
    def depth(self):
        return max([self._origin.depth,self._xscale.depth])

    def contains_branch(self, other): 
        # ??
        # a blended transform cannot possibly contain a branch from two different transforms.
        return False

    @property
    def is_affine(self):
        # scale is always affine
        return self._origin.is_affine 

    def frozen(self):
        return ScaleXOnly(self._origin.frozen(),self._xscale.frozen(),self._xoffset)

    def __repr__(self):
        return "ScaleXOnly(%s)" % (self._origin,self._xscale,self._xoffset)

    def transform_non_affine(self, points):
        if self._origin.is_affine:
            return points
        else:
            return self._origin.transform_non_affine(points)
    
    # skip inversion for now.
    def get_affine(self):
        # for testing, do nothing here.
        if self._invalid or self._affine is None:
            mtx = self._origin.get_affine().get_matrix()
            mtx_xs = self._xscale.get_affine().get_matrix()
            # 3x3
            # x transform is the first row
            mtx=mtx.copy()
            mtx[0,2] += mtx[0,0]*self._xoffset # x offset in the origin transform
            mtx[0,0]=mtx_xs[0,0] # overrides scaling of x
            
            self._affine = Affine2D(mtx)
            self._invalid = 0
        return self._affine

def right_align(axs):
    xmax=min( [ax.get_position().xmax for ax in axs] )
    for ax in axs:
        p=ax.get_position()
        p.p1[0]=xmax
        ax.set_position(p)

def cbar(*args,**kws):
    extras=kws.pop('extras',[])
    symmetric=kws.pop('sym',False)
    cbar=plt.colorbar(*args,**kws)
    cbar_interactive(cbar,extras=extras,symmetric=symmetric)
    return cbar

def cbar_interactive(cbar,extras=[],symmetric=False):
    """ click in the upper or lower end of the colorbar to
    adjust the respective limit.
    left click to increase, right click to decrease
    extras: additional mappables.  When the norm is changed,
      these will get set_norm(norm) called.

    returns the callback.
    There is the possibility of callbacks being garbage collected
    if a reference is not retained, so it is recommended to keep

    the callback will attempt to remove itself if the colorbar 
    artists disappear from the cax.
    """
    mappables=[cbar.mappable] + extras
    original_clim=[cbar.mappable.norm.vmin,cbar.mappable.norm.vmax]
    def mod_norm(rel_min=0,rel_max=0,reset=False):
        nrm=cbar.mappable.norm
        if reset=='autoscale':
            cbar.mappable.autoscale()
        elif reset=='original':
            nrm.vmin,nrm.vmax = original_clim            
        else:
            rang=nrm.vmax - nrm.vmin
            nrm.vmax += rel_max*rang
            nrm.vmin += rel_min*rang
        [m.set_norm(nrm) for m in mappables]
        plt.draw()

    cid=None
    def cb_u_cbar(event=None):
        if event is None or \
           (cbar.solids is not None and \
            cbar.solids not in cbar.ax.get_children()):
            # print "This cbar is no longer relevant.  Removing callback %s"%cid
            fig.canvas.mpl_disconnect(cid)
            return
            
        if event.inaxes is cbar.ax:
            if cbar.orientation=='vertical':
                coord=event.ydata
                _,_,cmin,cmax = cbar.ax.axis()
            else:
                coord=event.xdata
                cmin,cmax,_,_ = cbar.ax.axis()
            # Recent MPL appears to leave ax dimensional
            coord=(coord-cmin)/(cmax-cmin)

            if event.button==1:
                rel=0.1
            elif event.button==3:
                rel=-0.1
            if coord<0.33:
                edit='min'
            elif coord>0.67:
                edit='max'
            else:
                edit='reset'
               
            if edit=='reset':
                if event.button==1:
                    mod_norm(reset='original')
                else:
                    mod_norm(reset='autoscale')
            elif symmetric:
                mod_norm(rel_min=rel,rel_max=-rel)
            elif edit=='min':
                mod_norm(rel_min=rel)
            elif edit=='max':
                mod_norm(rel_max=rel)

    fig=cbar.ax.figure
    cid=fig.canvas.mpl_connect('button_press_event',cb_u_cbar)
    return cb_u_cbar



def rgb_key(vel_scale,ax):
    # key for vel_rgb
    # syn_Mag,syn_Dir are for quad corners - 
    syn_mag=syn_dir=np.linspace(0,1,20)
    syn_Mag,syn_Dir=np.meshgrid(syn_mag,syn_dir)

    # syn_cMag, syn_cDir are for quad centers
    syn_cMag,syn_cDir=np.meshgrid( 0.5*(syn_mag[1:]+syn_mag[:-1]),
                                   0.5*(syn_dir[1:]+syn_dir[:-1]) )

    syn_u=vel_scale*syn_cMag*np.cos(syn_cDir*2*np.pi)
    syn_v=vel_scale*syn_cMag*np.sin(syn_cDir*2*np.pi)

    syn_rgb=vec_to_rgb(syn_u,syn_v,vel_scale) 

    # not sure why Y has to be negated..
    syn_X=syn_Mag*np.cos(syn_Dir*2*np.pi)
    syn_Y=syn_Mag*np.sin(syn_Dir*2*np.pi)

    ax.cla()

    rgb_ravel=syn_rgb.reshape( [-1,3] )
    rgba_ravel=rgb_ravel[ :, [0,1,2,2] ]
    rgba_ravel[:,3]=1.0

    coll=ax.pcolormesh( syn_X,syn_Y,syn_rgb[:,:,0],
                        facecolors=rgba_ravel)
    coll.set_array(None)

    coll.set_facecolors(rgba_ravel)
    ax.xaxis.set_visible(0)
    ax.yaxis.set_visible(0)
    ax.set_frame_on(0)
    ax.text(0.5,0.5,'max %g'%vel_scale,transform=ax.transAxes)
    ax.axis('equal')

def vec_to_rgb(U,V,scale):
    h=(np.arctan2(V,U)/(2*np.pi)) % 1.0
    s=(np.sqrt(U**2+V**2)/scale).clip(0,1)
    v=1.0*np.ones_like(h)

    bad=~(np.isfinite(U) & np.isfinite(V))
    h[bad]=0
    s[bad]=0
    v[bad]=0.5

    i = (h*6.0).astype(int)

    f = (h*6.0) - i
    p = v*(1.0 - s)
    q = v*(1.0 - s*f)
    t = v*(1.0 - s*(1.0-f))

    r = i.choose( v, q, p, p, t, v, 0.5 )
    g = i.choose( t, v, v, q, p, p, 0.5 )
    b = i.choose( p, p, t, v, v, q, 0.5 )

    # not portable to other shapes...
    rgb = np.asarray([r,g,b]).transpose(1,2,0)
    
    return rgb

def savefig_geo(fig,fn,*args,**kws):
    # Not really tested...
    # Add annotations for the frontal zones:
    from PIL import Image

    fig.savefig(fn,*args,**kws)
    # get the image resolution:
    img_size=Image.open(fn).size 

    w_fn=fn+'w'

    xxyy=fig.axes[0].axis()
    xpix=(xxyy[1] - xxyy[0]) / img_size[0]
    ypix=(xxyy[3] - xxyy[2]) / img_size[1]

    with open(w_fn,'wt') as fp:
        for v in [xpix,0,0,-ypix,xxyy[0],xxyy[3]]:
            fp.write("%f\n"%v)


# Transect methods:
def transect_tricontourf(*args,
                         **kwargs):
    """
    xcoord, ycoord: name of the respective coordinate variables.

    positive_down: how to handle a ycoord with a positive:down attribute.
       "negate" -- negate the sign of the coordinate
       "flip"   -- reverse the axis in matplotlib
       "none"   -- ignore
    """
    return transect_tricontour_gen(*args,
                                   style='fill',
                                   **kwargs)

def transect_tricontour(*args,
                        **kwargs):
    """
    xcoord, ycoord: name of the respective coordinate variables.

    positive_down: how to handle a ycoord with a positive:down attribute.
       "negate" -- negate the sign of the coordinate
       "flip"   -- reverse the axis in matplotlib
       "none"   -- ignore
    """
    return transect_tricontour_gen(*args,
                                   style='line',
                                   **kwargs)

def transect_tricontour_gen(data,xcoord,ycoord,V=None,
                            elide_missing_columns=True,sortx=True,
                            positive_down='negate',style='fill',
                            **kwargs):
    """
    xcoord, ycoord: name of the respective coordinate variables.

    positive_down: how to handle a ycoord with a positive:down attribute.
       "negate" -- negate the sign of the coordinate
       "flip"   -- reverse the axis in matplotlib
       "none"   -- ignore

    style: 'fill' for contourf, 'line' for contour
    """
    ax=kwargs.pop('ax',None)
    if ax is None:
        ax=plt.gca()

    y_scale=1
    do_flip=False

    if data[ycoord].attrs.get('positive',"")=='down':
        if positive_down=='negate':
            y_scale=-1
        elif positive_down=='flip':
            do_flip=True
        
    tri,mapper = transect_to_triangles(data,xcoord,ycoord,
                                       elide_missing_columns=elide_missing_columns,
                                       y_scale=y_scale,
                                       sortx=sortx)
    if tri is None:
        return None
    
    if V is not None:
        args=[V]
    else:
        args=[]

    if style=='fill':
        coll=ax.tricontourf(tri,mapper(data.values),*args,**kwargs)
    elif style=='line':
        coll=ax.tricontour(tri,mapper(data.values),*args,**kwargs)
    else:
        raise Exception("Unknown style %s"%style)

    # Seems that mpl does not autoscale for contoursets.
    xmin,xmax,ymin,ymax=ax.axis()
    if ymin>ymax:
        do_flip=True
        ymin,ymax=ymax,ymin

    if True: # ax.get_autoscalex_on():
        xmin=min(xmin,data[xcoord].min())
        xmax=max(xmax,data[xcoord].max())

    if True: # ax.get_autoscaley_on():
        ymin=min(ymin,(y_scale*data[ycoord]).min())
        ymax=max(ymax,(y_scale*data[ycoord]).max())

    if do_flip:
        ymin,ymax=ymax,ymin

    ax.axis(xmin=xmin,xmax=xmax,ymin=ymin,ymax=ymax)

    return coll
    
def transect_to_triangles(data,xcoord,ycoord,
                          elide_missing_columns=True,
                          sortx=True,y_scale=1.0):
    """
    data: xarray DataArray with two dimensions, first assumed to be
    horizontal, second vertical.
    xcoord,ycoord: each 1D or 2D, to be expanded as needed.
      Can be either the name of the respective coordinate in data,
      or an array to be used directly.
    elide_missing: if True, a first step drops columns (profiles) for
      which there is no valid data.  Otherwise, these columns will be
      shown as blanks.  Note that missing columns at the beginning or
      end are not affected by this
    sortx: force x coordinate to be sorted low to high.  
    y_scale: apply scaling factor, possibly negative, to y coordinate.
      (useful for flipping soundings vs. elevations)
    return (triangulation,mapper)
    such that tricontourf(triangulation,mapper(data.values))
    generates a transect plot
    triangles are omitted based on entries in data being nan.
    """
    xdim,ydim=data.dims # assumption of the order!

    # conditional meshgrid, more or less.
    if isinstance(xcoord,string_types):
        X=data[xcoord].values
    else:
        X=xcoord
    if isinstance(ycoord,string_types):
        Y=data[ycoord].values
    else:
        Y=ycoord
        
    if X.ndim==1:
        X=X[:,None] * np.ones_like(data.values)
    if Y.ndim==1:
        Y=Y[None,:] * np.ones_like(data.values)

    Y=y_scale*Y

    # build up a triangulation and mapping for better display
    # assumed the triangles should be formed only between consecutive 

    triangles=[] # each triangle is defined by a triple of index pairs

    data_vals=data.values
    
    valid=np.isfinite(data_vals) # or consult mask

    xslice=np.arange(X.shape[0])
    if sortx:
        xslice=xslice[np.argsort(X[:,0])]
    
    if elide_missing_columns:
        valid_cols=np.any(valid[xslice,:],axis=1)
        xslice=xslice[valid_cols]

    # now xslice is an index array, in the right order, with
    # the right subset.
    X=X[xslice,:]
    Y=Y[xslice,:]
    data_vals=data_vals[xslice,:]
    valid=valid[xslice,:]

    for xi in range(data_vals.shape[0]-1):
        # initialize left_y and right_y to first valid datapoints
        for left_y in range(data_vals.shape[1]):
            if valid[xi,left_y]:
                break
        else:
            continue
        for right_y in range(data_vals.shape[1]):
            if valid[xi+1,right_y]:
                break
        else:
            continue
        
        for yi in range(1+min(left_y,right_y),data_vals.shape[1]):
            if (yi>left_y) and valid[xi,yi]:
                triangles.append( [[xi,left_y],[xi,yi],[xi+1,right_y]] )
                left_y=yi
            if valid[xi+1,yi]:
                triangles.append( [[xi,left_y],[xi+1,yi],[xi+1,right_y]] )
                right_y=yi
    if len(triangles)==0:
        return None,None # triangles=np.zeros((0,3),'i4')
    else:
        triangles=np.array(triangles)    

    nx=X.ravel()
    ny=Y.ravel()
    ntris=triangles[...,0]*X.shape[1] + triangles[...,1]
    tri=Triangulation(nx, ny, triangles=ntris)
    def trimap(data2d,xslice=xslice):
        rav=data2d[xslice,:].ravel().copy()
        # some tri functions like contourf don't deal well with
        # nan values.
        invalid=np.isnan(rav)
        rav[invalid]=-999
        rav=np.ma.array(rav,mask=invalid)
        return rav

    return tri,trimap


def inset_location(inset_ax,overview_ax):
    extents=inset_ax.axis()
    rect=Rectangle([extents[0],extents[2]],
                   width=extents[1] - extents[0],
                   height=extents[3] -extents[2],
                   lw=0.5,ec='k',fc='none')
    overview_ax.add_patch(rect)
    return rect




class RotatedPathCollection(collections.PathCollection):
    _factor = 1.0

    def __init__(self, paths, sizes=None, angles=None, **kwargs):
        """
        *paths* is a sequence of :class:`matplotlib.path.Path`
        instances.

        %(Collection)s
        """
        collections.PathCollection.__init__(self,paths,sizes,**kwargs)
        self.set_angles(angles)
        self.stale = True
    
    def set_angles(self, angles):
        if angles is None:
            self._angles = np.array([])
        else:
            self._angles = np.asarray(angles)
            orig_trans=self._transforms
            new_angles=self._angles

            if len(self._transforms)==1 and len(self._angles)==1:
                pass
            else:
                if len(self._transforms)==1:
                    orig_trans=[self._transforms] * len(self._angles)
                    new_angles=self._angles
                if len(self._angles)==1:
                    orig_trans=self.transforms
                    new_angles=[self._angles] * len(self._transforms)
                    
            self._transforms = [
                transforms.Affine2D(x).rotate(angle).get_matrix()
                for x,angle in zip(orig_trans,new_angles)
            ]

            self.stale = True

    def draw(self, renderer):
        self.set_sizes(self._sizes, self.figure.dpi)
        self.set_angles(self._angles)
        collections.Collection.draw(self, renderer)
        

def fat_quiver(X,Y,U,V,ax=None,**kwargs):
    U=np.asarray(U)
    V=np.asarray(V)
    mags=np.sqrt( (U**2 + V**2) )
    angles_rad=np.arctan2( V, U )
    
    ax=ax or plt.gca()
    # right facing fat arrow
    L=0.333
    Hw=0.1667
    Sw=0.0833
    Hl=0.1667

    pivot=kwargs.pop('pivot','tail')
    if pivot=='tip':
        dx=0
    elif pivot=='tail':
        dx=L+Hl
    elif pivot in ('middle','center'):
        dx=(L+Hl)/2.0

    marker =(path.Path(np.array( [ [dx + 0 ,0],
                                   [dx - Hl,-Hw],
                                   [dx - Hl,-Sw],
                                   [dx - Hl-L,-Sw],
                                   [dx - Hl-L,Sw],
                                   [dx - Hl,Sw],
                                   [dx - Hl,Hw],
                                   [dx + 0,0] ] ), None),)

    mags=np.sqrt( np.asarray(U)**2 + np.asarray(V)**2 )
    angles=np.arctan2(np.asarray(V),np.asarray(U))
    scale=kwargs.pop('scale',1)

    if 'color' in kwargs and 'facecolor' not in kwargs:
        # otherwise sets edges and faces
        kwargs['facecolor']=kwargs.pop('color')
    
    # sizes is interpreted as an area - i.e. the linear scale
    # is sqrt(size)
    coll=RotatedPathCollection(paths=marker,
                               offsets=np.array([X,Y]).T,
                               sizes=mags*50000/scale,
                               angles=angles,
                               transOffset=ax.transData,
                               **kwargs)
    trans = transforms.Affine2D().scale(ax.figure.dpi / 72.0)
    coll.set_transform(trans)  # the points to pixels transform

    ax.add_collection(coll)
    return coll


def reduce_text_overlap(ax,max_iter=200):
    """
    Try to shift the texts in an axes to avoid overlaps.
    """
    texts=ax.texts

    # in scripts window extents may not be available until a draw
    # is forced
    try:
        texts[0].get_window_extent()
    except RuntimeError:
        # so force it.
        ax.get_figure().canvas.draw()
        
    bboxes=[]
    for txt in texts:
        ext=txt.get_window_extent()
        bboxes.append( [ [ext.xmin,ext.ymin],
                         [ext.xmax,ext.ymax] ] )
    bboxes=np.array(bboxes)

    # each iteration move overlapping texts by about this
    # much
    dx=2.0
    # come up with pixel offsets for each label.
    pix_offsets=np.zeros( (len(texts),1,2),np.float64 )
    for _ in range(max_iter):
        changed=False

        new_bboxes=bboxes+pix_offsets
        for a in range(len(texts)):
            for b in range(a+1,len(texts)):
                # is there any force between these two labels?
                # check overlap

                int_min=np.maximum(new_bboxes[a,0,:], new_bboxes[b,0,:])
                int_max=np.minimum(new_bboxes[a,1,:], new_bboxes[b,1,:])

                if np.all(int_min<int_max):
                    #print("Collision %s - %s"%(texts[a].get_text(),
                    #                           texts[b].get_text()))

                    # This could probably be faster and less verbose.
                    # separate axis is taken from the overlapping region
                    # and direction
                    
                    # choose the direction that most quickly eliminates the overlap
                    # area. could also just choose the least overlapping direction
                    opt=utils.to_unit( np.array( [int_max[1]-int_min[1],
                                                  int_max[0]-int_min[0]]) )
                    
                    ab=new_bboxes[b].mean(axis=0) - new_bboxes[a].mean(axis=0)
                    if np.dot(opt,ab)<0:
                        opt*=-1

                    pix_offsets[a,0,:] -= dx*opt/2
                    pix_offsets[b,0,:] += dx*opt/2

                    changed=True
        if not changed:
            break

    # Update positions of the texts:
    deltas=np.zeros((len(texts),2),np.float64)
    for i in range(len(texts)):
        txt=texts[i]
        xform=txt.get_transform()
        ixform=xform.inverted()
        p=bboxes[i,0,:]
        pos0=ixform.transform_point(p)
        pos_new=ixform.transform_point(p+pix_offsets[i,0,:])
        deltas[i]=delta=pos_new-pos0
        txt.set_position( np.array(txt.get_position()) + delta)
    return deltas

def mypause(interval):
    # https://stackoverflow.com/questions/45729092/make-interactive-matplotlib
    # -window-not-pop-to-front-on-each-update-windows-7/45734500#45734500
    backend = plt.rcParams['backend']
    if backend in matplotlib.rcsetup.interactive_bk:
        figManager = matplotlib._pylab_helpers.Gcf.get_active()
        if figManager is not None:
            canvas = figManager.canvas
            if canvas.figure.stale:
                canvas.draw()
            canvas.start_event_loop(interval)
            return

        
def plot_with_isolated(x,y,*a,**k):
    """
    line plot, but isolated data points with nan on both sides
    are plotted with a marker. 
    """
    valid=np.isfinite(y)
    valid_ghost = np.r_[ valid[:1], valid, valid[-1:] ]
    isolated = valid[1:-1] & (~valid[:-2]) & (~valid[2:])
    marker=k.pop('marker','.')
    ax=k.pop('ax',plt.gca())
    ax.plot(x,y,*a,**k)
    k.pop('label','')
    ax.plot(x[isolated],y[isolated],marker=marker, *a,**k)
    
<<<<<<< HEAD

def zoom(fac, ax=None):
    # fac:0 no zoom
    # fac:1 double width, zooming out
    # fac:-1 collapse to empty, zoom in infinitely.
    ax = ax or plt.gca()
    xxyy = utils.expand_xxyy(ax.axis(),fac)
    ax.axis(xxyy)
=======
def add_scroller(ax):
    def on_scroll(event):
        if event.inaxes != ax:
            return

        if event.button == 'down':
            factor = 0.05
        elif event.button == 'up':
            factor = -0.05
        ext = utils.expand_xxyy(ax.axis(), factor)
        ax.axis(ext)
        fig.canvas.draw_idle()

    fig = ax.figure
    for cb in list(fig.canvas.callbacks.callbacks['scroll_event'])[2:]:
        fig.canvas.mpl_disconnect(cb)
    fig.canvas.mpl_connect('scroll_event', on_scroll)
>>>>>>> 21e3174e
<|MERGE_RESOLUTION|>--- conflicted
+++ resolved
@@ -1503,8 +1503,6 @@
     k.pop('label','')
     ax.plot(x[isolated],y[isolated],marker=marker, *a,**k)
     
-<<<<<<< HEAD
-
 def zoom(fac, ax=None):
     # fac:0 no zoom
     # fac:1 double width, zooming out
@@ -1512,7 +1510,7 @@
     ax = ax or plt.gca()
     xxyy = utils.expand_xxyy(ax.axis(),fac)
     ax.axis(xxyy)
-=======
+
 def add_scroller(ax):
     def on_scroll(event):
         if event.inaxes != ax:
@@ -1530,4 +1528,3 @@
     for cb in list(fig.canvas.callbacks.callbacks['scroll_event'])[2:]:
         fig.canvas.mpl_disconnect(cb)
     fig.canvas.mpl_connect('scroll_event', on_scroll)
->>>>>>> 21e3174e
